/* SPDX-License-Identifier: GPL-2.0-or-later */
#pragma once

#include "sd-event.h"

#include "macro.h"
#include "time-util.h"

typedef struct UdevCtrl UdevCtrl;

typedef enum UdevCtrlMessageType {
        _UDEV_CTRL_END_MESSAGES,
        UDEV_CTRL_SET_LOG_LEVEL,
        UDEV_CTRL_STOP_EXEC_QUEUE,
        UDEV_CTRL_START_EXEC_QUEUE,
        UDEV_CTRL_RELOAD,
        UDEV_CTRL_SET_ENV,
        UDEV_CTRL_SET_CHILDREN_MAX,
        UDEV_CTRL_PING,
        UDEV_CTRL_EXIT,
} UdevCtrlMessageType;

typedef union UdevCtrlMessageValue {
        int intval;
        char buf[256];
} UdevCtrlMessageValue;

typedef int (*udev_ctrl_handler_t)(UdevCtrl *udev_ctrl, UdevCtrlMessageType type,
                                   const UdevCtrlMessageValue *value, void *userdata);

int udev_ctrl_new_from_fd(UdevCtrl **ret, int fd);
static inline int udev_ctrl_new(UdevCtrl **ret) {
        return udev_ctrl_new_from_fd(ret, -1);
}

int udev_ctrl_enable_receiving(UdevCtrl *uctrl);
UdevCtrl *udev_ctrl_ref(UdevCtrl *uctrl);
UdevCtrl *udev_ctrl_unref(UdevCtrl *uctrl);
int udev_ctrl_attach_event(UdevCtrl *uctrl, sd_event *event);
int udev_ctrl_start(UdevCtrl *uctrl, udev_ctrl_handler_t callback, void *userdata);
sd_event_source *udev_ctrl_get_event_source(UdevCtrl *uctrl);

int udev_ctrl_wait(UdevCtrl *uctrl, usec_t timeout);

int udev_ctrl_send(UdevCtrl *uctrl, UdevCtrlMessageType type, const void *data);
static inline int udev_ctrl_send_set_log_level(UdevCtrl *uctrl, int priority) {
        return udev_ctrl_send(uctrl, UDEV_CTRL_SET_LOG_LEVEL, INT_TO_PTR(priority));
}

static inline int udev_ctrl_send_stop_exec_queue(UdevCtrl *uctrl) {
        return udev_ctrl_send(uctrl, UDEV_CTRL_STOP_EXEC_QUEUE, NULL);
}

static inline int udev_ctrl_send_start_exec_queue(UdevCtrl *uctrl) {
        return udev_ctrl_send(uctrl, UDEV_CTRL_START_EXEC_QUEUE, NULL);
}

<<<<<<< HEAD
/*发送reload命令*/
static inline int udev_ctrl_send_reload(struct udev_ctrl *uctrl) {
        return udev_ctrl_send(uctrl, UDEV_CTRL_RELOAD, 0, NULL);
=======
static inline int udev_ctrl_send_reload(UdevCtrl *uctrl) {
        return udev_ctrl_send(uctrl, UDEV_CTRL_RELOAD, NULL);
>>>>>>> 40238aee
}

static inline int udev_ctrl_send_set_env(UdevCtrl *uctrl, const char *key) {
        return udev_ctrl_send(uctrl, UDEV_CTRL_SET_ENV, key);
}

static inline int udev_ctrl_send_set_children_max(UdevCtrl *uctrl, int count) {
        return udev_ctrl_send(uctrl, UDEV_CTRL_SET_CHILDREN_MAX, INT_TO_PTR(count));
}

static inline int udev_ctrl_send_ping(UdevCtrl *uctrl) {
        return udev_ctrl_send(uctrl, UDEV_CTRL_PING, NULL);
}

static inline int udev_ctrl_send_exit(UdevCtrl *uctrl) {
        return udev_ctrl_send(uctrl, UDEV_CTRL_EXIT, NULL);
}

DEFINE_TRIVIAL_CLEANUP_FUNC(UdevCtrl*, udev_ctrl_unref);<|MERGE_RESOLUTION|>--- conflicted
+++ resolved
@@ -55,14 +55,9 @@
         return udev_ctrl_send(uctrl, UDEV_CTRL_START_EXEC_QUEUE, NULL);
 }
 
-<<<<<<< HEAD
 /*发送reload命令*/
-static inline int udev_ctrl_send_reload(struct udev_ctrl *uctrl) {
-        return udev_ctrl_send(uctrl, UDEV_CTRL_RELOAD, 0, NULL);
-=======
 static inline int udev_ctrl_send_reload(UdevCtrl *uctrl) {
         return udev_ctrl_send(uctrl, UDEV_CTRL_RELOAD, NULL);
->>>>>>> 40238aee
 }
 
 static inline int udev_ctrl_send_set_env(UdevCtrl *uctrl, const char *key) {
