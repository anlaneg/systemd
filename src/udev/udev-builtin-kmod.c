--- conflicted
+++ resolved
@@ -18,37 +18,24 @@
 
 static struct kmod_ctx *ctx = NULL;
 
-static int builtin_kmod(UdevEvent *event, int argc, char *argv[]) {
+static int builtin_kmod(UdevEvent *event, int argc, char *argv[]/*命令参数*/) {
         sd_device *dev = ASSERT_PTR(ASSERT_PTR(event)->dev);
         int r;
 
-<<<<<<< HEAD
-static int builtin_kmod(sd_device *dev, int argc, char *argv[]/*命令参数*/, bool test) {
-        int i;
-=======
         if (event->event_mode != EVENT_UDEV_WORKER) {
                 log_device_debug(dev, "Running in test mode, skipping execution of 'kmod' builtin command.");
                 return 0;
         }
->>>>>>> 40238aee
 
         if (!ctx)
                 return 0;
 
-<<<<<<< HEAD
         /*首个参数必须为load*/
-        if (argc < 3 || !streq(argv[1], "load"))
-                return log_error_errno(SYNTHETIC_ERRNO(EINVAL),
-                                       "%s: expected: load <module>", argv[0]);
-
-        /*加载参数指定的所有module*/
-        for (i = 2; argv[i]; i++)
-                (void) module_load_and_warn(ctx, argv[i], false);
-=======
         if (argc < 2 || !streq(argv[1], "load"))
                 return log_device_warning_errno(dev, SYNTHETIC_ERRNO(EINVAL),
                                                 "%s: expected: load [module…]", argv[0]);
 
+        /*加载参数指定的所有module*/
         char **modules = strv_skip(argv, 2);
         if (strv_isempty(modules)) {
                 const char *modalias;
@@ -61,7 +48,6 @@
         } else
                 STRV_FOREACH(module, modules)
                         (void) module_load_and_warn(ctx, *module, /* verbose = */ false);
->>>>>>> 40238aee
 
         return 0;
 }
