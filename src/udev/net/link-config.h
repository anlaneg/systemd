--- conflicted
+++ resolved
@@ -10,35 +10,6 @@
 #include "ethtool-util.h"
 #include "hashmap.h"
 #include "list.h"
-<<<<<<< HEAD
-#include "set.h"
-
-typedef struct link_config_ctx link_config_ctx;
-typedef struct link_config link_config;
-
-typedef enum MACPolicy {
-        MACPOLICY_PERSISTENT,
-        MACPOLICY_RANDOM,
-        MACPOLICY_NONE,
-        _MACPOLICY_MAX,
-        _MACPOLICY_INVALID = -1
-} MACPolicy;
-
-typedef enum NamePolicy {
-        NAMEPOLICY_KERNEL,
-        NAMEPOLICY_KEEP,
-        NAMEPOLICY_DATABASE,
-        NAMEPOLICY_ONBOARD,
-        NAMEPOLICY_SLOT,
-        NAMEPOLICY_PATH,
-        NAMEPOLICY_MAC,
-        _NAMEPOLICY_MAX,
-        _NAMEPOLICY_INVALID = -1
-} NamePolicy;
-
-struct link_config {
-        char *filename;/*此link config对应的配置文件*/
-=======
 #include "net-condition.h"
 #include "netif-naming-scheme.h"
 #include "udev-event.h"
@@ -76,27 +47,20 @@
 } Link;
 
 struct LinkConfig {
-        char *filename;
+        char *filename;/*此link config对应的配置文件*/
         char **dropins;
->>>>>>> 40238aee
 
         NetMatch match;
         LIST_HEAD(Condition, conditions);
 
         char *description;
-<<<<<<< HEAD
-        struct ether_addr *mac;
-        MACPolicy mac_policy;/*只容许一种，例如persistent*/
-        NamePolicy *name_policy;/*容许配置多个，例如kernel database onboard slot path*/
-=======
         char **properties;
         char **import_properties;
         char **unset_properties;
         struct hw_addr_data hw_addr;
-        MACAddressPolicy mac_address_policy;
-        NamePolicy *name_policy;
+        MACAddressPolicy mac_address_policy;/*只容许一种，例如persistent*/
+        NamePolicy *name_policy;/*容许配置多个，例如kernel database onboard slot path*/
         NamePolicy *alternative_names_policy;
->>>>>>> 40238aee
         char *name;
         char **alternative_names;
         char *alias;
