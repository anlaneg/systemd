--- conflicted
+++ resolved
@@ -58,25 +58,6 @@
         assert(id);
         assert(ret);
 
-<<<<<<< HEAD
-        if (prefix) {
-        	/*如果指明了前缀，则检查id是否包含前缀，如不包含，则为其添加前缀*/
-                if (!path_startswith(id, prefix)) {
-                        id = path = path_join(prefix, id);
-                        if (!path)
-                                return -ENOMEM;
-                }
-        } else {
-                /* In cases where the argument is generic (no prefix specified),
-                 * check if the argument looks like a device unit name. */
-                if (unit_name_is_valid(id, UNIT_NAME_PLAIN) &&
-                    unit_name_to_type(id) == UNIT_DEVICE) {
-                        r = unit_name_to_path(id, &path);
-                        if (r < 0)
-                                return log_debug_errno(r, "Failed to convert \"%s\" to a device path: %m", id);
-                        id = path;
-                }
-=======
         if (sd_device_new_from_path(ret, id) >= 0)
                 return 0;
 
@@ -89,7 +70,6 @@
 
                 if (sd_device_new_from_path(ret, path) >= 0)
                         return 0;
->>>>>>> 40238aee
         }
 
         /* if a path is provided, then it cannot be a unit name. Let's return earlier. */
