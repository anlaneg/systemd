--- conflicted
+++ resolved
@@ -141,23 +141,19 @@
                 return r;
 
         /* Find the virtual function number by finding the right virtfn link. */
+        /*遍历其父节点下所有virtfn*/
         FOREACH_DEVICE_CHILD_WITH_SUFFIX(physfn_pcidev, child, name) {
                 const char *n, *s;
 
-<<<<<<< HEAD
-        /*遍历其父节点下所有virtfn*/
-        FOREACH_DIRENT_ALL(dent, dir, break) {
-                _cleanup_free_ char *virtfn_link_file = NULL;
-=======
                 /* Only accepts e.g. virtfn0, virtfn1, and so on. */
                 n = startswith(name, "virtfn");
                 if (isempty(n) || !in_charset(n, DIGITS))
                         continue;
->>>>>>> 40238aee
 
                 if (sd_device_get_syspath(child, &s) < 0)
                         continue;
 
+		/*要找了此syspath对应的virtfn,跳出*/
                 if (streq(s, syspath)) {
                         char *suffix;
 
@@ -165,18 +161,11 @@
                         if (!suffix)
                                 return -ENOMEM;
 
-<<<<<<< HEAD
-                if (streq(syspath, virtfn_pci_syspath)) {
-                	/*要找了此syspath对应的virtfn,跳出*/
-                        if (!snprintf_ok(suffix, sizeof(suffix), "v%s", &dent->d_name[6]))
-                                return -ENOENT;
-=======
                         *ret_physfn_pcidev = sd_device_ref(physfn_pcidev);
                         *ret_suffix = suffix;
                         return 0;
                 }
         }
->>>>>>> 40238aee
 
         return -ENOENT;
 }
@@ -258,10 +247,6 @@
                 return 1;
         }
 
-<<<<<<< HEAD
-        ret->physfn_pcidev = TAKE_PTR(physfn_pcidev);
-        strncpy(ret->suffix, suffix, sizeof(ret->suffix));/*例如vvirtfn0*/
-=======
         /* Then, try to use the kernel provided port index for the case when multiple ports on a single PCI
          * function. */
         r = get_dev_port(dev, fallback_to_dev_id, &dev_port);
@@ -275,7 +260,6 @@
                 *ret = buf;
                 return 1;
         }
->>>>>>> 40238aee
 
         *ret = NULL;
         return 0;
@@ -840,24 +824,9 @@
         return 0;
 }
 
-<<<<<<< HEAD
-/*针对设备产生pci_slot,pci_path*/
-static int dev_pci_slot(sd_device *dev, struct netnames *names) {
-        unsigned long dev_port = 0;
-        unsigned domain, bus, slot, func, hotplug_slot = 0;
-        size_t l;
-        char *s;
-        const char *sysname, *attr, *port_name = NULL, *syspath;
-        _cleanup_(sd_device_unrefp) sd_device *pci = NULL;
-        sd_device *hotplug_slot_dev;
-        char slots[PATH_MAX];
-        _cleanup_closedir_ DIR *dir = NULL;
-        struct dirent *dent;
-=======
 static int names_devicetree(sd_device *dev, const char *prefix, EventMode mode) {
         _cleanup_(sd_device_unrefp) sd_device *aliases_dev = NULL, *ofnode_dev = NULL, *devicetree_dev = NULL;
         const char *ofnode_path, *ofnode_syspath, *devicetree_syspath;
->>>>>>> 40238aee
         int r;
 
         assert(dev);
@@ -1056,10 +1025,6 @@
         assert(dev);
         assert(prefix);
 
-<<<<<<< HEAD
-        /*检查此设备对应的parent*/
-        r = sd_device_get_parent(dev, &parent);
-=======
         /* USB device */
 
         r = sd_device_get_parent_with_subsystem_devtype(dev, "usb", "usb_interface", &usbdev);
@@ -1067,26 +1032,9 @@
                 return log_device_debug_errno(dev, r, "Could not find USB parent device: %m");
 
         r = get_usb_specifier(usbdev, &suffix);
->>>>>>> 40238aee
-        if (r < 0)
-                return r;
-
-<<<<<<< HEAD
-        if (!parent)
-                return -ENOENT;/*没有parent,则失败*/
-
-        /* check if our direct parent is a PCI device with no other bus in-between */
-        if (sd_device_get_subsystem(parent, &subsystem) >= 0 &&
-            streq("pci", subsystem)) {
-        	/*pci子系统*/
-                names->type = NET_PCI;
-                names->pcidev = parent;
-        } else {
-                r = sd_device_get_parent_with_subsystem_devtype(dev, "pci", NULL, &names->pcidev);
-                if (r < 0)
-                        return r;
-        }
-=======
+        if (r < 0)
+                return r;
+
         /* If the USB bus is on PCI bus, then suffix the USB specifier to the name based on the PCI bus. */
         r = sd_device_get_parent_with_subsystem_devtype(usbdev, "pci", NULL, &pcidev);
         if (r >= 0)
@@ -1094,7 +1042,6 @@
 
         if (r != -ENOENT || !naming_scheme_has(NAMING_USB_HOST))
                 return log_device_debug_errno(usbdev, r, "Failed to get parent PCI bus: %m");
->>>>>>> 40238aee
 
         /* Otherwise, e.g. on-chip asics that have USB ports, use the USB specifier as is. */
         char str[ALTIFNAMSIZ];
@@ -1395,16 +1342,9 @@
                 *ret = "ib";
                 return 0;
 
-<<<<<<< HEAD
-        /* plain PCI device */
-        if (names.type == NET_PCI) {
-        	/*pci设备属性填充，这些属性将被default命中，用于设备命名*/
-                char str[IFNAMSIZ];
-=======
         case ARPHRD_SLIP:
                 *ret = "sl";
                 return 0;
->>>>>>> 40238aee
 
         default:
                 return -EOPNOTSUPP;
@@ -1467,12 +1407,8 @@
         return 0;
 }
 
-<<<<<<< HEAD
 /*增加ID_NET_NAME_PATH等属性，填充网络接口属性*/
-const struct udev_builtin udev_builtin_net_id = {
-=======
 const UdevBuiltin udev_builtin_net_id = {
->>>>>>> 40238aee
         .name = "net_id",
         .cmd = builtin_net_id,
         .init = builtin_net_id_init,
