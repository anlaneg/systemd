--- conflicted
+++ resolved
@@ -869,12 +869,8 @@
         return 0;
 }
 
-<<<<<<< HEAD
 /*执行path_id内置命令，添加ID_PATH*/
-const struct udev_builtin udev_builtin_path_id = {
-=======
 const UdevBuiltin udev_builtin_path_id = {
->>>>>>> 40238aee
         .name = "path_id",
         .cmd = builtin_path_id,
         .help = "Compose persistent device path",
