--- conflicted
+++ resolved
@@ -9,1365 +9,6 @@
 #include <unistd.h>
 
 #include "sd-daemon.h"
-<<<<<<< HEAD
-#include "sd-event.h"
-
-#include "alloc-util.h"
-#include "build.h"
-#include "cgroup-util.h"
-#include "cpu-set-util.h"
-#include "dev-setup.h"
-#include "device-monitor-private.h"
-#include "device-private.h"
-#include "device-util.h"
-#include "event-util.h"
-#include "fd-util.h"
-#include "fileio.h"
-#include "format-util.h"
-#include "fs-util.h"
-#include "hashmap.h"
-#include "io-util.h"
-#include "libudev-device-internal.h"
-#include "list.h"
-#include "main-func.h"
-#include "mkdir.h"
-#include "netlink-util.h"
-#include "parse-util.h"
-#include "pretty-print.h"
-#include "proc-cmdline.h"
-#include "process-util.h"
-#include "selinux-util.h"
-#include "signal-util.h"
-#include "socket-util.h"
-#include "string-util.h"
-#include "strv.h"
-#include "strxcpyx.h"
-#include "syslog-util.h"
-#include "udev-builtin.h"
-#include "udev-ctrl.h"
-#include "udev-util.h"
-#include "udev-watch.h"
-#include "udev.h"
-#include "user-util.h"
-
-static bool arg_debug = false;
-static int arg_daemonize = false;
-static ResolveNameTiming arg_resolve_name_timing = RESOLVE_NAME_EARLY;
-static unsigned arg_children_max = 0;
-static usec_t arg_exec_delay_usec = 0;
-static usec_t arg_event_timeout_usec = 180 * USEC_PER_SEC;
-
-typedef struct Manager {
-        sd_event *event;
-        Hashmap *workers;
-        LIST_HEAD(struct event, events);
-        const char *cgroup;
-        pid_t pid; /* the process that originally allocated the manager object */
-
-        UdevRules *rules;/*解析udev配置文件生成的规则*/
-        Hashmap *properties;
-
-        sd_netlink *rtnl;
-
-        sd_device_monitor *monitor;
-        struct udev_ctrl *ctrl;
-        int fd_inotify;
-        int worker_watch[2];
-
-        sd_event_source *inotify_event;
-        sd_event_source *kill_workers_event;
-
-        usec_t last_usec;
-
-        bool stop_exec_queue:1;
-        bool exit:1;
-} Manager;
-
-enum event_state {
-        EVENT_UNDEF,
-        EVENT_QUEUED,
-        EVENT_RUNNING,
-};
-
-struct event {
-        Manager *manager;
-        struct worker *worker;
-        enum event_state state;
-
-        sd_device *dev;
-        sd_device *dev_kernel; /* clone of originally received device */
-
-        uint64_t seqnum;
-        uint64_t delaying_seqnum;
-
-        sd_event_source *timeout_warning_event;
-        sd_event_source *timeout_event;
-
-        LIST_FIELDS(struct event, event);
-};
-
-static void event_queue_cleanup(Manager *manager, enum event_state type);
-
-enum worker_state {
-        WORKER_UNDEF,
-        WORKER_RUNNING,
-        WORKER_IDLE,
-        WORKER_KILLED,
-};
-
-struct worker {
-        Manager *manager;
-        pid_t pid;
-        sd_device_monitor *monitor;
-        enum worker_state state;
-        struct event *event;
-};
-
-/* passed from worker to main process */
-struct worker_message {
-};
-
-static void event_free(struct event *event) {
-        if (!event)
-                return;
-
-        assert(event->manager);
-
-        LIST_REMOVE(event, event->manager->events, event);
-        sd_device_unref(event->dev);
-        sd_device_unref(event->dev_kernel);
-
-        sd_event_source_unref(event->timeout_warning_event);
-        sd_event_source_unref(event->timeout_event);
-
-        if (event->worker)
-                event->worker->event = NULL;
-
-        /* only clean up the queue from the process that created it */
-        if (LIST_IS_EMPTY(event->manager->events) &&
-            event->manager->pid == getpid_cached())
-                if (unlink("/run/udev/queue") < 0)
-                        log_warning_errno(errno, "Failed to unlink /run/udev/queue: %m");
-
-        free(event);
-}
-
-static void worker_free(struct worker *worker) {
-        if (!worker)
-                return;
-
-        assert(worker->manager);
-
-        hashmap_remove(worker->manager->workers, PID_TO_PTR(worker->pid));
-        sd_device_monitor_unref(worker->monitor);
-        event_free(worker->event);
-
-        free(worker);
-}
-
-DEFINE_TRIVIAL_CLEANUP_FUNC(struct worker *, worker_free);
-DEFINE_PRIVATE_HASH_OPS_WITH_VALUE_DESTRUCTOR(worker_hash_op, void, trivial_hash_func, trivial_compare_func, struct worker, worker_free);
-
-static int worker_new(struct worker **ret, Manager *manager, sd_device_monitor *worker_monitor, pid_t pid) {
-        _cleanup_(worker_freep) struct worker *worker = NULL;
-        int r;
-
-        assert(ret);
-        assert(manager);
-        assert(worker_monitor);
-        assert(pid > 1);
-
-        /* close monitor, but keep address around */
-        device_monitor_disconnect(worker_monitor);
-
-        worker = new(struct worker, 1);
-        if (!worker)
-                return -ENOMEM;
-
-        *worker = (struct worker) {
-                .manager = manager,
-                .monitor = sd_device_monitor_ref(worker_monitor),
-                .pid = pid,
-        };
-
-        r = hashmap_ensure_allocated(&manager->workers, &worker_hash_op);
-        if (r < 0)
-                return r;
-
-        /*将此worker加入到workers中（通过pid进行映射）*/
-        r = hashmap_put(manager->workers, PID_TO_PTR(pid), worker);
-        if (r < 0)
-                return r;
-
-        *ret = TAKE_PTR(worker);
-
-        return 0;
-}
-
-static int on_event_timeout(sd_event_source *s, uint64_t usec, void *userdata) {
-        struct event *event = userdata;
-
-        assert(event);
-        assert(event->worker);
-
-        kill_and_sigcont(event->worker->pid, SIGKILL);
-        event->worker->state = WORKER_KILLED;
-
-        log_device_error(event->dev, "Worker ["PID_FMT"] processing SEQNUM=%"PRIu64" killed", event->worker->pid, event->seqnum);
-
-        return 1;
-}
-
-static int on_event_timeout_warning(sd_event_source *s, uint64_t usec, void *userdata) {
-        struct event *event = userdata;
-
-        assert(event);
-        assert(event->worker);
-
-        log_device_warning(event->dev, "Worker ["PID_FMT"] processing SEQNUM=%"PRIu64" is taking a long time", event->worker->pid, event->seqnum);
-
-        return 1;
-}
-
-static void worker_attach_event(struct worker *worker, struct event *event) {
-        sd_event *e;
-        uint64_t usec;
-
-        assert(worker);
-        assert(worker->manager);
-        assert(event);
-        assert(!event->worker);
-        assert(!worker->event);
-
-        worker->state = WORKER_RUNNING;/*worker进入running状态*/
-        worker->event = event;
-        event->state = EVENT_RUNNING;/*event进入running状态*/
-        event->worker = worker;
-
-        e = worker->manager->event;
-
-        assert_se(sd_event_now(e, CLOCK_MONOTONIC, &usec) >= 0);
-
-        /*添加event处理timeout告警timer*/
-        (void) sd_event_add_time(e, &event->timeout_warning_event, CLOCK_MONOTONIC,
-                                 usec + udev_warn_timeout(arg_event_timeout_usec), USEC_PER_SEC, on_event_timeout_warning, event);
-
-        /*添加event处理timeout杀死处理timer*/
-        (void) sd_event_add_time(e, &event->timeout_event, CLOCK_MONOTONIC,
-                                 usec + arg_event_timeout_usec, USEC_PER_SEC, on_event_timeout, event);
-}
-
-static void manager_clear_for_worker(Manager *manager) {
-        assert(manager);
-
-        manager->inotify_event = sd_event_source_unref(manager->inotify_event);
-        manager->kill_workers_event = sd_event_source_unref(manager->kill_workers_event);
-
-        manager->event = sd_event_unref(manager->event);
-
-        manager->workers = hashmap_free(manager->workers);
-        event_queue_cleanup(manager, EVENT_UNDEF);
-
-        manager->monitor = sd_device_monitor_unref(manager->monitor);
-        manager->ctrl = udev_ctrl_unref(manager->ctrl);
-
-        manager->worker_watch[READ_END] = safe_close(manager->worker_watch[READ_END]);
-}
-
-static void manager_free(Manager *manager) {
-        if (!manager)
-                return;
-
-        udev_builtin_exit();
-
-        manager_clear_for_worker(manager);
-
-        sd_netlink_unref(manager->rtnl);
-
-        hashmap_free_free_free(manager->properties);
-        udev_rules_free(manager->rules);/*释放加载的规则*/
-
-        safe_close(manager->fd_inotify);
-        safe_close_pair(manager->worker_watch);
-
-        free(manager);
-}
-
-DEFINE_TRIVIAL_CLEANUP_FUNC(Manager*, manager_free);
-
-static int worker_send_message(int fd) {
-        struct worker_message message = {};
-
-        return loop_write(fd, &message, sizeof(message), false);
-}
-
-static int worker_lock_block_device(sd_device *dev, int *ret_fd) {
-        _cleanup_close_ int fd = -1;
-        const char *val;
-        int r;
-
-        assert(dev);
-        assert(ret_fd);
-
-        /*
-         * Take a shared lock on the device node; this establishes
-         * a concept of device "ownership" to serialize device
-         * access. External processes holding an exclusive lock will
-         * cause udev to skip the event handling; in the case udev
-         * acquired the lock, the external process can block until
-         * udev has finished its event handling.
-         */
-
-        r = sd_device_get_property_value(dev, "ACTION", &val);
-        if (r < 0)
-                return log_device_debug_errno(dev, r, "Failed to get the value of property 'ACTION': %m");
-
-        if (streq(val, "remove"))
-                return 0;
-
-        r = sd_device_get_subsystem(dev, &val);
-        if (r < 0)
-                return log_device_debug_errno(dev, r, "Failed to get subsystem: %m");
-
-        if (!streq(val, "block"))
-                return 0;
-
-        r = sd_device_get_sysname(dev, &val);
-        if (r < 0)
-                return log_device_debug_errno(dev, r, "Failed to get sysname: %m");
-
-        if (STARTSWITH_SET(val, "dm-", "md", "drbd"))
-                return 0;
-
-        r = sd_device_get_devtype(dev, &val);
-        if (r < 0 && r != -ENOENT)
-                return log_device_debug_errno(dev, r, "Failed to get devtype: %m");
-        if (r >= 0 && streq(val, "partition")) {
-                r = sd_device_get_parent(dev, &dev);
-                if (r < 0)
-                        return log_device_debug_errno(dev, r, "Failed to get parent device: %m");
-        }
-
-        r = sd_device_get_devname(dev, &val);
-        if (r == -ENOENT)
-                return 0;
-        if (r < 0)
-                return log_device_debug_errno(dev, r, "Failed to get devname: %m");
-
-        fd = open(val, O_RDONLY|O_CLOEXEC|O_NOFOLLOW|O_NONBLOCK);
-        if (fd < 0) {
-                log_device_debug_errno(dev, errno, "Failed to open '%s', ignoring: %m", val);
-                return 0;
-        }
-
-        if (flock(fd, LOCK_SH|LOCK_NB) < 0)
-                return log_device_debug_errno(dev, errno, "Failed to flock(%s): %m", val);
-
-        *ret_fd = TAKE_FD(fd);
-        return 1;
-}
-
-static int worker_process_device(Manager *manager, sd_device *dev) {
-        _cleanup_(udev_event_freep) UdevEvent *udev_event = NULL;
-        _cleanup_close_ int fd_lock = -1;
-        const char *seqnum, *action;
-        int r;
-
-        assert(manager);
-        assert(dev);
-
-        /*取此设备对应的event seqnum及action*/
-        r = sd_device_get_property_value(dev, "SEQNUM", &seqnum);
-        if (r < 0)
-                return log_device_debug_errno(dev, r, "Failed to get SEQNUM: %m");
-
-        r = sd_device_get_property_value(dev, "ACTION", &action);
-        if (r < 0)
-                return log_device_debug_errno(dev, r, "Failed to get ACTION: %m");
-
-        /*显示seqnum与action*/
-        log_device_debug(dev, "Processing device (SEQNUM=%s, ACTION=%s)", seqnum, action);
-
-        /*申请udev_event*/
-        udev_event = udev_event_new(dev, arg_exec_delay_usec, manager->rtnl);
-        if (!udev_event)
-                return -ENOMEM;
-
-        r = worker_lock_block_device(dev, &fd_lock);
-        if (r < 0)
-                return r;
-
-        /* apply rules, create node, symlinks */
-        udev_event_execute_rules(udev_event, arg_event_timeout_usec, manager->properties, manager->rules/*规则列表*/);
-        udev_event_execute_run(udev_event, arg_event_timeout_usec);
-
-        if (!manager->rtnl)
-                /* in case rtnl was initialized */
-                manager->rtnl = sd_netlink_ref(udev_event->rtnl);
-
-        /* apply/restore inotify watch */
-        if (udev_event->inotify_watch) {
-                (void) udev_watch_begin(dev);
-                r = device_update_db(dev);
-                if (r < 0)
-                        return log_device_debug_errno(dev, r, "Failed to update database under /run/udev/data/: %m");
-        }
-
-        log_device_debug(dev, "Device (SEQNUM=%s, ACTION=%s) processed", seqnum, action);
-
-        return 0;
-}
-
-static int worker_device_monitor_handler(sd_device_monitor *monitor, sd_device *dev, void *userdata) {
-        Manager *manager = userdata;
-        int r;
-
-        assert(dev);
-        assert(manager);
-
-        r = worker_process_device(manager, dev);
-        if (r < 0)
-                log_device_warning_errno(dev, r, "Failed to process device, ignoring: %m");
-
-        /* send processed event back to libudev listeners */
-        r = device_monitor_send_device(monitor, NULL, dev);
-        if (r < 0)
-                log_device_warning_errno(dev, r, "Failed to send device, ignoring: %m");
-
-        /* send udevd the result of the event execution */
-        r = worker_send_message(manager->worker_watch[WRITE_END]);
-        if (r < 0)
-                log_device_warning_errno(dev, r, "Failed to send signal to main daemon, ignoring: %m");
-
-        return 1;
-}
-
-/*worker进程入口*/
-static int worker_main(Manager *_manager, sd_device_monitor *monitor, sd_device *first_device) {
-        _cleanup_(sd_device_unrefp) sd_device *dev = first_device;
-        _cleanup_(manager_freep) Manager *manager = _manager;
-        int r;
-
-        assert(manager);
-        assert(monitor);
-        assert(dev);
-
-        unsetenv("NOTIFY_SOCKET");
-
-        assert_se(sigprocmask_many(SIG_BLOCK, NULL, SIGTERM, -1) >= 0);
-
-        /* Reset OOM score, we only protect the main daemon. */
-        r = set_oom_score_adjust(0);
-        if (r < 0)
-                log_debug_errno(r, "Failed to reset OOM score, ignoring: %m");
-
-        /* Clear unnecessary data in Manager object.*/
-        manager_clear_for_worker(manager);
-
-        r = sd_event_new(&manager->event);
-        if (r < 0)
-                return log_error_errno(r, "Failed to allocate event loop: %m");
-
-        r = sd_event_add_signal(manager->event, NULL, SIGTERM, NULL, NULL);
-        if (r < 0)
-                return log_error_errno(r, "Failed to set SIGTERM event: %m");
-
-        r = sd_device_monitor_attach_event(monitor, manager->event);
-        if (r < 0)
-                return log_error_errno(r, "Failed to attach event loop to device monitor: %m");
-
-        r = sd_device_monitor_start(monitor, worker_device_monitor_handler, manager);
-        if (r < 0)
-                return log_error_errno(r, "Failed to start device monitor: %m");
-
-        (void) sd_event_source_set_description(sd_device_monitor_get_event_source(monitor), "worker-device-monitor");
-
-        /* Process first device */
-        (void) worker_device_monitor_handler(monitor, dev, manager);
-
-        r = sd_event_loop(manager->event);
-        if (r < 0)
-                return log_error_errno(r, "Event loop failed: %m");
-
-        return 0;
-}
-
-static int worker_spawn(Manager *manager, struct event *event) {
-        _cleanup_(sd_device_monitor_unrefp) sd_device_monitor *worker_monitor = NULL;
-        struct worker *worker;
-        pid_t pid;
-        int r;
-
-        /* listen for new events */
-        r = device_monitor_new_full(&worker_monitor, MONITOR_GROUP_NONE, -1);
-        if (r < 0)
-                return r;
-
-        /* allow the main daemon netlink address to send devices to the worker */
-        r = device_monitor_allow_unicast_sender(worker_monitor, manager->monitor);
-        if (r < 0)
-                return log_error_errno(r, "Worker: Failed to set unicast sender: %m");
-
-        r = device_monitor_enable_receiving(worker_monitor);
-        if (r < 0)
-                return log_error_errno(r, "Worker: Failed to enable receiving of device: %m");
-
-        r = safe_fork(NULL, FORK_DEATHSIG, &pid);
-        if (r < 0) {
-                event->state = EVENT_QUEUED;
-                return log_error_errno(r, "Failed to fork() worker: %m");
-        }
-        if (r == 0) {
-                /* Worker process */
-        		/*fork返回值为0，即为worker进程自身，负责具体处理event*/
-                r = worker_main(manager, worker_monitor, sd_device_ref(event->dev));
-                log_close();
-                _exit(r < 0 ? EXIT_FAILURE : EXIT_SUCCESS);
-        }
-
-        r = worker_new(&worker, manager, worker_monitor, pid);
-        if (r < 0)
-                return log_error_errno(r, "Failed to create worker object: %m");
-
-        /*将此event分配给选定的worker*/
-        worker_attach_event(worker, event);
-
-        log_device_debug(event->dev, "Worker ["PID_FMT"] is forked for processing SEQNUM=%"PRIu64".", pid, event->seqnum);
-        return 0;
-}
-
-static void event_run(Manager *manager, struct event *event) {
-        struct worker *worker;
-        Iterator i;
-        int r;
-
-        assert(manager);
-        assert(event);
-
-        HASHMAP_FOREACH(worker, manager->workers, i) {
-                if (worker->state != WORKER_IDLE)
-                	/*选择处于idle的worker,遇到非idle的，继续尝试*/
-                        continue;
-
-                /*找到了空闲的worker,检查其能否正常通信*/
-                r = device_monitor_send_device(manager->monitor, worker->monitor, event->dev);
-                if (r < 0) {
-                        log_device_error_errno(event->dev, r, "Worker ["PID_FMT"] did not accept message, killing the worker: %m",
-                                               worker->pid);
-                        (void) kill(worker->pid, SIGKILL);
-                        worker->state = WORKER_KILLED;
-                        continue;
-                }
-                /*将此event分配给选定的worker*/
-                worker_attach_event(worker, event);
-                return;
-        }
-
-        /*未找到空闲的worker,且达到worker最大数，报错后退出*/
-        if (hashmap_size(manager->workers) >= arg_children_max) {
-                if (arg_children_max > 1)
-                        log_debug("Maximum number (%u) of children reached.", hashmap_size(manager->workers));
-                return;
-        }
-
-        /*未找到空闲worker,创建新的worker并传递此event执行*/
-        /* start new worker and pass initial device */
-        worker_spawn(manager, event);
-}
-
-static int event_queue_insert(Manager *manager, sd_device *dev) {
-        _cleanup_(sd_device_unrefp) sd_device *clone = NULL;
-        const char *val, *action;
-        struct event *event;
-        uint64_t seqnum;
-        int r;
-
-        assert(manager);
-        assert(dev);
-
-        /* only one process can add events to the queue */
-        if (manager->pid == 0)
-                manager->pid = getpid_cached();
-
-        assert(manager->pid == getpid_cached());
-
-        /* We only accepts devices received by device monitor. */
-        r = sd_device_get_property_value(dev, "SEQNUM", &val);
-        if (r < 0)
-                return r;
-
-        r = safe_atou64(val, &seqnum);
-        if (r < 0)
-                return r;
-
-        if (seqnum == 0)
-                return -EINVAL;
-
-        /* Refuse devices do not have ACTION property. */
-        r = sd_device_get_property_value(dev, "ACTION", &action);
-        if (r < 0)
-                return r;
-
-        /* Save original device to restore the state on failures. */
-        r = device_shallow_clone(dev, &clone);
-        if (r < 0)
-                return r;
-
-        r = device_copy_properties(clone, dev);
-        if (r < 0)
-                return r;
-
-        event = new(struct event, 1);
-        if (!event)
-                return -ENOMEM;
-
-        *event = (struct event) {
-                .manager = manager,
-                .dev = sd_device_ref(dev),
-                .dev_kernel = TAKE_PTR(clone),
-                .seqnum = seqnum,
-                .state = EVENT_QUEUED,
-        };
-
-        if (LIST_IS_EMPTY(manager->events)) {
-                r = touch("/run/udev/queue");
-                if (r < 0)
-                        log_warning_errno(r, "Failed to touch /run/udev/queue: %m");
-        }
-
-        LIST_APPEND(event, manager->events, event);
-
-        log_device_debug(dev, "Device (SEQNUM=%"PRIu64", ACTION=%s) is queued", seqnum, action);
-
-        return 0;
-}
-
-static void manager_kill_workers(Manager *manager) {
-        struct worker *worker;
-        Iterator i;
-
-        assert(manager);
-
-        HASHMAP_FOREACH(worker, manager->workers, i) {
-                if (worker->state == WORKER_KILLED)
-                        continue;
-
-                worker->state = WORKER_KILLED;
-                (void) kill(worker->pid, SIGTERM);
-        }
-}
-
-/* lookup event for identical, parent, child device */
-static int is_device_busy(Manager *manager, struct event *event) {
-        const char *subsystem, *devpath, *devpath_old = NULL;
-        dev_t devnum = makedev(0, 0);
-        struct event *loop_event;
-        size_t devpath_len;
-        int r, ifindex = 0;
-        bool is_block;
-
-        r = sd_device_get_subsystem(event->dev, &subsystem);
-        if (r < 0)
-                return r;
-
-        is_block = streq(subsystem, "block");
-
-        r = sd_device_get_devpath(event->dev, &devpath);
-        if (r < 0)
-                return r;
-
-        devpath_len = strlen(devpath);
-
-        r = sd_device_get_property_value(event->dev, "DEVPATH_OLD", &devpath_old);
-        if (r < 0 && r != -ENOENT)
-                return r;
-
-        r = sd_device_get_devnum(event->dev, &devnum);
-        if (r < 0 && r != -ENOENT)
-                return r;
-
-        r = sd_device_get_ifindex(event->dev, &ifindex);
-        if (r < 0 && r != -ENOENT)
-                return r;
-
-        /* check if queue contains events we depend on */
-        LIST_FOREACH(event, loop_event, manager->events) {
-                size_t loop_devpath_len, common;
-                const char *loop_devpath;
-
-                /* we already found a later event, earlier cannot block us, no need to check again */
-                if (loop_event->seqnum < event->delaying_seqnum)
-                        continue;
-
-                /* event we checked earlier still exists, no need to check again */
-                if (loop_event->seqnum == event->delaying_seqnum)
-                        return true;
-
-                /* found ourself, no later event can block us */
-                if (loop_event->seqnum >= event->seqnum)
-                        break;
-
-                /* check major/minor */
-                if (major(devnum) != 0) {
-                        const char *s;
-                        dev_t d;
-
-                        if (sd_device_get_subsystem(loop_event->dev, &s) < 0)
-                                continue;
-
-                        if (sd_device_get_devnum(loop_event->dev, &d) >= 0 &&
-                            devnum == d && is_block == streq(s, "block"))
-                                goto set_delaying_seqnum;
-                }
-
-                /* check network device ifindex */
-                if (ifindex > 0) {
-                        int i;
-
-                        if (sd_device_get_ifindex(loop_event->dev, &i) >= 0 &&
-                            ifindex == i)
-                                goto set_delaying_seqnum;
-                }
-
-                if (sd_device_get_devpath(loop_event->dev, &loop_devpath) < 0)
-                        continue;
-
-                /* check our old name */
-                if (devpath_old && streq(devpath_old, loop_devpath))
-                        goto set_delaying_seqnum;
-
-                loop_devpath_len = strlen(loop_devpath);
-
-                /* compare devpath */
-                common = MIN(devpath_len, loop_devpath_len);
-
-                /* one devpath is contained in the other? */
-                if (!strneq(devpath, loop_devpath, common))
-                        continue;
-
-                /* identical device event found */
-                if (devpath_len == loop_devpath_len)
-                        goto set_delaying_seqnum;
-
-                /* parent device event found */
-                if (devpath[common] == '/')
-                        goto set_delaying_seqnum;
-
-                /* child device event found */
-                if (loop_devpath[common] == '/')
-                        goto set_delaying_seqnum;
-        }
-
-        return false;
-
-set_delaying_seqnum:
-        event->delaying_seqnum = loop_event->seqnum;
-        return true;
-}
-
-static int on_exit_timeout(sd_event_source *s, uint64_t usec, void *userdata) {
-        Manager *manager = userdata;
-
-        assert(manager);
-
-        log_error("Giving up waiting for workers to finish.");
-        sd_event_exit(manager->event, -ETIMEDOUT);
-
-        return 1;
-}
-
-static void manager_exit(Manager *manager) {
-        uint64_t usec;
-        int r;
-
-        assert(manager);
-
-        manager->exit = true;
-
-        sd_notify(false,
-                  "STOPPING=1\n"
-                  "STATUS=Starting shutdown...");
-
-        /* close sources of new events and discard buffered events */
-        manager->ctrl = udev_ctrl_unref(manager->ctrl);
-
-        manager->inotify_event = sd_event_source_unref(manager->inotify_event);
-        manager->fd_inotify = safe_close(manager->fd_inotify);
-
-        manager->monitor = sd_device_monitor_unref(manager->monitor);
-
-        /* discard queued events and kill workers */
-        event_queue_cleanup(manager, EVENT_QUEUED);
-        manager_kill_workers(manager);
-
-        assert_se(sd_event_now(manager->event, CLOCK_MONOTONIC, &usec) >= 0);
-
-        r = sd_event_add_time(manager->event, NULL, CLOCK_MONOTONIC,
-                              usec + 30 * USEC_PER_SEC, USEC_PER_SEC, on_exit_timeout, manager);
-        if (r < 0)
-                return;
-}
-
-/* reload requested, HUP signal received, rules changed, builtin changed */
-static void manager_reload(Manager *manager) {
-
-        assert(manager);
-
-        sd_notify(false,
-                  "RELOADING=1\n"
-                  "STATUS=Flushing configuration...");
-
-        manager_kill_workers(manager);
-        manager->rules = udev_rules_free(manager->rules);
-        udev_builtin_exit();
-
-        sd_notifyf(false,
-                   "READY=1\n"
-                   "STATUS=Processing with %u children at max", arg_children_max);
-}
-
-static int on_kill_workers_event(sd_event_source *s, uint64_t usec, void *userdata) {
-        Manager *manager = userdata;
-
-        assert(manager);
-
-        log_debug("Cleanup idle workers");
-        manager_kill_workers(manager);
-
-        return 1;
-}
-
-static void event_queue_start(Manager *manager) {
-        struct event *event;
-        usec_t usec;
-        int r;
-
-        assert(manager);
-
-        if (LIST_IS_EMPTY(manager->events) ||
-            manager->exit || manager->stop_exec_queue)
-                return;
-
-        assert_se(sd_event_now(manager->event, CLOCK_MONOTONIC, &usec) >= 0);
-        /* check for changed config, every 3 seconds at most */
-        if (manager->last_usec == 0 ||
-            usec - manager->last_usec > 3 * USEC_PER_SEC) {
-                if (udev_rules_check_timestamp(manager->rules) ||
-                    udev_builtin_validate())
-                        manager_reload(manager);
-
-                manager->last_usec = usec;
-        }
-
-        r = event_source_disable(manager->kill_workers_event);
-        if (r < 0)
-                log_warning_errno(r, "Failed to disable event source for cleaning up idle workers, ignoring: %m");
-
-        udev_builtin_init();
-
-        if (!manager->rules) {
-            /*加载udev规则文件，填充manager->rules*/
-                r = udev_rules_new(&manager->rules, arg_resolve_name_timing);
-                if (r < 0) {
-                        log_warning_errno(r, "Failed to read udev rules: %m");
-                        return;
-                }
-        }
-
-        /*按序遍历manager->events,并逐个运行event*/
-        LIST_FOREACH(event, event, manager->events) {
-                if (event->state != EVENT_QUEUED)
-                        continue;
-
-                /* do not start event if parent or child event is still running */
-                if (is_device_busy(manager, event) != 0)
-                        continue;
-
-                event_run(manager, event);
-        }
-}
-
-static void event_queue_cleanup(Manager *manager, enum event_state match_type) {
-        struct event *event, *tmp;
-
-        LIST_FOREACH_SAFE(event, event, tmp, manager->events) {
-                if (match_type != EVENT_UNDEF && match_type != event->state)
-                        continue;
-
-                event_free(event);
-        }
-}
-
-static int on_worker(sd_event_source *s, int fd, uint32_t revents, void *userdata) {
-        Manager *manager = userdata;
-
-        assert(manager);
-
-        for (;;) {
-                struct worker_message msg;
-                struct iovec iovec = {
-                        .iov_base = &msg,
-                        .iov_len = sizeof(msg),
-                };
-                union {
-                        struct cmsghdr cmsghdr;
-                        uint8_t buf[CMSG_SPACE(sizeof(struct ucred))];
-                } control = {};
-                struct msghdr msghdr = {
-                        .msg_iov = &iovec,
-                        .msg_iovlen = 1,
-                        .msg_control = &control,
-                        .msg_controllen = sizeof(control),
-                };
-                struct cmsghdr *cmsg;
-                ssize_t size;
-                struct ucred *ucred = NULL;
-                struct worker *worker;
-
-                size = recvmsg(fd, &msghdr, MSG_DONTWAIT);
-                if (size < 0) {
-                        if (errno == EINTR)
-                                continue;
-                        else if (errno == EAGAIN)
-                                /* nothing more to read */
-                        	/*所有消息均已响应，退出*/
-                                break;
-
-                        return log_error_errno(errno, "Failed to receive message: %m");
-                } else if (size != sizeof(struct worker_message)) {
-                        log_warning("Ignoring worker message with invalid size %zi bytes", size);
-                        continue;
-                }
-
-                CMSG_FOREACH(cmsg, &msghdr)
-                        if (cmsg->cmsg_level == SOL_SOCKET &&
-                            cmsg->cmsg_type == SCM_CREDENTIALS &&
-                            cmsg->cmsg_len == CMSG_LEN(sizeof(struct ucred)))
-                                ucred = (struct ucred*) CMSG_DATA(cmsg);
-
-                if (!ucred || ucred->pid <= 0) {
-                        log_warning("Ignoring worker message without valid PID");
-                        continue;
-                }
-
-                /* lookup worker who sent the signal */
-                worker = hashmap_get(manager->workers, PID_TO_PTR(ucred->pid));
-                if (!worker) {
-                	/*收到了消息，但没有找到是哪个worker发送的，忽略*/
-                        log_debug("Worker ["PID_FMT"] returned, but is no longer tracked", ucred->pid);
-                        continue;
-                }
-
-                /*event完成，将此worker置为idle*/
-                if (worker->state != WORKER_KILLED)
-                        worker->state = WORKER_IDLE;
-
-                /* worker returned */
-                event_free(worker->event);
-        }
-
-        /* we have free workers, try to schedule events */
-        event_queue_start(manager);
-
-        return 1;
-}
-
-static int on_uevent(sd_device_monitor *monitor, sd_device *dev, void *userdata) {
-        Manager *manager = userdata;
-        int r;
-
-        assert(manager);
-
-        device_ensure_usec_initialized(dev, NULL);
-
-        r = event_queue_insert(manager, dev);
-        if (r < 0) {
-                log_device_error_errno(dev, r, "Failed to insert device into event queue: %m");
-                return 1;
-        }
-
-        /* we have fresh events, try to schedule them */
-        event_queue_start(manager);
-
-        return 1;
-}
-
-/* receive the udevd message from userspace */
-static int on_ctrl_msg(struct udev_ctrl *uctrl, enum udev_ctrl_msg_type type, const union udev_ctrl_msg_value *value, void *userdata) {
-        Manager *manager = userdata;
-        int r;
-
-        assert(value);
-        assert(manager);
-
-        switch (type) {
-        case UDEV_CTRL_SET_LOG_LEVEL:
-                log_debug("Received udev control message (SET_LOG_LEVEL), setting log_priority=%i", value->intval);
-                log_set_max_level_realm(LOG_REALM_UDEV, value->intval);
-                log_set_max_level_realm(LOG_REALM_SYSTEMD, value->intval);
-                manager_kill_workers(manager);
-                break;
-        case UDEV_CTRL_STOP_EXEC_QUEUE:
-                log_debug("Received udev control message (STOP_EXEC_QUEUE)");
-                manager->stop_exec_queue = true;
-                break;
-        case UDEV_CTRL_START_EXEC_QUEUE:
-                log_debug("Received udev control message (START_EXEC_QUEUE)");
-                manager->stop_exec_queue = false;
-                event_queue_start(manager);
-                break;
-        case UDEV_CTRL_RELOAD:
-                log_debug("Received udev control message (RELOAD)");
-                manager_reload(manager);
-                break;
-        case UDEV_CTRL_SET_ENV: {
-                _cleanup_free_ char *key = NULL, *val = NULL, *old_key = NULL, *old_val = NULL;
-                const char *eq;
-
-                eq = strchr(value->buf, '=');
-                if (!eq) {
-                        log_error("Invalid key format '%s'", value->buf);
-                        return 1;
-                }
-
-                key = strndup(value->buf, eq - value->buf);
-                if (!key) {
-                        log_oom();
-                        return 1;
-                }
-
-                old_val = hashmap_remove2(manager->properties, key, (void **) &old_key);
-
-                r = hashmap_ensure_allocated(&manager->properties, &string_hash_ops);
-                if (r < 0) {
-                        log_oom();
-                        return 1;
-                }
-
-                eq++;
-                if (!isempty(eq)) {
-                        log_debug("Received udev control message (ENV), unsetting '%s'", key);
-
-                        r = hashmap_put(manager->properties, key, NULL);
-                        if (r < 0) {
-                                log_oom();
-                                return 1;
-                        }
-                } else {
-                        val = strdup(eq);
-                        if (!val) {
-                                log_oom();
-                                return 1;
-                        }
-
-                        log_debug("Received udev control message (ENV), setting '%s=%s'", key, val);
-
-                        r = hashmap_put(manager->properties, key, val);
-                        if (r < 0) {
-                                log_oom();
-                                return 1;
-                        }
-                }
-
-                key = val = NULL;
-                manager_kill_workers(manager);
-                break;
-        }
-        case UDEV_CTRL_SET_CHILDREN_MAX:
-                if (value->intval <= 0) {
-                        log_debug("Received invalid udev control message (SET_MAX_CHILDREN, %i), ignoring.", value->intval);
-                        return 0;
-                }
-
-                log_debug("Received udev control message (SET_MAX_CHILDREN), setting children_max=%i", value->intval);
-                arg_children_max = value->intval;
-
-                (void) sd_notifyf(false,
-                                  "READY=1\n"
-                                  "STATUS=Processing with %u children at max", arg_children_max);
-                break;
-        case UDEV_CTRL_PING:
-                log_debug("Received udev control message (PING)");
-                break;
-        case UDEV_CTRL_EXIT:
-                log_debug("Received udev control message (EXIT)");
-                manager_exit(manager);
-                break;
-        default:
-                log_debug("Received unknown udev control message, ignoring");
-        }
-
-        return 1;
-}
-
-static int synthesize_change(sd_device *dev) {
-        const char *subsystem, *sysname, *devname, *syspath, *devtype;
-        char filename[PATH_MAX];
-        int r;
-
-        r = sd_device_get_subsystem(dev, &subsystem);
-        if (r < 0)
-                return r;
-
-        r = sd_device_get_sysname(dev, &sysname);
-        if (r < 0)
-                return r;
-
-        r = sd_device_get_devname(dev, &devname);
-        if (r < 0)
-                return r;
-
-        r = sd_device_get_syspath(dev, &syspath);
-        if (r < 0)
-                return r;
-
-        r = sd_device_get_devtype(dev, &devtype);
-        if (r < 0)
-                return r;
-
-        if (streq_ptr("block", subsystem) &&
-            streq_ptr("disk", devtype) &&
-            !startswith(sysname, "dm-")) {
-                _cleanup_(sd_device_enumerator_unrefp) sd_device_enumerator *e = NULL;
-                bool part_table_read = false, has_partitions = false;
-                sd_device *d;
-                int fd;
-
-                /*
-                 * Try to re-read the partition table. This only succeeds if
-                 * none of the devices is busy. The kernel returns 0 if no
-                 * partition table is found, and we will not get an event for
-                 * the disk.
-                 */
-                fd = open(devname, O_RDONLY|O_CLOEXEC|O_NOFOLLOW|O_NONBLOCK);
-                if (fd >= 0) {
-                        r = flock(fd, LOCK_EX|LOCK_NB);
-                        if (r >= 0)
-                                r = ioctl(fd, BLKRRPART, 0);
-
-                        close(fd);
-                        if (r >= 0)
-                                part_table_read = true;
-                }
-
-                /* search for partitions */
-                r = sd_device_enumerator_new(&e);
-                if (r < 0)
-                        return r;
-
-                r = sd_device_enumerator_allow_uninitialized(e);
-                if (r < 0)
-                        return r;
-
-                r = sd_device_enumerator_add_match_parent(e, dev);
-                if (r < 0)
-                        return r;
-
-                r = sd_device_enumerator_add_match_subsystem(e, "block", true);
-                if (r < 0)
-                        return r;
-
-                FOREACH_DEVICE(e, d) {
-                        const char *t;
-
-                        if (sd_device_get_devtype(d, &t) < 0 ||
-                            !streq("partition", t))
-                                continue;
-
-                        has_partitions = true;
-                        break;
-                }
-
-                /*
-                 * We have partitions and re-read the table, the kernel already sent
-                 * out a "change" event for the disk, and "remove/add" for all
-                 * partitions.
-                 */
-                if (part_table_read && has_partitions)
-                        return 0;
-
-                /*
-                 * We have partitions but re-reading the partition table did not
-                 * work, synthesize "change" for the disk and all partitions.
-                 */
-                log_debug("Device '%s' is closed, synthesising 'change'", devname);
-                strscpyl(filename, sizeof(filename), syspath, "/uevent", NULL);
-                write_string_file(filename, "change", WRITE_STRING_FILE_DISABLE_BUFFER);
-
-                FOREACH_DEVICE(e, d) {
-                        const char *t, *n, *s;
-
-                        if (sd_device_get_devtype(d, &t) < 0 ||
-                            !streq("partition", t))
-                                continue;
-
-                        if (sd_device_get_devname(d, &n) < 0 ||
-                            sd_device_get_syspath(d, &s) < 0)
-                                continue;
-
-                        log_debug("Device '%s' is closed, synthesising partition '%s' 'change'", devname, n);
-                        strscpyl(filename, sizeof(filename), s, "/uevent", NULL);
-                        write_string_file(filename, "change", WRITE_STRING_FILE_DISABLE_BUFFER);
-                }
-
-                return 0;
-        }
-
-        log_debug("Device %s is closed, synthesising 'change'", devname);
-        strscpyl(filename, sizeof(filename), syspath, "/uevent", NULL);
-        write_string_file(filename, "change", WRITE_STRING_FILE_DISABLE_BUFFER);
-
-        return 0;
-}
-
-static int on_inotify(sd_event_source *s, int fd, uint32_t revents, void *userdata) {
-        Manager *manager = userdata;
-        union inotify_event_buffer buffer;
-        struct inotify_event *e;
-        ssize_t l;
-        int r;
-
-        assert(manager);
-
-        r = event_source_disable(manager->kill_workers_event);
-        if (r < 0)
-                log_warning_errno(r, "Failed to disable event source for cleaning up idle workers, ignoring: %m");
-
-        l = read(fd, &buffer, sizeof(buffer));
-        if (l < 0) {
-                if (IN_SET(errno, EAGAIN, EINTR))
-                        return 1;
-
-                return log_error_errno(errno, "Failed to read inotify fd: %m");
-        }
-
-        FOREACH_INOTIFY_EVENT(e, buffer, l) {
-                _cleanup_(sd_device_unrefp) sd_device *dev = NULL;
-                const char *devnode;
-
-                if (udev_watch_lookup(e->wd, &dev) <= 0)
-                        continue;
-
-                if (sd_device_get_devname(dev, &devnode) < 0)
-                        continue;
-
-                log_device_debug(dev, "Inotify event: %x for %s", e->mask, devnode);
-                if (e->mask & IN_CLOSE_WRITE)
-                        synthesize_change(dev);
-                else if (e->mask & IN_IGNORED)
-                        udev_watch_end(dev);
-        }
-
-        return 1;
-}
-
-static int on_sigterm(sd_event_source *s, const struct signalfd_siginfo *si, void *userdata) {
-        Manager *manager = userdata;
-
-        assert(manager);
-
-        manager_exit(manager);
-
-        return 1;
-}
-
-static int on_sighup(sd_event_source *s, const struct signalfd_siginfo *si, void *userdata) {
-        Manager *manager = userdata;
-
-        assert(manager);
-
-        manager_reload(manager);
-
-        return 1;
-}
-
-static int on_sigchld(sd_event_source *s, const struct signalfd_siginfo *si, void *userdata) {
-        Manager *manager = userdata;
-        int r;
-
-        assert(manager);
-
-        for (;;) {
-                pid_t pid;
-                int status;
-                struct worker *worker;
-
-                pid = waitpid(-1, &status, WNOHANG);
-                if (pid <= 0)
-                        break;
-
-                worker = hashmap_get(manager->workers, PID_TO_PTR(pid));
-                if (!worker) {
-                        log_warning("Worker ["PID_FMT"] is unknown, ignoring", pid);
-                        continue;
-                }
-
-                if (WIFEXITED(status)) {
-                        if (WEXITSTATUS(status) == 0)
-                                log_debug("Worker ["PID_FMT"] exited", pid);
-                        else
-                                log_warning("Worker ["PID_FMT"] exited with return code %i", pid, WEXITSTATUS(status));
-                } else if (WIFSIGNALED(status))
-                        log_warning("Worker ["PID_FMT"] terminated by signal %i (%s)", pid, WTERMSIG(status), signal_to_string(WTERMSIG(status)));
-                else if (WIFSTOPPED(status)) {
-                        log_info("Worker ["PID_FMT"] stopped", pid);
-                        continue;
-                } else if (WIFCONTINUED(status)) {
-                        log_info("Worker ["PID_FMT"] continued", pid);
-                        continue;
-                } else
-                        log_warning("Worker ["PID_FMT"] exit with status 0x%04x", pid, status);
-
-                if ((!WIFEXITED(status) || WEXITSTATUS(status) != 0) && worker->event) {
-                        log_device_error(worker->event->dev, "Worker ["PID_FMT"] failed", pid);
-
-                        /* delete state from disk */
-                        device_delete_db(worker->event->dev);
-                        device_tag_index(worker->event->dev, NULL, false);
-
-                        /* forward kernel event without amending it */
-                        r = device_monitor_send_device(manager->monitor, NULL, worker->event->dev_kernel);
-                        if (r < 0)
-                                log_device_error_errno(worker->event->dev_kernel, r, "Failed to send back device to kernel: %m");
-                }
-
-                worker_free(worker);
-        }
-
-        /* we can start new workers, try to schedule events */
-        event_queue_start(manager);
-
-        /* Disable unnecessary cleanup event */
-        if (hashmap_isempty(manager->workers)) {
-                r = event_source_disable(manager->kill_workers_event);
-                if (r < 0)
-                        log_warning_errno(r, "Failed to disable event source for cleaning up idle workers, ignoring: %m");
-        }
-
-        return 1;
-}
-
-static int on_post(sd_event_source *s, void *userdata) {
-        Manager *manager = userdata;
-
-        assert(manager);
-
-        if (!LIST_IS_EMPTY(manager->events))
-                return 1;
-
-        /* There are no pending events. Let's cleanup idle process. */
-
-        if (!hashmap_isempty(manager->workers)) {
-                /* There are idle workers */
-                (void) event_reset_time(manager->event, &manager->kill_workers_event, CLOCK_MONOTONIC,
-                                        now(CLOCK_MONOTONIC) + 3 * USEC_PER_SEC, USEC_PER_SEC,
-                                        on_kill_workers_event, manager, 0, "kill-workers-event", false);
-                return 1;
-        }
-
-        /* There are no idle workers. */
-=======
->>>>>>> 40238aee
 
 #include "conf-parser.h"
 #include "env-file.h"
@@ -1643,189 +284,14 @@
         return 1;
 }
 
-<<<<<<< HEAD
-//构造monitor,监听相应socket
-static int manager_new(Manager **ret, int fd_ctrl/*控制命令用fd*/, int fd_uevent, const char *cgroup) {
-=======
 int run_udevd(int argc, char *argv[]) {
->>>>>>> 40238aee
         _cleanup_(manager_freep) Manager *manager = NULL;
         int fd_ctrl = -EBADF, fd_uevent = -EBADF;
         int r;
 
         log_setup();
 
-<<<<<<< HEAD
         //申请manager内存
-        manager = new(Manager, 1);
-        if (!manager)
-                return log_oom();
-
-        *manager = (Manager) {
-                .fd_inotify = -1,
-                .worker_watch = { -1, -1 },
-                .cgroup = cgroup,
-        };
-
-        r = udev_ctrl_new_from_fd(&manager->ctrl, fd_ctrl);
-        if (r < 0)
-                return log_error_errno(r, "Failed to initialize udev control socket: %m");
-
-        //开启udev_ctrl socket
-        r = udev_ctrl_enable_receiving(manager->ctrl);
-        if (r < 0)
-                return log_error_errno(r, "Failed to bind udev control socket: %m");
-
-        r = device_monitor_new_full(&manager->monitor, MONITOR_GROUP_KERNEL, fd_uevent);
-        if (r < 0)
-                return log_error_errno(r, "Failed to initialize device monitor: %m");
-
-        (void) sd_device_monitor_set_receive_buffer_size(manager->monitor, 128 * 1024 * 1024);
-
-        //开启netlink monitor的收包函数
-        r = device_monitor_enable_receiving(manager->monitor);
-        if (r < 0)
-                return log_error_errno(r, "Failed to bind netlink socket: %m");
-
-        *ret = TAKE_PTR(manager);
-
-        return 0;
-}
-
-static int main_loop(Manager *manager) {
-        int fd_worker, r;
-
-        /* unnamed socket from workers to the main daemon */
-        r = socketpair(AF_LOCAL, SOCK_DGRAM|SOCK_CLOEXEC, 0, manager->worker_watch);
-        if (r < 0)
-                return log_error_errno(errno, "Failed to create socketpair for communicating with workers: %m");
-
-        /*读端fd*/
-        fd_worker = manager->worker_watch[READ_END];
-
-        r = setsockopt_int(fd_worker, SOL_SOCKET, SO_PASSCRED, true);
-        if (r < 0)
-                return log_error_errno(r, "Failed to enable SO_PASSCRED: %m");
-
-        r = udev_watch_init();
-        if (r < 0)
-                return log_error_errno(r, "Failed to create inotify descriptor: %m");
-        manager->fd_inotify = r;
-
-        udev_watch_restore();
-
-        /* block and listen to all signals on signalfd */
-        assert_se(sigprocmask_many(SIG_BLOCK, NULL, SIGTERM, SIGINT, SIGHUP, SIGCHLD, -1) >= 0);
-
-        r = sd_event_default(&manager->event);
-        if (r < 0)
-                return log_error_errno(r, "Failed to allocate event loop: %m");
-
-        /*sigint信号事件处理*/
-        r = sd_event_add_signal(manager->event, NULL, SIGINT, on_sigterm, manager);
-        if (r < 0)
-                return log_error_errno(r, "Failed to create SIGINT event source: %m");
-
-        /*sigterm信号事件处理*/
-        r = sd_event_add_signal(manager->event, NULL, SIGTERM, on_sigterm, manager);
-        if (r < 0)
-                return log_error_errno(r, "Failed to create SIGTERM event source: %m");
-
-        /*sighup信号事件处理*/
-        r = sd_event_add_signal(manager->event, NULL, SIGHUP, on_sighup, manager);
-        if (r < 0)
-                return log_error_errno(r, "Failed to create SIGHUP event source: %m");
-
-        /*sigchld信号事件处理*/
-        r = sd_event_add_signal(manager->event, NULL, SIGCHLD, on_sigchld, manager);
-        if (r < 0)
-                return log_error_errno(r, "Failed to create SIGCHLD event source: %m");
-
-        r = sd_event_set_watchdog(manager->event, true);
-        if (r < 0)
-                return log_error_errno(r, "Failed to create watchdog event source: %m");
-
-        r = udev_ctrl_attach_event(manager->ctrl, manager->event);
-        if (r < 0)
-                return log_error_errno(r, "Failed to attach event to udev control: %m");
-
-        /*处理控制类消息*/
-        r = udev_ctrl_start(manager->ctrl, on_ctrl_msg, manager);
-        if (r < 0)
-                return log_error_errno(r, "Failed to start device monitor: %m");
-
-        /* This needs to be after the inotify and uevent handling, to make sure
-         * that the ping is send back after fully processing the pending uevents
-         * (including the synthetic ones we may create due to inotify events).
-         */
-        r = sd_event_source_set_priority(udev_ctrl_get_event_source(manager->ctrl), SD_EVENT_PRIORITY_IDLE);
-        if (r < 0)
-                return log_error_errno(r, "Failed to set IDLE event priority for udev control event source: %m");
-
-        r = sd_event_add_io(manager->event, &manager->inotify_event, manager->fd_inotify, EPOLLIN, on_inotify, manager);
-        if (r < 0)
-                return log_error_errno(r, "Failed to create inotify event source: %m");
-
-        r = sd_device_monitor_attach_event(manager->monitor, manager->event);
-        if (r < 0)
-                return log_error_errno(r, "Failed to attach event to device monitor: %m");
-
-        r = sd_device_monitor_start(manager->monitor, on_uevent, manager);
-        if (r < 0)
-                return log_error_errno(r, "Failed to start device monitor: %m");
-
-        (void) sd_event_source_set_description(sd_device_monitor_get_event_source(manager->monitor), "device-monitor");
-
-        /*处理来自fd_worker的读事件*/
-        r = sd_event_add_io(manager->event, NULL, fd_worker, EPOLLIN, on_worker, manager);
-        if (r < 0)
-                return log_error_errno(r, "Failed to create worker event source: %m");
-
-        r = sd_event_add_post(manager->event, NULL, on_post, manager);
-        if (r < 0)
-                return log_error_errno(r, "Failed to create post event source: %m");
-
-        /*内置命令初始化*/
-        udev_builtin_init();
-
-        /*加载udev规则文件，填充manager->rules*/
-        r = udev_rules_new(&manager->rules/*出参，加载生成的所有规则*/, arg_resolve_name_timing);
-        if (!manager->rules)
-                return log_error_errno(r, "Failed to read udev rules: %m");
-
-        /*处理static_node创建*/
-        r = udev_rules_apply_static_dev_perms(manager->rules);
-        if (r < 0)
-                log_error_errno(r, "Failed to apply permissions on static device nodes: %m");
-
-        (void) sd_notifyf(false,
-                          "READY=1\n"
-                          "STATUS=Processing with %u children at max", arg_children_max);
-
-        r = sd_event_loop(manager->event);
-        if (r < 0)
-                log_error_errno(r, "Event loop failed: %m");
-
-        sd_notify(false,
-                  "STOPPING=1\n"
-                  "STATUS=Shutting down...");
-        return r;
-}
-
-/*udevd实现函数*/
-static int run(int argc, char *argv[]) {
-        _cleanup_free_ char *cgroup = NULL;
-        _cleanup_(manager_freep) Manager *manager = NULL;
-        int fd_ctrl = -1, fd_uevent = -1;
-        int r;
-
-        log_set_target(LOG_TARGET_AUTO);
-        udev_parse_config_full(&arg_children_max, &arg_exec_delay_usec, &arg_event_timeout_usec, &arg_resolve_name_timing);
-        log_parse_environment();
-        log_open();
-
-        r = parse_argv(argc, argv);
-=======
         manager = manager_new();
         if (!manager)
                 return log_oom();
@@ -1833,7 +299,6 @@
         manager_parse_udev_config(manager);
 
         r = parse_argv(argc, argv, manager);
->>>>>>> 40238aee
         if (r <= 0)
                 return r;
 
@@ -1862,12 +327,8 @@
         /* Make sure we can have plenty fds (for example for pidfds) */
         (void) rlimit_nofile_bump(-1);
 
-<<<<<<< HEAD
         //创建/run/udev目录
-        r = mkdir_errno_wrapper("/run/udev", 0755);
-=======
         r = RET_NERRNO(mkdir("/run/udev", 0755));
->>>>>>> 40238aee
         if (r < 0 && r != -EEXIST)
                 return log_error_errno(r, "Failed to create /run/udev: %m");
 
@@ -1903,16 +364,5 @@
                 (void) setsid();
         }
 
-<<<<<<< HEAD
-        r = main_loop(manager);
-        /* FIXME: move this into manager_free() */
-        udev_ctrl_cleanup(manager->ctrl);
-        return r;
-}
-
-/*systemd-udevd程序入口*/
-DEFINE_MAIN_FUNCTION(run);
-=======
         return manager_main(manager);
-}
->>>>>>> 40238aee
+}