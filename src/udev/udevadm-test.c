--- conflicted
+++ resolved
@@ -113,11 +113,7 @@
 
         udev_builtin_init();
 
-<<<<<<< HEAD
-        r = udev_rules_new(&rules/*出参，解析的所有规则*/, arg_resolve_name_timing);
-=======
-        r = udev_rules_load(&rules, arg_resolve_name_timing);
->>>>>>> 40238aee
+        r = udev_rules_load(&rules/*出参，解析的所有规则*/, arg_resolve_name_timing);
         if (r < 0) {
                 log_error_errno(r, "Failed to read udev rules: %m");
                 goto out;
