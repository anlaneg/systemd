--- conflicted
+++ resolved
@@ -73,117 +73,9 @@
         if (r < 0)
                 return r;
 
-<<<<<<< HEAD
-        assert(event);
-        assert(event->dev);
-        assert(src);
-        assert(dest);
-        assert(size > 0);
-
-        from = src;
-        s = dest;
-        l = size;
-
-        for (;;) {
-                const struct subst_map_entry *entry = NULL;
-                char attrbuf[UTIL_PATH_SIZE], *attr;
-                bool format_dollar = false;
-                ssize_t subst_len;
-
-                while (from[0] != '\0') {
-                		/*遇到$符，进行变量解析*/
-                        if (from[0] == '$') {
-                                /* substitute named variable */
-                                unsigned i;
-
-                                if (from[1] == '$') {
-                                        from++;
-                                        goto copy;
-                                }
-
-                                for (i = 0; i < ELEMENTSOF(map); i++) {
-                                        if (startswith(&from[1], map[i].name)) {
-                                                entry = &map[i];
-                                                from += strlen(map[i].name)+1;
-                                                format_dollar = true;
-                                                goto subst;
-                                        }
-                                }
-                        } else if (from[0] == '%') {
-                                /* substitute format char */
-                                unsigned i;
-
-                                if (from[1] == '%') {
-                                        from++;
-                                        goto copy;
-                                }
-
-                                for (i = 0; i < ELEMENTSOF(map); i++) {
-                                        if (from[1] == map[i].fmt) {
-                                                entry = &map[i];
-                                                from += 2;
-                                                goto subst;
-                                        }
-                                }
-                        }
-copy:
-                        /* copy char */
-                        if (l < 2) /* need space for this char and the terminating NUL */
-                                goto out;
-                        s[0] = from[0];
-                        from++;
-                        s++;
-                        l--;
-                }
-
-                goto out;
-subst:
-                /* extract possible $format{attr} */
-                if (from[0] == '{') {
-                	/*遇到属性名称，取相应的attr*/
-                        unsigned i;
-
-                        from++;
-                        for (i = 0; from[i] != '}'; i++)
-                                if (from[i] == '\0') {
-                                        log_error("missing closing brace for format '%s'", src);
-                                        goto out;
-                                }
-
-                        if (i >= sizeof(attrbuf))
-                                goto out;
-                        memcpy(attrbuf, from, i);
-                        attrbuf[i] = '\0';
-                        from += i+1;
-                        attr = attrbuf;
-                } else
-                        attr = NULL;
-
-                subst_len = subst_format_var(event, entry, attr, s, l);
-                if (subst_len < 0) {
-                        if (format_dollar)
-                                log_device_warning_errno(event->dev, subst_len, "Failed to substitute variable '$%s', ignoring: %m", entry->name);
-                        else
-                                log_device_warning_errno(event->dev, subst_len, "Failed to apply format '%%%c', ignoring: %m", entry->fmt);
-
-                        continue;
-                }
-
-                /* SUBST_RESULT handles spaces itself */
-                if (replace_whitespace && entry->type != SUBST_RESULT)
-                        /* util_replace_whitespace can replace in-place,
-                         * and does nothing if subst_len == 0
-                         */
-                        subst_len = util_replace_whitespace(s, s, subst_len);
-
-                s += subst_len;
-                l -= subst_len;
-        }
-=======
         r = path_extract_directory(s, &new_syspath);
         if (r < 0)
                 return r;
->>>>>>> 40238aee
 
         if (!path_extend(&new_syspath, name))
                 return -ENOMEM;
@@ -211,6 +103,7 @@
         return device_add_property_internal(device, "INTERFACE", name);
 }
 
+/*处理接口重命名*/
 static int rename_netif(UdevEvent *event) {
         _cleanup_free_ char *old_syspath = NULL, *old_sysname = NULL;
         const char *s;
@@ -223,10 +116,12 @@
                 return 0;
 
         if (!event->name)
+        	/*没有给定新名称，直接返回*/
                 return 0; /* No new name is requested. */
 
         dev = ASSERT_PTR(event->dev);
 
+        /*取接口ifindex*/
         r = sd_device_get_ifindex(dev, &ifindex);
         if (r == -ENOENT)
                 return 0; /* Device is not a network interface. */
@@ -239,6 +134,7 @@
                 return 0;
         }
 
+        /*要求kernel设置接口名称*/
         r = sd_device_get_sysname(dev, &s);
         if (r < 0)
                 return log_device_warning_errno(dev, r, "Failed to get sysname: %m");
@@ -258,6 +154,7 @@
         if (!old_syspath)
                 return -ENOMEM;
 
+        /*kernel名称已变更，更新缓存的名称*/
         r = device_rename(dev, event->name);
         if (r < 0) {
                 /* Here and below, use dev_db_clone for logging, otherwise, logged message is prefixed with
@@ -329,74 +226,29 @@
         return r;
 }
 
-<<<<<<< HEAD
-/*处理接口重命名*/
-static int rename_netif(UdevEvent *event) {
-        sd_device *dev = event->dev;
-        const char *action, *oldname;
-        char name[IFNAMSIZ];
-=======
 static int assign_altnames(UdevEvent *event) {
         sd_device *dev = ASSERT_PTR(ASSERT_PTR(event)->dev);
->>>>>>> 40238aee
         int ifindex, r;
         const char *s;
 
-<<<<<<< HEAD
-        if (!event->name)
-        	/*没有给定新名称，直接返回*/
-                return 0; /* No new name is requested. */
-
-        /*取旧的名称*/
-        r = sd_device_get_sysname(dev, &oldname);
-        if (r < 0)
-                return log_device_error_errno(dev, r, "Failed to get sysname: %m");
-
-        /*新旧名称相等，直接返回*/
-        if (streq(event->name, oldname))
-                return 0; /* The interface name is already requested name. */
-
-        r = sd_device_get_property_value(dev, "ACTION", &action);
-        if (r < 0)
-                return log_device_error_errno(dev, r, "Failed to get property 'ACTION': %m");
-
-        /*rename仅对add操作有效*/
-        if (!streq(action, "add"))
-                return 0; /* Rename the interface only when it is added. */
-=======
         if (!EVENT_MODE_DESTRUCTIVE(event))
                 return 0;
 
         if (strv_isempty(event->altnames))
                 return 0;
->>>>>>> 40238aee
-
-        /*取接口ifindex*/
+
         r = sd_device_get_ifindex(dev, &ifindex);
         if (r == -ENOENT)
                 return 0; /* Device is not a network interface. */
         if (r < 0)
                 return log_device_warning_errno(dev, r, "Failed to get ifindex: %m");
 
-<<<<<<< HEAD
-        /*要求kernel设置接口名称*/
-        strscpy(name, IFNAMSIZ, event->name);
-        r = rtnl_set_link_name(&event->rtnl, ifindex, name);
-=======
         r = sd_device_get_sysname(dev, &s);
->>>>>>> 40238aee
         if (r < 0)
                 return log_device_warning_errno(dev, r, "Failed to get sysname: %m");
 
-<<<<<<< HEAD
-        /*kernel名称已变更，更新缓存的名称*/
-        r = device_rename(dev, event->name);
-        if (r < 0)
-                return log_warning_errno(r, "Network interface %i is renamed from '%s' to '%s', but could not update sd_device object: %m", ifindex, oldname, name);
-=======
         /* Filter out the current interface name. */
         strv_remove(event->altnames, s);
->>>>>>> 40238aee
 
         r = rtnl_append_link_alternative_names(&event->rtnl, ifindex, event->altnames);
         if (r < 0)
@@ -488,11 +340,6 @@
                         return r;
         }
 
-<<<<<<< HEAD
-        /*action为remove执行remove指令*/
-        if (streq(action, "remove")) {
-                event_execute_rules_on_remove(event, timeout_usec, properties_list, rules);
-=======
         return 0;
 }
 
@@ -501,7 +348,6 @@
         int r;
 
         if (!EVENT_MODE_DESTRUCTIVE(event))
->>>>>>> 40238aee
                 return 0;
 
         /* Drop previously added property for safety to make IMPORT{db}="ID_RENAMING" not work. This is
@@ -525,14 +371,6 @@
                         return log_device_warning_errno(dev, r, "Failed to update database under /run/udev/data/: %m");
         }
 
-<<<<<<< HEAD
-        /*针对event执行规则列表*/
-        (void) udev_rules_apply_to_event(rules/*规则列表*/, event/*事件*/, timeout_usec, properties_list);
-
-        /*更新netif的名称（如果需要的话）*/
-        (void) rename_netif(event);
-        (void) update_devnode(event);
-=======
         return 0;
 }
 
@@ -540,7 +378,6 @@
         sd_device_action_t action;
         sd_device *dev;
         int r;
->>>>>>> 40238aee
 
         assert(event);
         assert(IN_SET(event->event_mode, EVENT_UDEV_WORKER, EVENT_UDEVADM_TEST, EVENT_TEST_RULE_RUNNER));
