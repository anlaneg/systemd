--- conflicted
+++ resolved
@@ -5,7447 +5,6 @@
 #include <unistd.h>
 
 #include "sd-daemon.h"
-<<<<<<< HEAD
-#include "sd-event.h"
-#include "sd-login.h"
-
-#include "alloc-util.h"
-#include "bootspec.h"
-#include "bus-common-errors.h"
-#include "bus-error.h"
-#include "bus-message.h"
-#include "bus-unit-util.h"
-#include "bus-util.h"
-#include "cgroup-show.h"
-#include "cgroup-util.h"
-#include "copy.h"
-#include "dropin.h"
-#include "efivars.h"
-#include "env-util.h"
-#include "escape.h"
-#include "exit-status.h"
-#include "fd-util.h"
-#include "format-util.h"
-#include "fs-util.h"
-#include "glob-util.h"
-#include "hexdecoct.h"
-#include "hostname-util.h"
-#include "initreq.h"
-#include "install.h"
-#include "in-addr-util.h"
-#include "io-util.h"
-#include "journal-util.h"
-#include "list.h"
-#include "locale-util.h"
-#include "log.h"
-#include "logs-show.h"
-#include "macro.h"
-#include "main-func.h"
-#include "mkdir.h"
-#include "pager.h"
-#include "parse-util.h"
-#include "path-lookup.h"
-#include "path-util.h"
-#include "pretty-print.h"
-#include "proc-cmdline.h"
-#include "process-util.h"
-#include "reboot-util.h"
-#include "rlimit-util.h"
-#include "set.h"
-#include "sigbus.h"
-#include "signal-util.h"
-#include "socket-util.h"
-#include "spawn-ask-password-agent.h"
-#include "spawn-polkit-agent.h"
-#include "special.h"
-#include "stat-util.h"
-#include "string-table.h"
-#include "strv.h"
-#include "terminal-util.h"
-#include "tmpfile-util.h"
-#include "unit-def.h"
-#include "unit-name.h"
-#include "user-util.h"
-#include "utf8.h"
-#include "util.h"
-#include "utmp-wtmp.h"
-#include "verbs.h"
-#include "virt.h"
-
-/* The init script exit status codes
-   0       program is running or service is OK
-   1       program is dead and /var/run pid file exists
-   2       program is dead and /var/lock lock file exists
-   3       program is not running
-   4       program or service status is unknown
-   5-99    reserved for future LSB use
-   100-149 reserved for distribution use
-   150-199 reserved for application use
-   200-254 reserved
-*/
-enum {
-        EXIT_PROGRAM_RUNNING_OR_SERVICE_OK        = 0,
-        EXIT_PROGRAM_DEAD_AND_PID_EXISTS          = 1,
-        EXIT_PROGRAM_DEAD_AND_LOCK_FILE_EXISTS    = 2,
-        EXIT_PROGRAM_NOT_RUNNING                  = 3,
-        EXIT_PROGRAM_OR_SERVICES_STATUS_UNKNOWN   = 4,
-};
-
-static char **arg_types = NULL;
-static char **arg_states = NULL;
-static char **arg_properties = NULL;
-static bool arg_all = false;
-static enum dependency {
-        DEPENDENCY_FORWARD,
-        DEPENDENCY_REVERSE,
-        DEPENDENCY_AFTER,
-        DEPENDENCY_BEFORE,
-        _DEPENDENCY_MAX
-} arg_dependency = DEPENDENCY_FORWARD;
-static const char *arg_job_mode = "replace";
-static UnitFileScope arg_scope = UNIT_FILE_SYSTEM;
-static bool arg_wait = false;
-static bool arg_no_block = false;
-static bool arg_no_legend = false;
-static PagerFlags arg_pager_flags = 0;
-static bool arg_no_wtmp = false;
-static bool arg_no_sync = false;
-static bool arg_no_wall = false;
-static bool arg_no_reload = false;
-static bool arg_value = false;
-static bool arg_show_types = false;
-static bool arg_ignore_inhibitors = false;
-static bool arg_dry_run = false;
-static bool arg_quiet = false;
-static bool arg_full = false;
-static bool arg_recursive = false;
-static int arg_force = 0;
-static bool arg_ask_password = false;
-static bool arg_runtime = false;
-static UnitFilePresetMode arg_preset_mode = UNIT_FILE_PRESET_FULL;
-static char **arg_wall = NULL;
-static const char *arg_kill_who = NULL;
-static int arg_signal = SIGTERM;
-static char *arg_root = NULL;
-static usec_t arg_when = 0;
-static char *argv_cmdline = NULL;
-static enum action {
-        ACTION_SYSTEMCTL,
-        ACTION_HALT,
-        ACTION_POWEROFF,
-        ACTION_REBOOT,
-        ACTION_KEXEC,
-        ACTION_EXIT,
-        ACTION_SUSPEND,
-        ACTION_HIBERNATE,
-        ACTION_HYBRID_SLEEP,
-        ACTION_SUSPEND_THEN_HIBERNATE,
-        ACTION_RUNLEVEL2,
-        ACTION_RUNLEVEL3,
-        ACTION_RUNLEVEL4,
-        ACTION_RUNLEVEL5,
-        ACTION_RESCUE,
-        ACTION_EMERGENCY,
-        ACTION_DEFAULT,
-        ACTION_RELOAD,
-        ACTION_REEXEC,
-        ACTION_RUNLEVEL,
-        ACTION_CANCEL_SHUTDOWN,
-        _ACTION_MAX,
-        _ACTION_INVALID = -1
-} arg_action = ACTION_SYSTEMCTL;
-static BusTransport arg_transport = BUS_TRANSPORT_LOCAL;
-static const char *arg_host = NULL;
-static unsigned arg_lines = 10;
-static OutputMode arg_output = OUTPUT_SHORT;
-static bool arg_plain = false;
-static bool arg_firmware_setup = false;
-static bool arg_now = false;
-static bool arg_jobs_before = false;
-static bool arg_jobs_after = false;
-
-static int daemon_reload(int argc, char *argv[], void* userdata);
-static int trivial_method(int argc, char *argv[], void *userdata);
-static int halt_now(enum action a);
-static int get_state_one_unit(sd_bus *bus, const char *name, UnitActiveState *active_state);
-
-static bool original_stdout_is_tty;
-
-typedef enum BusFocus {
-        BUS_FULL,      /* The full bus indicated via --system or --user */
-        BUS_MANAGER,   /* The manager itself, possibly directly, possibly via the bus */
-        _BUS_FOCUS_MAX
-} BusFocus;
-
-static sd_bus *busses[_BUS_FOCUS_MAX] = {};
-
-static UnitFileFlags args_to_flags(void) {
-        return (arg_runtime ? UNIT_FILE_RUNTIME : 0) |
-               (arg_force   ? UNIT_FILE_FORCE   : 0);
-}
-
-static int acquire_bus(BusFocus focus, sd_bus **ret) {
-        int r;
-
-        assert(focus < _BUS_FOCUS_MAX);
-        assert(ret);
-
-        /* We only go directly to the manager, if we are using a local transport */
-        if (arg_transport != BUS_TRANSPORT_LOCAL)
-                focus = BUS_FULL;
-
-        if (getenv_bool("SYSTEMCTL_FORCE_BUS") > 0)
-                focus = BUS_FULL;
-
-        if (!busses[focus]) {
-                bool user;
-
-                user = arg_scope != UNIT_FILE_SYSTEM;
-
-                if (focus == BUS_MANAGER)
-                        r = bus_connect_transport_systemd(arg_transport, arg_host, user, &busses[focus]);
-                else
-                        r = bus_connect_transport(arg_transport, arg_host, user, &busses[focus]);
-                if (r < 0)
-                        return log_error_errno(r, "Failed to connect to bus: %m");
-
-                (void) sd_bus_set_allow_interactive_authorization(busses[focus], arg_ask_password);
-        }
-
-        *ret = busses[focus];
-        return 0;
-}
-
-static void release_busses(void) {
-        BusFocus w;
-
-        for (w = 0; w < _BUS_FOCUS_MAX; w++)
-                busses[w] = sd_bus_flush_close_unref(busses[w]);
-}
-
-static void ask_password_agent_open_if_enabled(void) {
-        /* Open the password agent as a child process if necessary */
-
-        if (arg_dry_run)
-                return;
-
-        if (!arg_ask_password)
-                return;
-
-        if (arg_scope != UNIT_FILE_SYSTEM)
-                return;
-
-        if (arg_transport != BUS_TRANSPORT_LOCAL)
-                return;
-
-        ask_password_agent_open();
-}
-
-static void polkit_agent_open_maybe(void) {
-        /* Open the polkit agent as a child process if necessary */
-
-        if (arg_scope != UNIT_FILE_SYSTEM)
-                return;
-
-        polkit_agent_open_if_enabled(arg_transport, arg_ask_password);
-}
-
-static OutputFlags get_output_flags(void) {
-        return
-                arg_all * OUTPUT_SHOW_ALL |
-                (arg_full || !on_tty() || pager_have()) * OUTPUT_FULL_WIDTH |
-                colors_enabled() * OUTPUT_COLOR |
-                !arg_quiet * OUTPUT_WARN_CUTOFF;
-}
-
-static int translate_bus_error_to_exit_status(int r, const sd_bus_error *error) {
-        assert(error);
-
-        if (!sd_bus_error_is_set(error))
-                return r;
-
-        if (sd_bus_error_has_name(error, SD_BUS_ERROR_ACCESS_DENIED) ||
-            sd_bus_error_has_name(error, BUS_ERROR_ONLY_BY_DEPENDENCY) ||
-            sd_bus_error_has_name(error, BUS_ERROR_NO_ISOLATION) ||
-            sd_bus_error_has_name(error, BUS_ERROR_TRANSACTION_IS_DESTRUCTIVE))
-                return EXIT_NOPERMISSION;
-
-        if (sd_bus_error_has_name(error, BUS_ERROR_NO_SUCH_UNIT))
-                return EXIT_NOTINSTALLED;
-
-        if (sd_bus_error_has_name(error, BUS_ERROR_JOB_TYPE_NOT_APPLICABLE) ||
-            sd_bus_error_has_name(error, SD_BUS_ERROR_NOT_SUPPORTED))
-                return EXIT_NOTIMPLEMENTED;
-
-        if (sd_bus_error_has_name(error, BUS_ERROR_LOAD_FAILED))
-                return EXIT_NOTCONFIGURED;
-
-        if (r != 0)
-                return r;
-
-        return EXIT_FAILURE;
-}
-
-static bool install_client_side(void) {
-        /* Decides when to execute enable/disable/... operations
-         * client-side rather than server-side. */
-
-        if (running_in_chroot_or_offline())
-                return true;
-
-        if (sd_booted() <= 0)
-                return true;
-
-        if (!isempty(arg_root))
-                return true;
-
-        if (arg_scope == UNIT_FILE_GLOBAL)
-                return true;
-
-        /* Unsupported environment variable, mostly for debugging purposes */
-        if (getenv_bool("SYSTEMCTL_INSTALL_CLIENT_SIDE") > 0)
-                return true;
-
-        return false;
-}
-
-static int compare_unit_info(const UnitInfo *a, const UnitInfo *b) {
-        const char *d1, *d2;
-        int r;
-
-        /* First, order by machine */
-        if (!a->machine && b->machine)
-                return -1;
-        if (a->machine && !b->machine)
-                return 1;
-        if (a->machine && b->machine) {
-                r = strcasecmp(a->machine, b->machine);
-                if (r != 0)
-                        return r;
-        }
-
-        /* Second, order by unit type */
-        d1 = strrchr(a->id, '.');
-        d2 = strrchr(b->id, '.');
-        if (d1 && d2) {
-                r = strcasecmp(d1, d2);
-                if (r != 0)
-                        return r;
-        }
-
-        /* Third, order by name */
-        return strcasecmp(a->id, b->id);
-}
-
-static const char* unit_type_suffix(const char *name) {
-        const char *dot;
-
-        dot = strrchr(name, '.');
-        if (!dot)
-                return "";
-
-        return dot + 1;
-}
-
-static bool output_show_unit(const UnitInfo *u, char **patterns) {
-        assert(u);
-
-        if (!strv_fnmatch_or_empty(patterns, u->id, FNM_NOESCAPE))
-                return false;
-
-        if (arg_types && !strv_find(arg_types, unit_type_suffix(u->id)))
-                return false;
-
-        if (arg_all)
-                return true;
-
-        /* Note that '--all' is not purely a state filter, but also a
-         * filter that hides units that "follow" other units (which is
-         * used for device units that appear under different names). */
-        if (!isempty(u->following))
-                return false;
-
-        if (!strv_isempty(arg_states))
-                return true;
-
-        /* By default show all units except the ones in inactive
-         * state and with no pending job */
-        if (u->job_id > 0)
-                return true;
-
-        if (streq(u->active_state, "inactive"))
-                return false;
-
-        return true;
-}
-
-static int output_units_list(const UnitInfo *unit_infos, unsigned c) {
-        unsigned circle_len = 0, id_len, max_id_len, load_len, active_len, sub_len, job_len, desc_len, max_desc_len;
-        const UnitInfo *u;
-        unsigned n_shown = 0;
-        int job_count = 0;
-        bool full = arg_full || FLAGS_SET(arg_pager_flags, PAGER_DISABLE);
-
-        max_id_len = STRLEN("UNIT");
-        load_len = STRLEN("LOAD");
-        active_len = STRLEN("ACTIVE");
-        sub_len = STRLEN("SUB");
-        job_len = STRLEN("JOB");
-        max_desc_len = STRLEN("DESCRIPTION");
-
-        for (u = unit_infos; u < unit_infos + c; u++) {
-                max_id_len = MAX(max_id_len, strlen(u->id) + (u->machine ? strlen(u->machine)+1 : 0));
-                load_len = MAX(load_len, strlen(u->load_state));
-                active_len = MAX(active_len, strlen(u->active_state));
-                sub_len = MAX(sub_len, strlen(u->sub_state));
-                max_desc_len = MAX(max_desc_len, strlen(u->description));
-
-                if (u->job_id != 0) {
-                        job_len = MAX(job_len, strlen(u->job_type));
-                        job_count++;
-                }
-
-                if (!arg_no_legend &&
-                    (streq(u->active_state, "failed") ||
-                     STR_IN_SET(u->load_state, "error", "not-found", "bad-setting", "masked")))
-                        circle_len = 2;
-        }
-
-        if (!arg_full && original_stdout_is_tty) {
-                unsigned basic_len;
-
-                id_len = MIN(max_id_len, 25u); /* as much as it needs, but at most 25 for now */
-                basic_len = circle_len + 1 + id_len + 1 + load_len + 1 + active_len + 1 + sub_len + 1;
-
-                if (job_count)
-                        basic_len += job_len + 1;
-
-                if (basic_len < (unsigned) columns()) {
-                        unsigned extra_len, incr;
-                        extra_len = columns() - basic_len;
-
-                        /* Either UNIT already got 25, or is fully satisfied.
-                         * Grant up to 25 to DESC now. */
-                        incr = MIN(extra_len, 25u);
-                        desc_len = incr;
-                        extra_len -= incr;
-
-                        /* Of the remainder give as much as the ID needs to the ID, and give the rest to the
-                         * description but not more than it needs. */
-                        if (extra_len > 0) {
-                                incr = MIN(max_id_len - id_len, extra_len);
-                                id_len += incr;
-                                desc_len += MIN(extra_len - incr, max_desc_len - desc_len);
-                        }
-                } else
-                        desc_len = 0;
-        } else {
-                id_len = max_id_len;
-                desc_len = max_desc_len;
-        }
-
-        for (u = unit_infos; u < unit_infos + c; u++) {
-                _cleanup_free_ char *e = NULL, *j = NULL;
-                const char *on_underline = "", *off_underline = "";
-                const char *on_loaded = "", *off_loaded = "";
-                const char *on_active = "", *off_active = "";
-                const char *on_circle = "", *off_circle = "";
-                const char *id;
-                bool circle = false, underline = false;
-
-                if (!n_shown && !arg_no_legend) {
-
-                        if (circle_len > 0)
-                                fputs("  ", stdout);
-
-                        printf("%s%-*s %-*s %-*s %-*s ",
-                               ansi_underline(),
-                               id_len, "UNIT",
-                               load_len, "LOAD",
-                               active_len, "ACTIVE",
-                               sub_len, "SUB");
-
-                        if (job_count)
-                                printf("%-*s ", job_len, "JOB");
-
-                        printf("%-*.*s%s\n",
-                               desc_len,
-                               full ? -1 : (int) desc_len,
-                               "DESCRIPTION",
-                               ansi_normal());
-                }
-
-                n_shown++;
-
-                if (u + 1 < unit_infos + c &&
-                    !streq(unit_type_suffix(u->id), unit_type_suffix((u + 1)->id))) {
-                        on_underline = ansi_underline();
-                        off_underline = ansi_normal();
-                        underline = true;
-                }
-
-                if (STR_IN_SET(u->load_state, "error", "not-found", "bad-setting", "masked") && !arg_plain) {
-                        on_circle = ansi_highlight_yellow();
-                        off_circle = ansi_normal();
-                        circle = true;
-                        on_loaded = underline ? ansi_highlight_red_underline() : ansi_highlight_red();
-                        off_loaded = underline ? on_underline : ansi_normal();
-                } else if (streq(u->active_state, "failed") && !arg_plain) {
-                        on_circle = ansi_highlight_red();
-                        off_circle = ansi_normal();
-                        circle = true;
-                        on_active = underline ? ansi_highlight_red_underline() : ansi_highlight_red();
-                        off_active = underline ? on_underline : ansi_normal();
-                }
-
-                if (u->machine) {
-                        j = strjoin(u->machine, ":", u->id);
-                        if (!j)
-                                return log_oom();
-
-                        id = j;
-                } else
-                        id = u->id;
-
-                if (arg_full) {
-                        e = ellipsize(id, id_len, 33);
-                        if (!e)
-                                return log_oom();
-
-                        id = e;
-                }
-
-                if (circle_len > 0)
-                        printf("%s%s%s ", on_circle, circle ? special_glyph(SPECIAL_GLYPH_BLACK_CIRCLE) : " ", off_circle);
-
-                printf("%s%s%-*s%s %s%-*s%s %s%-*s %-*s%s %-*s",
-                       on_underline,
-                       on_active, id_len, id, off_active,
-                       on_loaded, load_len, u->load_state, off_loaded,
-                       on_active, active_len, u->active_state,
-                       sub_len, u->sub_state, off_active,
-                       job_count ? job_len + 1 : 0, u->job_id ? u->job_type : "");
-
-                printf("%-*.*s%s\n",
-                       desc_len,
-                       full ? -1 : (int) desc_len,
-                       u->description,
-                       off_underline);
-        }
-
-        if (!arg_no_legend) {
-                const char *on, *off;
-
-                if (n_shown) {
-                        puts("\n"
-                             "LOAD   = Reflects whether the unit definition was properly loaded.\n"
-                             "ACTIVE = The high-level unit activation state, i.e. generalization of SUB.\n"
-                             "SUB    = The low-level unit activation state, values depend on unit type.");
-                        puts(job_count ? "JOB    = Pending job for the unit.\n" : "");
-                        on = ansi_highlight();
-                        off = ansi_normal();
-                } else {
-                        on = ansi_highlight_red();
-                        off = ansi_normal();
-                }
-
-                if (arg_all)
-                        printf("%s%u loaded units listed.%s\n"
-                               "To show all installed unit files use 'systemctl list-unit-files'.\n",
-                               on, n_shown, off);
-                else
-                        printf("%s%u loaded units listed.%s Pass --all to see loaded but inactive units, too.\n"
-                               "To show all installed unit files use 'systemctl list-unit-files'.\n",
-                               on, n_shown, off);
-        }
-
-        return 0;
-}
-
-static int get_unit_list(
-                sd_bus *bus,
-                const char *machine,
-                char **patterns,
-                UnitInfo **unit_infos,
-                int c,
-                sd_bus_message **_reply) {
-
-        _cleanup_(sd_bus_message_unrefp) sd_bus_message *m = NULL;
-        _cleanup_(sd_bus_error_free) sd_bus_error error = SD_BUS_ERROR_NULL;
-        _cleanup_(sd_bus_message_unrefp) sd_bus_message *reply = NULL;
-        size_t size = c;
-        int r;
-        UnitInfo u;
-        bool fallback = false;
-
-        assert(bus);
-        assert(unit_infos);
-        assert(_reply);
-
-        r = sd_bus_message_new_method_call(
-                        bus,
-                        &m,
-                        "org.freedesktop.systemd1",
-                        "/org/freedesktop/systemd1",
-                        "org.freedesktop.systemd1.Manager",
-                        "ListUnitsByPatterns");
-        if (r < 0)
-                return bus_log_create_error(r);
-
-        r = sd_bus_message_append_strv(m, arg_states);
-        if (r < 0)
-                return bus_log_create_error(r);
-
-        r = sd_bus_message_append_strv(m, patterns);
-        if (r < 0)
-                return bus_log_create_error(r);
-
-        r = sd_bus_call(bus, m, 0, &error, &reply);
-        if (r < 0 && (sd_bus_error_has_name(&error, SD_BUS_ERROR_UNKNOWN_METHOD) ||
-                      sd_bus_error_has_name(&error, SD_BUS_ERROR_ACCESS_DENIED))) {
-                /* Fallback to legacy ListUnitsFiltered method */
-                fallback = true;
-                log_debug_errno(r, "Failed to list units: %s Falling back to ListUnitsFiltered method.", bus_error_message(&error, r));
-                m = sd_bus_message_unref(m);
-                sd_bus_error_free(&error);
-
-                r = sd_bus_message_new_method_call(
-                                bus,
-                                &m,
-                                "org.freedesktop.systemd1",
-                                "/org/freedesktop/systemd1",
-                                "org.freedesktop.systemd1.Manager",
-                                "ListUnitsFiltered");
-                if (r < 0)
-                        return bus_log_create_error(r);
-
-                r = sd_bus_message_append_strv(m, arg_states);
-                if (r < 0)
-                        return bus_log_create_error(r);
-
-                r = sd_bus_call(bus, m, 0, &error, &reply);
-        }
-        if (r < 0)
-                return log_error_errno(r, "Failed to list units: %s", bus_error_message(&error, r));
-
-        r = sd_bus_message_enter_container(reply, SD_BUS_TYPE_ARRAY, "(ssssssouso)");
-        if (r < 0)
-                return bus_log_parse_error(r);
-
-        while ((r = bus_parse_unit_info(reply, &u)) > 0) {
-                u.machine = machine;
-
-                if (!output_show_unit(&u, fallback ? patterns : NULL))
-                        continue;
-
-                if (!GREEDY_REALLOC(*unit_infos, size, c+1))
-                        return log_oom();
-
-                (*unit_infos)[c++] = u;
-        }
-        if (r < 0)
-                return bus_log_parse_error(r);
-
-        r = sd_bus_message_exit_container(reply);
-        if (r < 0)
-                return bus_log_parse_error(r);
-
-        *_reply = TAKE_PTR(reply);
-
-        return c;
-}
-
-static void message_set_freep(Set **set) {
-        set_free_with_destructor(*set, sd_bus_message_unref);
-}
-
-static int get_unit_list_recursive(
-                sd_bus *bus,
-                char **patterns,
-                UnitInfo **_unit_infos,
-                Set **_replies,
-                char ***_machines) {
-
-        _cleanup_free_ UnitInfo *unit_infos = NULL;
-        _cleanup_(message_set_freep) Set *replies;
-        sd_bus_message *reply;
-        int c, r;
-
-        assert(bus);
-        assert(_replies);
-        assert(_unit_infos);
-        assert(_machines);
-
-        replies = set_new(NULL);
-        if (!replies)
-                return log_oom();
-
-        c = get_unit_list(bus, NULL, patterns, &unit_infos, 0, &reply);
-        if (c < 0)
-                return c;
-
-        r = set_put(replies, reply);
-        if (r < 0) {
-                sd_bus_message_unref(reply);
-                return log_oom();
-        }
-
-        if (arg_recursive) {
-                _cleanup_strv_free_ char **machines = NULL;
-                char **i;
-
-                r = sd_get_machine_names(&machines);
-                if (r < 0)
-                        return log_error_errno(r, "Failed to get machine names: %m");
-
-                STRV_FOREACH(i, machines) {
-                        _cleanup_(sd_bus_flush_close_unrefp) sd_bus *container = NULL;
-                        int k;
-
-                        r = sd_bus_open_system_machine(&container, *i);
-                        if (r < 0) {
-                                log_warning_errno(r, "Failed to connect to container %s, ignoring: %m", *i);
-                                continue;
-                        }
-
-                        k = get_unit_list(container, *i, patterns, &unit_infos, c, &reply);
-                        if (k < 0)
-                                return k;
-
-                        c = k;
-
-                        r = set_put(replies, reply);
-                        if (r < 0) {
-                                sd_bus_message_unref(reply);
-                                return log_oom();
-                        }
-                }
-
-                *_machines = TAKE_PTR(machines);
-        } else
-                *_machines = NULL;
-
-        *_unit_infos = TAKE_PTR(unit_infos);
-
-        *_replies = TAKE_PTR(replies);
-
-        return c;
-}
-
-static int list_units(int argc, char *argv[], void *userdata) {
-        _cleanup_free_ UnitInfo *unit_infos = NULL;
-        _cleanup_(message_set_freep) Set *replies = NULL;
-        _cleanup_strv_free_ char **machines = NULL;
-        sd_bus *bus;
-        int r;
-
-        r = acquire_bus(BUS_MANAGER, &bus);
-        if (r < 0)
-                return r;
-
-        (void) pager_open(arg_pager_flags);
-
-        r = get_unit_list_recursive(bus, strv_skip(argv, 1), &unit_infos, &replies, &machines);
-        if (r < 0)
-                return r;
-
-        typesafe_qsort(unit_infos, r, compare_unit_info);
-        return output_units_list(unit_infos, r);
-}
-
-static int get_triggered_units(
-                sd_bus *bus,
-                const char* path,
-                char*** ret) {
-
-        _cleanup_(sd_bus_error_free) sd_bus_error error = SD_BUS_ERROR_NULL;
-        int r;
-
-        assert(bus);
-        assert(path);
-        assert(ret);
-
-        r = sd_bus_get_property_strv(
-                        bus,
-                        "org.freedesktop.systemd1",
-                        path,
-                        "org.freedesktop.systemd1.Unit",
-                        "Triggers",
-                        &error,
-                        ret);
-        if (r < 0)
-                return log_error_errno(r, "Failed to determine triggers: %s", bus_error_message(&error, r));
-
-        return 0;
-}
-
-static int get_listening(
-                sd_bus *bus,
-                const char* unit_path,
-                char*** listening) {
-
-        _cleanup_(sd_bus_error_free) sd_bus_error error = SD_BUS_ERROR_NULL;
-        _cleanup_(sd_bus_message_unrefp) sd_bus_message *reply = NULL;
-        const char *type, *path;
-        int r, n = 0;
-
-        r = sd_bus_get_property(
-                        bus,
-                        "org.freedesktop.systemd1",
-                        unit_path,
-                        "org.freedesktop.systemd1.Socket",
-                        "Listen",
-                        &error,
-                        &reply,
-                        "a(ss)");
-        if (r < 0)
-                return log_error_errno(r, "Failed to get list of listening sockets: %s", bus_error_message(&error, r));
-
-        r = sd_bus_message_enter_container(reply, SD_BUS_TYPE_ARRAY, "(ss)");
-        if (r < 0)
-                return bus_log_parse_error(r);
-
-        while ((r = sd_bus_message_read(reply, "(ss)", &type, &path)) > 0) {
-
-                r = strv_extend(listening, type);
-                if (r < 0)
-                        return log_oom();
-
-                r = strv_extend(listening, path);
-                if (r < 0)
-                        return log_oom();
-
-                n++;
-        }
-        if (r < 0)
-                return bus_log_parse_error(r);
-
-        r = sd_bus_message_exit_container(reply);
-        if (r < 0)
-                return bus_log_parse_error(r);
-
-        return n;
-}
-
-struct socket_info {
-        const char *machine;
-        const char* id;
-
-        char* type;
-        char* path;
-
-        /* Note: triggered is a list here, although it almost certainly
-         * will always be one unit. Nevertheless, dbus API allows for multiple
-         * values, so let's follow that. */
-        char** triggered;
-
-        /* The strv above is shared. free is set only in the first one. */
-        bool own_triggered;
-};
-
-static int socket_info_compare(const struct socket_info *a, const struct socket_info *b) {
-        int r;
-
-        assert(a);
-        assert(b);
-
-        if (!a->machine && b->machine)
-                return -1;
-        if (a->machine && !b->machine)
-                return 1;
-        if (a->machine && b->machine) {
-                r = strcasecmp(a->machine, b->machine);
-                if (r != 0)
-                        return r;
-        }
-
-        r = strcmp(a->path, b->path);
-        if (r == 0)
-                r = strcmp(a->type, b->type);
-
-        return r;
-}
-
-static int output_sockets_list(struct socket_info *socket_infos, unsigned cs) {
-        struct socket_info *s;
-        unsigned pathlen = STRLEN("LISTEN"),
-                typelen = STRLEN("TYPE") * arg_show_types,
-                socklen = STRLEN("UNIT"),
-                servlen = STRLEN("ACTIVATES");
-        const char *on, *off;
-
-        for (s = socket_infos; s < socket_infos + cs; s++) {
-                unsigned tmp = 0;
-                char **a;
-
-                socklen = MAX(socklen, strlen(s->id));
-                if (arg_show_types)
-                        typelen = MAX(typelen, strlen(s->type));
-                pathlen = MAX(pathlen, strlen(s->path) + (s->machine ? strlen(s->machine)+1 : 0));
-
-                STRV_FOREACH(a, s->triggered)
-                        tmp += strlen(*a) + 2*(a != s->triggered);
-                servlen = MAX(servlen, tmp);
-        }
-
-        if (cs) {
-                if (!arg_no_legend)
-                        printf("%-*s %-*.*s%-*s %s\n",
-                               pathlen, "LISTEN",
-                               typelen + arg_show_types, typelen + arg_show_types, "TYPE ",
-                               socklen, "UNIT",
-                               "ACTIVATES");
-
-                for (s = socket_infos; s < socket_infos + cs; s++) {
-                        _cleanup_free_ char *j = NULL;
-                        const char *path;
-                        char **a;
-
-                        if (s->machine) {
-                                j = strjoin(s->machine, ":", s->path);
-                                if (!j)
-                                        return log_oom();
-                                path = j;
-                        } else
-                                path = s->path;
-
-                        if (arg_show_types)
-                                printf("%-*s %-*s %-*s",
-                                       pathlen, path, typelen, s->type, socklen, s->id);
-                        else
-                                printf("%-*s %-*s",
-                                       pathlen, path, socklen, s->id);
-                        STRV_FOREACH(a, s->triggered)
-                                printf("%s %s",
-                                       a == s->triggered ? "" : ",", *a);
-                        printf("\n");
-                }
-
-                on = ansi_highlight();
-                off = ansi_normal();
-                if (!arg_no_legend)
-                        printf("\n");
-        } else {
-                on = ansi_highlight_red();
-                off = ansi_normal();
-        }
-
-        if (!arg_no_legend) {
-                printf("%s%u sockets listed.%s\n", on, cs, off);
-                if (!arg_all)
-                        printf("Pass --all to see loaded but inactive sockets, too.\n");
-        }
-
-        return 0;
-}
-
-static int list_sockets(int argc, char *argv[], void *userdata) {
-        _cleanup_(message_set_freep) Set *replies = NULL;
-        _cleanup_strv_free_ char **machines = NULL;
-        _cleanup_free_ UnitInfo *unit_infos = NULL;
-        _cleanup_free_ struct socket_info *socket_infos = NULL;
-        const UnitInfo *u;
-        struct socket_info *s;
-        unsigned cs = 0;
-        size_t size = 0;
-        int r = 0, n;
-        sd_bus *bus;
-
-        r = acquire_bus(BUS_MANAGER, &bus);
-        if (r < 0)
-                return r;
-
-        (void) pager_open(arg_pager_flags);
-
-        n = get_unit_list_recursive(bus, strv_skip(argv, 1), &unit_infos, &replies, &machines);
-        if (n < 0)
-                return n;
-
-        for (u = unit_infos; u < unit_infos + n; u++) {
-                _cleanup_strv_free_ char **listening = NULL, **triggered = NULL;
-                int i, c;
-
-                if (!endswith(u->id, ".socket"))
-                        continue;
-
-                r = get_triggered_units(bus, u->unit_path, &triggered);
-                if (r < 0)
-                        goto cleanup;
-
-                c = get_listening(bus, u->unit_path, &listening);
-                if (c < 0) {
-                        r = c;
-                        goto cleanup;
-                }
-
-                if (!GREEDY_REALLOC(socket_infos, size, cs + c)) {
-                        r = log_oom();
-                        goto cleanup;
-                }
-
-                for (i = 0; i < c; i++)
-                        socket_infos[cs + i] = (struct socket_info) {
-                                .machine = u->machine,
-                                .id = u->id,
-                                .type = listening[i*2],
-                                .path = listening[i*2 + 1],
-                                .triggered = triggered,
-                                .own_triggered = i==0,
-                        };
-
-                /* from this point on we will cleanup those socket_infos */
-                cs += c;
-                free(listening);
-                listening = triggered = NULL; /* avoid cleanup */
-        }
-
-        typesafe_qsort(socket_infos, cs, socket_info_compare);
-
-        output_sockets_list(socket_infos, cs);
-
- cleanup:
-        assert(cs == 0 || socket_infos);
-        for (s = socket_infos; s < socket_infos + cs; s++) {
-                free(s->type);
-                free(s->path);
-                if (s->own_triggered)
-                        strv_free(s->triggered);
-        }
-
-        return r;
-}
-
-static int get_next_elapse(
-                sd_bus *bus,
-                const char *path,
-                dual_timestamp *next) {
-
-        _cleanup_(sd_bus_error_free) sd_bus_error error = SD_BUS_ERROR_NULL;
-        dual_timestamp t;
-        int r;
-
-        assert(bus);
-        assert(path);
-        assert(next);
-
-        r = sd_bus_get_property_trivial(
-                        bus,
-                        "org.freedesktop.systemd1",
-                        path,
-                        "org.freedesktop.systemd1.Timer",
-                        "NextElapseUSecMonotonic",
-                        &error,
-                        't',
-                        &t.monotonic);
-        if (r < 0)
-                return log_error_errno(r, "Failed to get next elapse time: %s", bus_error_message(&error, r));
-
-        r = sd_bus_get_property_trivial(
-                        bus,
-                        "org.freedesktop.systemd1",
-                        path,
-                        "org.freedesktop.systemd1.Timer",
-                        "NextElapseUSecRealtime",
-                        &error,
-                        't',
-                        &t.realtime);
-        if (r < 0)
-                return log_error_errno(r, "Failed to get next elapse time: %s", bus_error_message(&error, r));
-
-        *next = t;
-        return 0;
-}
-
-static int get_last_trigger(
-                sd_bus *bus,
-                const char *path,
-                usec_t *last) {
-
-        _cleanup_(sd_bus_error_free) sd_bus_error error = SD_BUS_ERROR_NULL;
-        int r;
-
-        assert(bus);
-        assert(path);
-        assert(last);
-
-        r = sd_bus_get_property_trivial(
-                        bus,
-                        "org.freedesktop.systemd1",
-                        path,
-                        "org.freedesktop.systemd1.Timer",
-                        "LastTriggerUSec",
-                        &error,
-                        't',
-                        last);
-        if (r < 0)
-                return log_error_errno(r, "Failed to get last trigger time: %s", bus_error_message(&error, r));
-
-        return 0;
-}
-
-struct timer_info {
-        const char* machine;
-        const char* id;
-        usec_t next_elapse;
-        usec_t last_trigger;
-        char** triggered;
-};
-
-static int timer_info_compare(const struct timer_info *a, const struct timer_info *b) {
-        int r;
-
-        assert(a);
-        assert(b);
-
-        if (!a->machine && b->machine)
-                return -1;
-        if (a->machine && !b->machine)
-                return 1;
-        if (a->machine && b->machine) {
-                r = strcasecmp(a->machine, b->machine);
-                if (r != 0)
-                        return r;
-        }
-
-        r = CMP(a->next_elapse, b->next_elapse);
-        if (r != 0)
-                return r;
-
-        return strcmp(a->id, b->id);
-}
-
-static int output_timers_list(struct timer_info *timer_infos, unsigned n) {
-        struct timer_info *t;
-        unsigned
-                nextlen = STRLEN("NEXT"),
-                leftlen = STRLEN("LEFT"),
-                lastlen = STRLEN("LAST"),
-                passedlen = STRLEN("PASSED"),
-                unitlen = STRLEN("UNIT"),
-                activatelen = STRLEN("ACTIVATES");
-
-        const char *on, *off;
-
-        assert(timer_infos || n == 0);
-
-        for (t = timer_infos; t < timer_infos + n; t++) {
-                unsigned ul = 0;
-                char **a;
-
-                if (t->next_elapse > 0) {
-                        char tstamp[FORMAT_TIMESTAMP_MAX] = "", trel[FORMAT_TIMESTAMP_RELATIVE_MAX] = "";
-
-                        format_timestamp(tstamp, sizeof(tstamp), t->next_elapse);
-                        nextlen = MAX(nextlen, strlen(tstamp) + 1);
-
-                        format_timestamp_relative(trel, sizeof(trel), t->next_elapse);
-                        leftlen = MAX(leftlen, strlen(trel));
-                }
-
-                if (t->last_trigger > 0) {
-                        char tstamp[FORMAT_TIMESTAMP_MAX] = "", trel[FORMAT_TIMESTAMP_RELATIVE_MAX] = "";
-
-                        format_timestamp(tstamp, sizeof(tstamp), t->last_trigger);
-                        lastlen = MAX(lastlen, strlen(tstamp) + 1);
-
-                        format_timestamp_relative(trel, sizeof(trel), t->last_trigger);
-                        passedlen = MAX(passedlen, strlen(trel));
-                }
-
-                unitlen = MAX(unitlen, strlen(t->id) + (t->machine ? strlen(t->machine)+1 : 0));
-
-                STRV_FOREACH(a, t->triggered)
-                        ul += strlen(*a) + 2*(a != t->triggered);
-
-                activatelen = MAX(activatelen, ul);
-        }
-
-        if (n > 0) {
-                if (!arg_no_legend)
-                        printf("%-*s %-*s %-*s %-*s %-*s %s\n",
-                               nextlen,   "NEXT",
-                               leftlen,   "LEFT",
-                               lastlen,   "LAST",
-                               passedlen, "PASSED",
-                               unitlen,   "UNIT",
-                                          "ACTIVATES");
-
-                for (t = timer_infos; t < timer_infos + n; t++) {
-                        _cleanup_free_ char *j = NULL;
-                        const char *unit;
-                        char tstamp1[FORMAT_TIMESTAMP_MAX] = "n/a", trel1[FORMAT_TIMESTAMP_RELATIVE_MAX] = "n/a";
-                        char tstamp2[FORMAT_TIMESTAMP_MAX] = "n/a", trel2[FORMAT_TIMESTAMP_RELATIVE_MAX] = "n/a";
-                        char **a;
-
-                        format_timestamp(tstamp1, sizeof(tstamp1), t->next_elapse);
-                        format_timestamp_relative(trel1, sizeof(trel1), t->next_elapse);
-
-                        format_timestamp(tstamp2, sizeof(tstamp2), t->last_trigger);
-                        format_timestamp_relative(trel2, sizeof(trel2), t->last_trigger);
-
-                        if (t->machine) {
-                                j = strjoin(t->machine, ":", t->id);
-                                if (!j)
-                                        return log_oom();
-                                unit = j;
-                        } else
-                                unit = t->id;
-
-                        printf("%-*s %-*s %-*s %-*s %-*s",
-                               nextlen, tstamp1, leftlen, trel1, lastlen, tstamp2, passedlen, trel2, unitlen, unit);
-
-                        STRV_FOREACH(a, t->triggered)
-                                printf("%s %s",
-                                       a == t->triggered ? "" : ",", *a);
-                        printf("\n");
-                }
-
-                on = ansi_highlight();
-                off = ansi_normal();
-                if (!arg_no_legend)
-                        printf("\n");
-        } else {
-                on = ansi_highlight_red();
-                off = ansi_normal();
-        }
-
-        if (!arg_no_legend) {
-                printf("%s%u timers listed.%s\n", on, n, off);
-                if (!arg_all)
-                        printf("Pass --all to see loaded but inactive timers, too.\n");
-        }
-
-        return 0;
-}
-
-static usec_t calc_next_elapse(dual_timestamp *nw, dual_timestamp *next) {
-        usec_t next_elapse;
-
-        assert(nw);
-        assert(next);
-
-        if (next->monotonic != USEC_INFINITY && next->monotonic > 0) {
-                usec_t converted;
-
-                if (next->monotonic > nw->monotonic)
-                        converted = nw->realtime + (next->monotonic - nw->monotonic);
-                else
-                        converted = nw->realtime - (nw->monotonic - next->monotonic);
-
-                if (next->realtime != USEC_INFINITY && next->realtime > 0)
-                        next_elapse = MIN(converted, next->realtime);
-                else
-                        next_elapse = converted;
-
-        } else
-                next_elapse = next->realtime;
-
-        return next_elapse;
-}
-
-static int list_timers(int argc, char *argv[], void *userdata) {
-        _cleanup_(message_set_freep) Set *replies = NULL;
-        _cleanup_strv_free_ char **machines = NULL;
-        _cleanup_free_ struct timer_info *timer_infos = NULL;
-        _cleanup_free_ UnitInfo *unit_infos = NULL;
-        struct timer_info *t;
-        const UnitInfo *u;
-        size_t size = 0;
-        int n, c = 0;
-        dual_timestamp nw;
-        sd_bus *bus;
-        int r = 0;
-
-        r = acquire_bus(BUS_MANAGER, &bus);
-        if (r < 0)
-                return r;
-
-        (void) pager_open(arg_pager_flags);
-
-        n = get_unit_list_recursive(bus, strv_skip(argv, 1), &unit_infos, &replies, &machines);
-        if (n < 0)
-                return n;
-
-        dual_timestamp_get(&nw);
-
-        for (u = unit_infos; u < unit_infos + n; u++) {
-                _cleanup_strv_free_ char **triggered = NULL;
-                dual_timestamp next = DUAL_TIMESTAMP_NULL;
-                usec_t m, last = 0;
-
-                if (!endswith(u->id, ".timer"))
-                        continue;
-
-                r = get_triggered_units(bus, u->unit_path, &triggered);
-                if (r < 0)
-                        goto cleanup;
-
-                r = get_next_elapse(bus, u->unit_path, &next);
-                if (r < 0)
-                        goto cleanup;
-
-                get_last_trigger(bus, u->unit_path, &last);
-
-                if (!GREEDY_REALLOC(timer_infos, size, c+1)) {
-                        r = log_oom();
-                        goto cleanup;
-                }
-
-                m = calc_next_elapse(&nw, &next);
-
-                timer_infos[c++] = (struct timer_info) {
-                        .machine = u->machine,
-                        .id = u->id,
-                        .next_elapse = m,
-                        .last_trigger = last,
-                        .triggered = TAKE_PTR(triggered),
-                };
-        }
-
-        typesafe_qsort(timer_infos, c, timer_info_compare);
-
-        output_timers_list(timer_infos, c);
-
- cleanup:
-        for (t = timer_infos; t < timer_infos + c; t++)
-                strv_free(t->triggered);
-
-        return r;
-}
-
-static int compare_unit_file_list(const UnitFileList *a, const UnitFileList *b) {
-        const char *d1, *d2;
-
-        d1 = strrchr(a->path, '.');
-        d2 = strrchr(b->path, '.');
-
-        if (d1 && d2) {
-                int r;
-
-                r = strcasecmp(d1, d2);
-                if (r != 0)
-                        return r;
-        }
-
-        return strcasecmp(basename(a->path), basename(b->path));
-}
-
-static bool output_show_unit_file(const UnitFileList *u, char **states, char **patterns) {
-        assert(u);
-
-        if (!strv_fnmatch_or_empty(patterns, basename(u->path), FNM_NOESCAPE))
-                return false;
-
-        if (!strv_isempty(arg_types)) {
-                const char *dot;
-
-                dot = strrchr(u->path, '.');
-                if (!dot)
-                        return false;
-
-                if (!strv_find(arg_types, dot+1))
-                        return false;
-        }
-
-        if (!strv_isempty(states) &&
-            !strv_find(states, unit_file_state_to_string(u->state)))
-                return false;
-
-        return true;
-}
-
-static void output_unit_file_list(const UnitFileList *units, unsigned c) {
-        unsigned max_id_len, id_cols, state_cols;
-        const UnitFileList *u;
-
-        max_id_len = STRLEN("UNIT FILE");
-        state_cols = STRLEN("STATE");
-
-        for (u = units; u < units + c; u++) {
-                max_id_len = MAX(max_id_len, strlen(basename(u->path)));
-                state_cols = MAX(state_cols, strlen(unit_file_state_to_string(u->state)));
-        }
-
-        if (!arg_full) {
-                unsigned basic_cols;
-
-                id_cols = MIN(max_id_len, 25u);
-                basic_cols = 1 + id_cols + state_cols;
-                if (basic_cols < (unsigned) columns())
-                        id_cols += MIN(columns() - basic_cols, max_id_len - id_cols);
-        } else
-                id_cols = max_id_len;
-
-        if (!arg_no_legend && c > 0)
-                printf("%s%-*s %-*s%s\n",
-                       ansi_underline(),
-                       id_cols, "UNIT FILE",
-                       state_cols, "STATE",
-                       ansi_normal());
-
-        for (u = units; u < units + c; u++) {
-                const char *on_underline = NULL, *on_color = NULL, *off = NULL, *id;
-                _cleanup_free_ char *e = NULL;
-                bool underline;
-
-                underline = u + 1 < units + c &&
-                        !streq(unit_type_suffix(u->path), unit_type_suffix((u + 1)->path));
-
-                if (underline)
-                        on_underline = ansi_underline();
-
-                if (IN_SET(u->state,
-                           UNIT_FILE_MASKED,
-                           UNIT_FILE_MASKED_RUNTIME,
-                           UNIT_FILE_DISABLED,
-                           UNIT_FILE_BAD))
-                        on_color = underline ? ansi_highlight_red_underline() : ansi_highlight_red();
-                else if (u->state == UNIT_FILE_ENABLED)
-                        on_color = underline ? ansi_highlight_green_underline() : ansi_highlight_green();
-
-                if (on_underline || on_color)
-                        off = ansi_normal();
-
-                id = basename(u->path);
-
-                e = arg_full ? NULL : ellipsize(id, id_cols, 33);
-
-                printf("%s%-*s %s%-*s%s\n",
-                       strempty(on_underline),
-                       id_cols, e ? e : id,
-                       strempty(on_color), state_cols, unit_file_state_to_string(u->state), strempty(off));
-        }
-
-        if (!arg_no_legend)
-                printf("\n%u unit files listed.\n", c);
-}
-
-static int list_unit_files(int argc, char *argv[], void *userdata) {
-        _cleanup_(sd_bus_message_unrefp) sd_bus_message *reply = NULL;
-        _cleanup_free_ UnitFileList *units = NULL;
-        UnitFileList *unit;
-        size_t size = 0;
-        unsigned c = 0;
-        const char *state;
-        char *path;
-        int r;
-        bool fallback = false;
-
-        if (install_client_side()) {
-                Hashmap *h;
-                UnitFileList *u;
-                Iterator i;
-                unsigned n_units;
-
-                h = hashmap_new(&string_hash_ops);
-                if (!h)
-                        return log_oom();
-
-                r = unit_file_get_list(arg_scope, arg_root, h, arg_states, strv_skip(argv, 1));
-                if (r < 0) {
-                        unit_file_list_free(h);
-                        return log_error_errno(r, "Failed to get unit file list: %m");
-                }
-
-                n_units = hashmap_size(h);
-
-                units = new(UnitFileList, n_units ?: 1); /* avoid malloc(0) */
-                if (!units) {
-                        unit_file_list_free(h);
-                        return log_oom();
-                }
-
-                HASHMAP_FOREACH(u, h, i) {
-                        if (!output_show_unit_file(u, NULL, NULL))
-                                continue;
-
-                        units[c++] = *u;
-                        free(u);
-                }
-
-                assert(c <= n_units);
-                hashmap_free(h);
-
-                r = 0;
-        } else {
-                _cleanup_(sd_bus_message_unrefp) sd_bus_message *m = NULL;
-                _cleanup_(sd_bus_error_free) sd_bus_error error = SD_BUS_ERROR_NULL;
-                sd_bus *bus;
-
-                r = acquire_bus(BUS_MANAGER, &bus);
-                if (r < 0)
-                        return r;
-
-                r = sd_bus_message_new_method_call(
-                                bus,
-                                &m,
-                                "org.freedesktop.systemd1",
-                                "/org/freedesktop/systemd1",
-                                "org.freedesktop.systemd1.Manager",
-                                "ListUnitFilesByPatterns");
-                if (r < 0)
-                        return bus_log_create_error(r);
-
-                r = sd_bus_message_append_strv(m, arg_states);
-                if (r < 0)
-                        return bus_log_create_error(r);
-
-                r = sd_bus_message_append_strv(m, strv_skip(argv, 1));
-                if (r < 0)
-                        return bus_log_create_error(r);
-
-                r = sd_bus_call(bus, m, 0, &error, &reply);
-                if (r < 0 && sd_bus_error_has_name(&error, SD_BUS_ERROR_UNKNOWN_METHOD)) {
-                        /* Fallback to legacy ListUnitFiles method */
-                        fallback = true;
-                        log_debug_errno(r, "Failed to list unit files: %s Falling back to ListUnitsFiles method.", bus_error_message(&error, r));
-                        m = sd_bus_message_unref(m);
-                        sd_bus_error_free(&error);
-
-                        r = sd_bus_message_new_method_call(
-                                        bus,
-                                        &m,
-                                        "org.freedesktop.systemd1",
-                                        "/org/freedesktop/systemd1",
-                                        "org.freedesktop.systemd1.Manager",
-                                        "ListUnitFiles");
-                        if (r < 0)
-                                return bus_log_create_error(r);
-
-                        r = sd_bus_call(bus, m, 0, &error, &reply);
-                }
-                if (r < 0)
-                        return log_error_errno(r, "Failed to list unit files: %s", bus_error_message(&error, r));
-
-                r = sd_bus_message_enter_container(reply, SD_BUS_TYPE_ARRAY, "(ss)");
-                if (r < 0)
-                        return bus_log_parse_error(r);
-
-                while ((r = sd_bus_message_read(reply, "(ss)", &path, &state)) > 0) {
-
-                        if (!GREEDY_REALLOC(units, size, c + 1))
-                                return log_oom();
-
-                        units[c] = (struct UnitFileList) {
-                                path,
-                                unit_file_state_from_string(state)
-                        };
-
-                        if (output_show_unit_file(&units[c],
-                            fallback ? arg_states : NULL,
-                            fallback ? strv_skip(argv, 1) : NULL))
-                                c++;
-
-                }
-                if (r < 0)
-                        return bus_log_parse_error(r);
-
-                r = sd_bus_message_exit_container(reply);
-                if (r < 0)
-                        return bus_log_parse_error(r);
-        }
-
-        (void) pager_open(arg_pager_flags);
-
-        typesafe_qsort(units, c, compare_unit_file_list);
-        output_unit_file_list(units, c);
-
-        if (install_client_side())
-                for (unit = units; unit < units + c; unit++)
-                        free(unit->path);
-
-        return 0;
-}
-
-static int list_dependencies_print(const char *name, int level, unsigned branches, bool last) {
-        _cleanup_free_ char *n = NULL;
-        size_t max_len = MAX(columns(),20u);
-        size_t len = 0;
-        int i;
-
-        if (!arg_plain) {
-
-                for (i = level - 1; i >= 0; i--) {
-                        len += 2;
-                        if (len > max_len - 3 && !arg_full) {
-                                printf("%s...\n",max_len % 2 ? "" : " ");
-                                return 0;
-                        }
-                        printf("%s", special_glyph(branches & (1 << i) ? SPECIAL_GLYPH_TREE_VERTICAL : SPECIAL_GLYPH_TREE_SPACE));
-                }
-                len += 2;
-
-                if (len > max_len - 3 && !arg_full) {
-                        printf("%s...\n",max_len % 2 ? "" : " ");
-                        return 0;
-                }
-
-                printf("%s", special_glyph(last ? SPECIAL_GLYPH_TREE_RIGHT : SPECIAL_GLYPH_TREE_BRANCH));
-        }
-
-        if (arg_full) {
-                printf("%s\n", name);
-                return 0;
-        }
-
-        n = ellipsize(name, max_len-len, 100);
-        if (!n)
-                return log_oom();
-
-        printf("%s\n", n);
-        return 0;
-}
-
-static int list_dependencies_get_dependencies(sd_bus *bus, const char *name, char ***deps) {
-        struct DependencyStatusInfo {
-                char **dep[5];
-        } info = {};
-
-        static const struct bus_properties_map map[_DEPENDENCY_MAX][6] = {
-                [DEPENDENCY_FORWARD] = {
-                        { "Requires",    "as", NULL, offsetof(struct DependencyStatusInfo, dep[0]) },
-                        { "Requisite",   "as", NULL, offsetof(struct DependencyStatusInfo, dep[1]) },
-                        { "Wants",       "as", NULL, offsetof(struct DependencyStatusInfo, dep[2]) },
-                        { "ConsistsOf",  "as", NULL, offsetof(struct DependencyStatusInfo, dep[3]) },
-                        { "BindsTo",     "as", NULL, offsetof(struct DependencyStatusInfo, dep[4]) },
-                        {}
-                },
-                [DEPENDENCY_REVERSE] = {
-                        { "RequiredBy",  "as", NULL, offsetof(struct DependencyStatusInfo, dep[0]) },
-                        { "RequisiteOf", "as", NULL, offsetof(struct DependencyStatusInfo, dep[1]) },
-                        { "WantedBy",    "as", NULL, offsetof(struct DependencyStatusInfo, dep[2]) },
-                        { "PartOf",      "as", NULL, offsetof(struct DependencyStatusInfo, dep[3]) },
-                        { "BoundBy",     "as", NULL, offsetof(struct DependencyStatusInfo, dep[4]) },
-                        {}
-                },
-                [DEPENDENCY_AFTER] = {
-                        { "After",       "as", NULL, offsetof(struct DependencyStatusInfo, dep[0]) },
-                        {}
-                },
-                [DEPENDENCY_BEFORE] = {
-                        { "Before",      "as", NULL, offsetof(struct DependencyStatusInfo, dep[0]) },
-                        {}
-                },
-        };
-
-        _cleanup_(sd_bus_error_free) sd_bus_error error = SD_BUS_ERROR_NULL;
-        _cleanup_strv_free_ char **ret = NULL;
-        _cleanup_free_ char *path = NULL;
-        int i, r;
-
-        assert(bus);
-        assert(name);
-        assert(deps);
-
-        path = unit_dbus_path_from_name(name);
-        if (!path)
-                return log_oom();
-
-        r = bus_map_all_properties(bus,
-                                   "org.freedesktop.systemd1",
-                                   path,
-                                   map[arg_dependency],
-                                   BUS_MAP_STRDUP,
-                                   &error,
-                                   NULL,
-                                   &info);
-        if (r < 0)
-                return log_error_errno(r, "Failed to get properties of %s: %s", name, bus_error_message(&error, r));
-
-        if (IN_SET(arg_dependency, DEPENDENCY_AFTER, DEPENDENCY_BEFORE)) {
-                *deps = info.dep[0];
-                return 0;
-        }
-
-        for (i = 0; i < 5; i++) {
-                r = strv_extend_strv(&ret, info.dep[i], true);
-                if (r < 0)
-                        return log_oom();
-                info.dep[i] = strv_free(info.dep[i]);
-        }
-
-        *deps = TAKE_PTR(ret);
-
-        return 0;
-}
-
-static int list_dependencies_compare(char * const *a, char * const *b) {
-        if (unit_name_to_type(*a) == UNIT_TARGET && unit_name_to_type(*b) != UNIT_TARGET)
-                return 1;
-        if (unit_name_to_type(*a) != UNIT_TARGET && unit_name_to_type(*b) == UNIT_TARGET)
-                return -1;
-
-        return strcasecmp(*a, *b);
-}
-
-static int list_dependencies_one(
-                sd_bus *bus,
-                const char *name,
-                int level,
-                char ***units,
-                unsigned branches) {
-
-        _cleanup_strv_free_ char **deps = NULL;
-        char **c;
-        int r = 0;
-
-        assert(bus);
-        assert(name);
-        assert(units);
-
-        r = strv_extend(units, name);
-        if (r < 0)
-                return log_oom();
-
-        r = list_dependencies_get_dependencies(bus, name, &deps);
-        if (r < 0)
-                return r;
-
-        typesafe_qsort(deps, strv_length(deps), list_dependencies_compare);
-
-        STRV_FOREACH(c, deps) {
-                if (strv_contains(*units, *c)) {
-                        if (!arg_plain) {
-                                printf("  ");
-                                r = list_dependencies_print("...", level + 1, (branches << 1) | (c[1] == NULL ? 0 : 1), 1);
-                                if (r < 0)
-                                        return r;
-                        }
-                        continue;
-                }
-
-                if (arg_plain)
-                        printf("  ");
-                else {
-                        UnitActiveState active_state = _UNIT_ACTIVE_STATE_INVALID;
-                        const char *on;
-
-                        (void) get_state_one_unit(bus, *c, &active_state);
-
-                        switch (active_state) {
-                        case UNIT_ACTIVE:
-                        case UNIT_RELOADING:
-                        case UNIT_ACTIVATING:
-                                on = ansi_highlight_green();
-                                break;
-
-                        case UNIT_INACTIVE:
-                        case UNIT_DEACTIVATING:
-                                on = ansi_normal();
-                                break;
-
-                        default:
-                                on = ansi_highlight_red();
-                                break;
-                        }
-
-                        printf("%s%s%s ", on, special_glyph(SPECIAL_GLYPH_BLACK_CIRCLE), ansi_normal());
-                }
-
-                r = list_dependencies_print(*c, level, branches, c[1] == NULL);
-                if (r < 0)
-                        return r;
-
-                if (arg_all || unit_name_to_type(*c) == UNIT_TARGET) {
-                       r = list_dependencies_one(bus, *c, level + 1, units, (branches << 1) | (c[1] == NULL ? 0 : 1));
-                       if (r < 0)
-                               return r;
-                }
-        }
-
-        if (!arg_plain)
-                strv_remove(*units, name);
-
-        return 0;
-}
-
-static int list_dependencies(int argc, char *argv[], void *userdata) {
-        _cleanup_strv_free_ char **units = NULL;
-        _cleanup_free_ char *unit = NULL;
-        const char *u;
-        sd_bus *bus;
-        int r;
-
-        if (argv[1]) {
-                r = unit_name_mangle(argv[1], arg_quiet ? 0 : UNIT_NAME_MANGLE_WARN, &unit);
-                if (r < 0)
-                        return log_error_errno(r, "Failed to mangle unit name: %m");
-
-                u = unit;
-        } else
-                u = SPECIAL_DEFAULT_TARGET;
-
-        r = acquire_bus(BUS_MANAGER, &bus);
-        if (r < 0)
-                return r;
-
-        (void) pager_open(arg_pager_flags);
-
-        puts(u);
-
-        return list_dependencies_one(bus, u, 0, &units, 0);
-}
-
-struct machine_info {
-        bool is_host;
-        char *name;
-        char *state;
-        char *control_group;
-        uint32_t n_failed_units;
-        uint32_t n_jobs;
-        usec_t timestamp;
-};
-
-static const struct bus_properties_map machine_info_property_map[] = {
-        { "SystemState",        "s", NULL, offsetof(struct machine_info, state)          },
-        { "NJobs",              "u", NULL, offsetof(struct machine_info, n_jobs)         },
-        { "NFailedUnits",       "u", NULL, offsetof(struct machine_info, n_failed_units) },
-        { "ControlGroup",       "s", NULL, offsetof(struct machine_info, control_group)  },
-        { "UserspaceTimestamp", "t", NULL, offsetof(struct machine_info, timestamp)      },
-        {}
-};
-
-static void machine_info_clear(struct machine_info *info) {
-        assert(info);
-
-        free(info->name);
-        free(info->state);
-        free(info->control_group);
-        zero(*info);
-}
-
-static void free_machines_list(struct machine_info *machine_infos, int n) {
-        int i;
-
-        if (!machine_infos)
-                return;
-
-        for (i = 0; i < n; i++)
-                machine_info_clear(&machine_infos[i]);
-
-        free(machine_infos);
-}
-
-static int compare_machine_info(const struct machine_info *a, const struct machine_info *b) {
-        int r;
-
-        r = CMP(b->is_host, a->is_host);
-        if (r != 0)
-                return r;
-
-        return strcasecmp(a->name, b->name);
-}
-
-static int get_machine_properties(sd_bus *bus, struct machine_info *mi) {
-        _cleanup_(sd_bus_flush_close_unrefp) sd_bus *container = NULL;
-        int r;
-
-        assert(mi);
-
-        if (!bus) {
-                r = sd_bus_open_system_machine(&container, mi->name);
-                if (r < 0)
-                        return r;
-
-                bus = container;
-        }
-
-        r = bus_map_all_properties(
-                        bus,
-                        "org.freedesktop.systemd1",
-                        "/org/freedesktop/systemd1",
-                        machine_info_property_map,
-                        BUS_MAP_STRDUP,
-                        NULL,
-                        NULL,
-                        mi);
-        if (r < 0)
-                return r;
-
-        return 0;
-}
-
-static bool output_show_machine(const char *name, char **patterns) {
-        return strv_fnmatch_or_empty(patterns, name, FNM_NOESCAPE);
-}
-
-static int get_machine_list(
-                sd_bus *bus,
-                struct machine_info **_machine_infos,
-                char **patterns) {
-
-        struct machine_info *machine_infos = NULL;
-        _cleanup_strv_free_ char **m = NULL;
-        _cleanup_free_ char *hn = NULL;
-        size_t sz = 0;
-        char **i;
-        int c = 0, r;
-
-        hn = gethostname_malloc();
-        if (!hn)
-                return log_oom();
-
-        if (output_show_machine(hn, patterns)) {
-                if (!GREEDY_REALLOC0(machine_infos, sz, c+1))
-                        return log_oom();
-
-                machine_infos[c].is_host = true;
-                machine_infos[c].name = TAKE_PTR(hn);
-
-                (void) get_machine_properties(bus, &machine_infos[c]);
-                c++;
-        }
-
-        r = sd_get_machine_names(&m);
-        if (r < 0)
-                return log_error_errno(r, "Failed to get machine list: %m");
-
-        STRV_FOREACH(i, m) {
-                _cleanup_free_ char *class = NULL;
-
-                if (!output_show_machine(*i, patterns))
-                        continue;
-
-                sd_machine_get_class(*i, &class);
-                if (!streq_ptr(class, "container"))
-                        continue;
-
-                if (!GREEDY_REALLOC0(machine_infos, sz, c+1)) {
-                        free_machines_list(machine_infos, c);
-                        return log_oom();
-                }
-
-                machine_infos[c].is_host = false;
-                machine_infos[c].name = strdup(*i);
-                if (!machine_infos[c].name) {
-                        free_machines_list(machine_infos, c);
-                        return log_oom();
-                }
-
-                (void) get_machine_properties(NULL, &machine_infos[c]);
-                c++;
-        }
-
-        *_machine_infos = machine_infos;
-        return c;
-}
-
-static void output_machines_list(struct machine_info *machine_infos, unsigned n) {
-        struct machine_info *m;
-        unsigned
-                circle_len = 0,
-                namelen = STRLEN("NAME"),
-                statelen = STRLEN("STATE"),
-                failedlen = STRLEN("FAILED"),
-                jobslen = STRLEN("JOBS");
-
-        assert(machine_infos || n == 0);
-
-        for (m = machine_infos; m < machine_infos + n; m++) {
-                namelen = MAX(namelen,
-                              strlen(m->name) + (m->is_host ? STRLEN(" (host)") : 0));
-                statelen = MAX(statelen, strlen_ptr(m->state));
-                failedlen = MAX(failedlen, DECIMAL_STR_WIDTH(m->n_failed_units));
-                jobslen = MAX(jobslen, DECIMAL_STR_WIDTH(m->n_jobs));
-
-                if (!arg_plain && !streq_ptr(m->state, "running"))
-                        circle_len = 2;
-        }
-
-        if (!arg_no_legend) {
-                if (circle_len > 0)
-                        fputs("  ", stdout);
-
-                printf("%-*s %-*s %-*s %-*s\n",
-                         namelen, "NAME",
-                        statelen, "STATE",
-                       failedlen, "FAILED",
-                         jobslen, "JOBS");
-        }
-
-        for (m = machine_infos; m < machine_infos + n; m++) {
-                const char *on_state = "", *off_state = "";
-                const char *on_failed = "", *off_failed = "";
-                bool circle = false;
-
-                if (streq_ptr(m->state, "degraded")) {
-                        on_state = ansi_highlight_red();
-                        off_state = ansi_normal();
-                        circle = true;
-                } else if (!streq_ptr(m->state, "running")) {
-                        on_state = ansi_highlight_yellow();
-                        off_state = ansi_normal();
-                        circle = true;
-                }
-
-                if (m->n_failed_units > 0) {
-                        on_failed = ansi_highlight_red();
-                        off_failed = ansi_normal();
-                } else
-                        on_failed = off_failed = "";
-
-                if (circle_len > 0)
-                        printf("%s%s%s ", on_state, circle ? special_glyph(SPECIAL_GLYPH_BLACK_CIRCLE) : " ", off_state);
-
-                if (m->is_host)
-                        printf("%-*s (host) %s%-*s%s %s%*" PRIu32 "%s %*" PRIu32 "\n",
-                               (int) (namelen - (STRLEN(" (host)"))),
-                               strna(m->name),
-                               on_state, statelen, strna(m->state), off_state,
-                               on_failed, failedlen, m->n_failed_units, off_failed,
-                               jobslen, m->n_jobs);
-                else
-                        printf("%-*s %s%-*s%s %s%*" PRIu32 "%s %*" PRIu32 "\n",
-                               namelen, strna(m->name),
-                               on_state, statelen, strna(m->state), off_state,
-                               on_failed, failedlen, m->n_failed_units, off_failed,
-                               jobslen, m->n_jobs);
-        }
-
-        if (!arg_no_legend)
-                printf("\n%u machines listed.\n", n);
-}
-
-static int list_machines(int argc, char *argv[], void *userdata) {
-        struct machine_info *machine_infos = NULL;
-        sd_bus *bus;
-        int r;
-
-        r = acquire_bus(BUS_MANAGER, &bus);
-        if (r < 0)
-                return r;
-
-        r = get_machine_list(bus, &machine_infos, strv_skip(argv, 1));
-        if (r < 0)
-                return r;
-
-        (void) pager_open(arg_pager_flags);
-
-        typesafe_qsort(machine_infos, r, compare_machine_info);
-        output_machines_list(machine_infos, r);
-        free_machines_list(machine_infos, r);
-
-        return 0;
-}
-
-static int get_default(int argc, char *argv[], void *userdata) {
-        _cleanup_(sd_bus_message_unrefp) sd_bus_message *reply = NULL;
-        _cleanup_free_ char *_path = NULL;
-        const char *path;
-        int r;
-
-        if (install_client_side()) {
-                r = unit_file_get_default(arg_scope, arg_root, &_path);
-                if (r < 0)
-                        return log_error_errno(r, "Failed to get default target: %m");
-                path = _path;
-
-                r = 0;
-        } else {
-                _cleanup_(sd_bus_error_free) sd_bus_error error = SD_BUS_ERROR_NULL;
-                sd_bus *bus;
-
-                r = acquire_bus(BUS_MANAGER, &bus);
-                if (r < 0)
-                        return r;
-
-                r = sd_bus_call_method(
-                                bus,
-                                "org.freedesktop.systemd1",
-                                "/org/freedesktop/systemd1",
-                                "org.freedesktop.systemd1.Manager",
-                                "GetDefaultTarget",
-                                &error,
-                                &reply,
-                                NULL);
-                if (r < 0)
-                        return log_error_errno(r, "Failed to get default target: %s", bus_error_message(&error, r));
-
-                r = sd_bus_message_read(reply, "s", &path);
-                if (r < 0)
-                        return bus_log_parse_error(r);
-        }
-
-        if (path)
-                printf("%s\n", path);
-
-        return 0;
-}
-
-static int set_default(int argc, char *argv[], void *userdata) {
-        _cleanup_free_ char *unit = NULL;
-        UnitFileChange *changes = NULL;
-        size_t n_changes = 0;
-        int r;
-
-        assert(argc >= 2);
-        assert(argv);
-
-        r = unit_name_mangle_with_suffix(argv[1], arg_quiet ? 0 : UNIT_NAME_MANGLE_WARN, ".target", &unit);
-        if (r < 0)
-                return log_error_errno(r, "Failed to mangle unit name: %m");
-
-        if (install_client_side()) {
-                r = unit_file_set_default(arg_scope, UNIT_FILE_FORCE, arg_root, unit, &changes, &n_changes);
-                unit_file_dump_changes(r, "set default", changes, n_changes, arg_quiet);
-
-                if (r > 0)
-                        r = 0;
-        } else {
-                _cleanup_(sd_bus_error_free) sd_bus_error error = SD_BUS_ERROR_NULL;
-                _cleanup_(sd_bus_message_unrefp) sd_bus_message *reply = NULL;
-                sd_bus *bus;
-
-                polkit_agent_open_maybe();
-
-                r = acquire_bus(BUS_MANAGER, &bus);
-                if (r < 0)
-                        return r;
-
-                r = sd_bus_call_method(
-                                bus,
-                                "org.freedesktop.systemd1",
-                                "/org/freedesktop/systemd1",
-                                "org.freedesktop.systemd1.Manager",
-                                "SetDefaultTarget",
-                                &error,
-                                &reply,
-                                "sb", unit, 1);
-                if (r < 0)
-                        return log_error_errno(r, "Failed to set default target: %s", bus_error_message(&error, r));
-
-                r = bus_deserialize_and_dump_unit_file_changes(reply, arg_quiet, &changes, &n_changes);
-                if (r < 0)
-                        goto finish;
-
-                /* Try to reload if enabled */
-                if (!arg_no_reload)
-                        r = daemon_reload(argc, argv, userdata);
-                else
-                        r = 0;
-        }
-
-finish:
-        unit_file_changes_free(changes, n_changes);
-
-        return r;
-}
-
-static int output_waiting_jobs(sd_bus *bus, uint32_t id, const char *method, const char *prefix) {
-        _cleanup_(sd_bus_error_free) sd_bus_error error = SD_BUS_ERROR_NULL;
-        _cleanup_(sd_bus_message_unrefp) sd_bus_message *reply = NULL;
-        const char *name, *type;
-        uint32_t other_id;
-        int r;
-
-        assert(bus);
-
-        r = sd_bus_call_method(
-                        bus,
-                        "org.freedesktop.systemd1",
-                        "/org/freedesktop/systemd1",
-                        "org.freedesktop.systemd1.Manager",
-                        method,
-                        &error,
-                        &reply,
-                        "u", id);
-        if (r < 0)
-                return log_debug_errno(r, "Failed to get waiting jobs for job %" PRIu32, id);
-
-        r = sd_bus_message_enter_container(reply, 'a', "(usssoo)");
-        if (r < 0)
-                return bus_log_parse_error(r);
-
-        while ((r = sd_bus_message_read(reply, "(usssoo)", &other_id, &name, &type, NULL, NULL, NULL)) > 0)
-                printf("%s %u (%s/%s)\n", prefix, other_id, name, type);
-        if (r < 0)
-                return bus_log_parse_error(r);
-
-        r = sd_bus_message_exit_container(reply);
-        if (r < 0)
-                return bus_log_parse_error(r);
-
-        return 0;
-}
-
-struct job_info {
-        uint32_t id;
-        const char *name, *type, *state;
-};
-
-static void output_jobs_list(sd_bus *bus, const struct job_info* jobs, unsigned n, bool skipped) {
-        unsigned id_len, unit_len, type_len, state_len;
-        const struct job_info *j;
-        const char *on, *off;
-        bool shorten = false;
-
-        assert(n == 0 || jobs);
-
-        if (n == 0) {
-                if (!arg_no_legend) {
-                        on = ansi_highlight_green();
-                        off = ansi_normal();
-
-                        printf("%sNo jobs %s.%s\n", on, skipped ? "listed" : "running", off);
-                }
-                return;
-        }
-
-        (void) pager_open(arg_pager_flags);
-
-        id_len = STRLEN("JOB");
-        unit_len = STRLEN("UNIT");
-        type_len = STRLEN("TYPE");
-        state_len = STRLEN("STATE");
-
-        for (j = jobs; j < jobs + n; j++) {
-                uint32_t id = j->id;
-                assert(j->name && j->type && j->state);
-
-                id_len = MAX(id_len, DECIMAL_STR_WIDTH(id));
-                unit_len = MAX(unit_len, strlen(j->name));
-                type_len = MAX(type_len, strlen(j->type));
-                state_len = MAX(state_len, strlen(j->state));
-        }
-
-        if (!arg_full && id_len + 1 + unit_len + type_len + 1 + state_len > columns()) {
-                unit_len = MAX(33u, columns() - id_len - type_len - state_len - 3);
-                shorten = true;
-        }
-
-        if (!arg_no_legend)
-                printf("%*s %-*s %-*s %-*s\n",
-                       id_len, "JOB",
-                       unit_len, "UNIT",
-                       type_len, "TYPE",
-                       state_len, "STATE");
-
-        for (j = jobs; j < jobs + n; j++) {
-                _cleanup_free_ char *e = NULL;
-
-                if (streq(j->state, "running")) {
-                        on = ansi_highlight();
-                        off = ansi_normal();
-                } else
-                        on = off = "";
-
-                e = shorten ? ellipsize(j->name, unit_len, 33) : NULL;
-                printf("%*u %s%-*s%s %-*s %s%-*s%s\n",
-                       id_len, j->id,
-                       on, unit_len, e ? e : j->name, off,
-                       type_len, j->type,
-                       on, state_len, j->state, off);
-
-                if (arg_jobs_after)
-                        output_waiting_jobs(bus, j->id, "GetJobAfter", "\twaiting for job");
-                if (arg_jobs_before)
-                        output_waiting_jobs(bus, j->id, "GetJobBefore", "\tblocking job");
-        }
-
-        if (!arg_no_legend) {
-                on = ansi_highlight();
-                off = ansi_normal();
-
-                printf("\n%s%u jobs listed%s.\n", on, n, off);
-        }
-}
-
-static bool output_show_job(struct job_info *job, char **patterns) {
-        return strv_fnmatch_or_empty(patterns, job->name, FNM_NOESCAPE);
-}
-
-static int list_jobs(int argc, char *argv[], void *userdata) {
-        _cleanup_(sd_bus_error_free) sd_bus_error error = SD_BUS_ERROR_NULL;
-        _cleanup_(sd_bus_message_unrefp) sd_bus_message *reply = NULL;
-        _cleanup_free_ struct job_info *jobs = NULL;
-        const char *name, *type, *state;
-        bool skipped = false;
-        size_t size = 0;
-        unsigned c = 0;
-        sd_bus *bus;
-        uint32_t id;
-        int r;
-
-        r = acquire_bus(BUS_MANAGER, &bus);
-        if (r < 0)
-                return r;
-
-        r = sd_bus_call_method(
-                        bus,
-                        "org.freedesktop.systemd1",
-                        "/org/freedesktop/systemd1",
-                        "org.freedesktop.systemd1.Manager",
-                        "ListJobs",
-                        &error,
-                        &reply,
-                        NULL);
-        if (r < 0)
-                return log_error_errno(r, "Failed to list jobs: %s", bus_error_message(&error, r));
-
-        r = sd_bus_message_enter_container(reply, 'a', "(usssoo)");
-        if (r < 0)
-                return bus_log_parse_error(r);
-
-        while ((r = sd_bus_message_read(reply, "(usssoo)", &id, &name, &type, &state, NULL, NULL)) > 0) {
-                struct job_info job = { id, name, type, state };
-
-                if (!output_show_job(&job, strv_skip(argv, 1))) {
-                        skipped = true;
-                        continue;
-                }
-
-                if (!GREEDY_REALLOC(jobs, size, c + 1))
-                        return log_oom();
-
-                jobs[c++] = job;
-        }
-        if (r < 0)
-                return bus_log_parse_error(r);
-
-        r = sd_bus_message_exit_container(reply);
-        if (r < 0)
-                return bus_log_parse_error(r);
-
-        (void) pager_open(arg_pager_flags);
-
-        output_jobs_list(bus, jobs, c, skipped);
-        return 0;
-}
-
-static int cancel_job(int argc, char *argv[], void *userdata) {
-        sd_bus *bus;
-        char **name;
-        int r = 0;
-
-        if (argc <= 1)
-                return trivial_method(argc, argv, userdata);
-
-        r = acquire_bus(BUS_MANAGER, &bus);
-        if (r < 0)
-                return r;
-
-        polkit_agent_open_maybe();
-
-        STRV_FOREACH(name, strv_skip(argv, 1)) {
-                _cleanup_(sd_bus_error_free) sd_bus_error error = SD_BUS_ERROR_NULL;
-                uint32_t id;
-                int q;
-
-                q = safe_atou32(*name, &id);
-                if (q < 0)
-                        return log_error_errno(q, "Failed to parse job id \"%s\": %m", *name);
-
-                q = sd_bus_call_method(
-                                bus,
-                                "org.freedesktop.systemd1",
-                                "/org/freedesktop/systemd1",
-                                "org.freedesktop.systemd1.Manager",
-                                "CancelJob",
-                                &error,
-                                NULL,
-                                "u", id);
-                if (q < 0) {
-                        log_error_errno(q, "Failed to cancel job %"PRIu32": %s", id, bus_error_message(&error, q));
-                        if (r == 0)
-                                r = q;
-                }
-        }
-
-        return r;
-}
-
-static int need_daemon_reload(sd_bus *bus, const char *unit) {
-        _cleanup_(sd_bus_message_unrefp) sd_bus_message *reply = NULL;
-        const char *path;
-        int b, r;
-
-        /* We ignore all errors here, since this is used to show a
-         * warning only */
-
-        /* We don't use unit_dbus_path_from_name() directly since we
-         * don't want to load the unit if it isn't loaded. */
-
-        r = sd_bus_call_method(
-                        bus,
-                        "org.freedesktop.systemd1",
-                        "/org/freedesktop/systemd1",
-                        "org.freedesktop.systemd1.Manager",
-                        "GetUnit",
-                        NULL,
-                        &reply,
-                        "s", unit);
-        if (r < 0)
-                return r;
-
-        r = sd_bus_message_read(reply, "o", &path);
-        if (r < 0)
-                return r;
-
-        r = sd_bus_get_property_trivial(
-                        bus,
-                        "org.freedesktop.systemd1",
-                        path,
-                        "org.freedesktop.systemd1.Unit",
-                        "NeedDaemonReload",
-                        NULL,
-                        'b', &b);
-        if (r < 0)
-                return r;
-
-        return b;
-}
-
-static void warn_unit_file_changed(const char *name) {
-        assert(name);
-
-        log_warning("%sWarning:%s The unit file, source configuration file or drop-ins of %s changed on disk. Run 'systemctl%s daemon-reload' to reload units.",
-                    ansi_highlight_red(),
-                    ansi_normal(),
-                    name,
-                    arg_scope == UNIT_FILE_SYSTEM ? "" : " --user");
-}
-
-static int unit_file_find_path(LookupPaths *lp, const char *unit_name, char **ret_unit_path) {
-        char **p;
-
-        assert(lp);
-        assert(unit_name);
-
-        STRV_FOREACH(p, lp->search_path) {
-                _cleanup_free_ char *path = NULL, *lpath = NULL;
-                int r;
-
-                path = path_join(*p, unit_name);
-                if (!path)
-                        return log_oom();
-
-                r = chase_symlinks(path, arg_root, 0, &lpath);
-                if (r == -ENOENT)
-                        continue;
-                if (r == -ENOMEM)
-                        return log_oom();
-                if (r < 0)
-                        return log_error_errno(r, "Failed to access path \"%s\": %m", path);
-
-                if (ret_unit_path)
-                        *ret_unit_path = TAKE_PTR(lpath);
-
-                return 1;
-        }
-
-        if (ret_unit_path)
-                *ret_unit_path = NULL;
-
-        return 0;
-}
-
-static int unit_find_template_path(
-                const char *unit_name,
-                LookupPaths *lp,
-                char **ret_fragment_path,
-                char **ret_template) {
-
-        _cleanup_free_ char *t = NULL, *f = NULL;
-        int r;
-
-        /* Returns 1 if a fragment was found, 0 if not found, negative on error. */
-
-        r = unit_file_find_path(lp, unit_name, &f);
-        if (r < 0)
-                return r;
-        if (r > 0) {
-                if (ret_fragment_path)
-                        *ret_fragment_path = TAKE_PTR(f);
-                if (ret_template)
-                        *ret_template = NULL;
-                return r; /* found a real unit */
-        }
-
-        r = unit_name_template(unit_name, &t);
-        if (r == -EINVAL) {
-                if (ret_fragment_path)
-                        *ret_fragment_path = NULL;
-                if (ret_template)
-                        *ret_template = NULL;
-
-                return 0; /* not a template, does not exist */
-        }
-        if (r < 0)
-                return log_error_errno(r, "Failed to determine template name: %m");
-
-        r = unit_file_find_path(lp, t, ret_fragment_path);
-        if (r < 0)
-                return r;
-
-        if (ret_template)
-                *ret_template = r > 0 ? TAKE_PTR(t) : NULL;
-
-        return r;
-}
-
-static int unit_find_paths(
-                sd_bus *bus,
-                const char *unit_name,
-                LookupPaths *lp,
-                bool force_client_side,
-                char **ret_fragment_path,
-                char ***ret_dropin_paths) {
-
-        _cleanup_strv_free_ char **dropins = NULL;
-        _cleanup_free_ char *path = NULL;
-        int r;
-
-        /**
-         * Finds where the unit is defined on disk. Returns 0 if the unit is not found. Returns 1 if it is found, and
-         * sets:
-         * - the path to the unit in *ret_frament_path, if it exists on disk,
-         * - and a strv of existing drop-ins in *ret_dropin_paths, if the arg is not NULL and any dropins were found.
-         *
-         * Returns -ERFKILL if the unit is masked, and -EKEYREJECTED if the unit file could not be loaded for some
-         * reason (the latter only applies if we are going through the service manager)
-         */
-
-        assert(unit_name);
-        assert(ret_fragment_path);
-        assert(lp);
-
-        /* Go via the bus to acquire the path, unless we are explicitly told not to, or when the unit name is a template */
-        if (!force_client_side &&
-            !install_client_side() &&
-            !unit_name_is_valid(unit_name, UNIT_NAME_TEMPLATE)) {
-                _cleanup_(sd_bus_error_free) sd_bus_error error = SD_BUS_ERROR_NULL;
-                _cleanup_free_ char *load_state = NULL, *unit = NULL;
-
-                unit = unit_dbus_path_from_name(unit_name);
-                if (!unit)
-                        return log_oom();
-
-                r = sd_bus_get_property_string(
-                                bus,
-                                "org.freedesktop.systemd1",
-                                unit,
-                                "org.freedesktop.systemd1.Unit",
-                                "LoadState",
-                                &error,
-                                &load_state);
-                if (r < 0)
-                        return log_error_errno(r, "Failed to get LoadState: %s", bus_error_message(&error, r));
-
-                if (streq(load_state, "masked"))
-                        return -ERFKILL;
-                if (streq(load_state, "not-found")) {
-                        r = 0;
-                        goto not_found;
-                }
-                if (!streq(load_state, "loaded"))
-                        return -EKEYREJECTED;
-
-                r = sd_bus_get_property_string(
-                                bus,
-                                "org.freedesktop.systemd1",
-                                unit,
-                                "org.freedesktop.systemd1.Unit",
-                                "FragmentPath",
-                                &error,
-                                &path);
-                if (r < 0)
-                        return log_error_errno(r, "Failed to get FragmentPath: %s", bus_error_message(&error, r));
-
-                if (ret_dropin_paths) {
-                        r = sd_bus_get_property_strv(
-                                        bus,
-                                        "org.freedesktop.systemd1",
-                                        unit,
-                                        "org.freedesktop.systemd1.Unit",
-                                        "DropInPaths",
-                                        &error,
-                                        &dropins);
-                        if (r < 0)
-                                return log_error_errno(r, "Failed to get DropInPaths: %s", bus_error_message(&error, r));
-                }
-        } else {
-                _cleanup_set_free_ Set *names = NULL;
-                _cleanup_free_ char *template = NULL;
-
-                names = set_new(NULL);
-                if (!names)
-                        return log_oom();
-
-                r = unit_find_template_path(unit_name, lp, &path, &template);
-                if (r < 0)
-                        return r;
-                if (r > 0) {
-                        if (null_or_empty_path(path))
-                                /* The template is masked. Let's cut the process short. */
-                                return -ERFKILL;
-
-                        /* We found the unit file. If we followed symlinks, this name might be
-                         * different then the unit_name with started with. Look for dropins matching
-                         * that "final" name. */
-                        r = set_put(names, basename(path));
-                } else if (!template)
-                        /* No unit file, let's look for dropins matching the original name.
-                         * systemd has fairly complicated rules (based on unit type and provenience),
-                         * which units are allowed not to have the main unit file. We err on the
-                         * side of including too many files, and always try to load dropins. */
-                        r = set_put(names, unit_name);
-                else
-                        /* The cases where we allow a unit to exist without the main file are
-                         * never valid for templates. Don't try to load dropins in this case. */
-                        goto not_found;
-
-                if (r < 0)
-                        return log_error_errno(r, "Failed to add unit name: %m");
-
-                if (ret_dropin_paths) {
-                        r = unit_file_find_dropin_conf_paths(arg_root, lp->search_path, NULL, names, &dropins);
-                        if (r < 0)
-                                return r;
-                }
-        }
-
-                r = 0;
-
-        if (!isempty(path)) {
-                *ret_fragment_path = TAKE_PTR(path);
-                r = 1;
-        } else
-                *ret_fragment_path = NULL;
-
-        if (ret_dropin_paths) {
-                if (!strv_isempty(dropins)) {
-                        *ret_dropin_paths = TAKE_PTR(dropins);
-                        r = 1;
-                } else
-                        *ret_dropin_paths = NULL;
-        }
-
- not_found:
-        if (r == 0 && !arg_force)
-                log_error("No files found for %s.", unit_name);
-
-        return r;
-}
-
-static int get_state_one_unit(sd_bus *bus, const char *name, UnitActiveState *active_state) {
-        _cleanup_(sd_bus_error_free) sd_bus_error error = SD_BUS_ERROR_NULL;
-        _cleanup_free_ char *buf = NULL, *path = NULL;
-        UnitActiveState state;
-        int r;
-
-        assert(name);
-        assert(active_state);
-
-        path = unit_dbus_path_from_name(name);
-        if (!path)
-                return log_oom();
-
-        r = sd_bus_get_property_string(
-                        bus,
-                        "org.freedesktop.systemd1",
-                        path,
-                        "org.freedesktop.systemd1.Unit",
-                        "ActiveState",
-                        &error,
-                        &buf);
-        if (r < 0)
-                return log_error_errno(r, "Failed to retrieve unit state: %s", bus_error_message(&error, r));
-
-        state = unit_active_state_from_string(buf);
-        if (state == _UNIT_ACTIVE_STATE_INVALID) {
-                log_error("Invalid unit state '%s' for: %s", buf, name);
-                return -EINVAL;
-        }
-
-        *active_state = state;
-        return 0;
-}
-
-static int unit_is_masked(sd_bus *bus, LookupPaths *lp, const char *name) {
-        _cleanup_free_ char *load_state = NULL;
-        int r;
-
-        if (unit_name_is_valid(name, UNIT_NAME_TEMPLATE)) {
-                _cleanup_free_ char *path = NULL;
-
-                /* A template cannot be loaded, but it can be still masked, so
-                 * we need to use a different method. */
-
-                r = unit_file_find_path(lp, name, &path);
-                if (r < 0)
-                        return r;
-                if (r == 0)
-                        return false;
-                return null_or_empty_path(path);
-        }
-
-        r = unit_load_state(bus, name, &load_state);
-        if (r < 0)
-                return r;
-
-        return streq(load_state, "masked");
-}
-
-static int check_triggering_units(sd_bus *bus, const char *name) {
-        _cleanup_(sd_bus_error_free) sd_bus_error error = SD_BUS_ERROR_NULL;
-        _cleanup_free_ char *n = NULL, *path = NULL, *load_state = NULL;
-        _cleanup_strv_free_ char **triggered_by = NULL;
-        bool print_warning_label = true;
-        UnitActiveState active_state;
-        char **i;
-        int r;
-
-        r = unit_name_mangle(name, 0, &n);
-        if (r < 0)
-                return log_error_errno(r, "Failed to mangle unit name: %m");
-
-        r = unit_load_state(bus, name, &load_state);
-        if (r < 0)
-                return r;
-
-        if (streq(load_state, "masked"))
-                return 0;
-
-        path = unit_dbus_path_from_name(n);
-        if (!path)
-                return log_oom();
-
-        r = sd_bus_get_property_strv(
-                        bus,
-                        "org.freedesktop.systemd1",
-                        path,
-                        "org.freedesktop.systemd1.Unit",
-                        "TriggeredBy",
-                        &error,
-                        &triggered_by);
-        if (r < 0)
-                return log_error_errno(r, "Failed to get triggered by array of %s: %s", n, bus_error_message(&error, r));
-
-        STRV_FOREACH(i, triggered_by) {
-                r = get_state_one_unit(bus, *i, &active_state);
-                if (r < 0)
-                        return r;
-
-                if (!IN_SET(active_state, UNIT_ACTIVE, UNIT_RELOADING))
-                        continue;
-
-                if (print_warning_label) {
-                        log_warning("Warning: Stopping %s, but it can still be activated by:", n);
-                        print_warning_label = false;
-                }
-
-                log_warning("  %s", *i);
-        }
-
-        return 0;
-}
-
-/*start_unit函数支持的动作与函数映射*/
-static const struct {
-        const char *verb;
-        const char *method;
-} unit_actions[] = {
-        { "start",                 "StartUnit" },
-        { "stop",                  "StopUnit" },
-        { "condstop",              "StopUnit" },
-        { "reload",                "ReloadUnit" },
-        { "restart",               "RestartUnit" },
-        { "try-restart",           "TryRestartUnit" },
-        { "condrestart",           "TryRestartUnit" },
-        { "reload-or-restart",     "ReloadOrRestartUnit" },
-        { "try-reload-or-restart", "ReloadOrTryRestartUnit" },
-        { "reload-or-try-restart", "ReloadOrTryRestartUnit" },
-        { "condreload",            "ReloadOrTryRestartUnit" },
-        { "force-reload",          "ReloadOrTryRestartUnit" }
-};
-
-/*由verb映射对应的处理函数名称*/
-static const char *verb_to_method(const char *verb) {
-       uint i;
-
-       for (i = 0; i < ELEMENTSOF(unit_actions); i++)
-                if (streq_ptr(unit_actions[i].verb, verb))
-                        return unit_actions[i].method;
-
-       return "StartUnit";
-}
-
-static const char *method_to_verb(const char *method) {
-       uint i;
-
-       for (i = 0; i < ELEMENTSOF(unit_actions); i++)
-                if (streq_ptr(unit_actions[i].method, method))
-                        return unit_actions[i].verb;
-
-       return "n/a";
-}
-
-typedef struct {
-        sd_bus_slot *match;
-        sd_event *event;
-        Set *unit_paths;
-        bool any_failed;
-} WaitContext;
-
-static void wait_context_free(WaitContext *c) {
-        c->match = sd_bus_slot_unref(c->match);
-        c->event = sd_event_unref(c->event);
-        c->unit_paths = set_free_free(c->unit_paths);
-}
-
-static int on_properties_changed(sd_bus_message *m, void *userdata, sd_bus_error *error) {
-        const char *path, *interface, *active_state = NULL, *job_path = NULL;
-        WaitContext *c = userdata;
-        bool is_failed;
-        int r;
-
-        /* Called whenever we get a PropertiesChanged signal. Checks if ActiveState changed to inactive/failed.
-         *
-         * Signal parameters: (s interface, a{sv} changed_properties, as invalidated_properties) */
-
-        path = sd_bus_message_get_path(m);
-        if (!set_contains(c->unit_paths, path))
-                return 0;
-
-        r = sd_bus_message_read(m, "s", &interface);
-        if (r < 0)
-                return bus_log_parse_error(r);
-
-        if (!streq(interface, "org.freedesktop.systemd1.Unit")) /* ActiveState is on the Unit interface */
-                return 0;
-
-        r = sd_bus_message_enter_container(m, SD_BUS_TYPE_ARRAY, "{sv}");
-        if (r < 0)
-                return bus_log_parse_error(r);
-
-        for (;;) {
-                const char *s;
-
-                r = sd_bus_message_enter_container(m, SD_BUS_TYPE_DICT_ENTRY, "sv");
-                if (r < 0)
-                        return bus_log_parse_error(r);
-                if (r == 0) /* end of array */
-                        break;
-
-                r = sd_bus_message_read(m, "s", &s); /* Property name */
-                if (r < 0)
-                        return bus_log_parse_error(r);
-
-                if (streq(s, "ActiveState")) {
-                        r = sd_bus_message_read(m, "v", "s", &active_state);
-                        if (r < 0)
-                                return bus_log_parse_error(r);
-
-                        if (job_path) /* Found everything we need */
-                                break;
-
-                } else if (streq(s, "Job")) {
-                        uint32_t job_id;
-
-                        r = sd_bus_message_read(m, "v", "(uo)", &job_id, &job_path);
-                        if (r < 0)
-                                return bus_log_parse_error(r);
-
-                        /* There's still a job pending for this unit, let's ignore this for now, and return right-away. */
-                        if (job_id != 0)
-                                return 0;
-
-                        if (active_state) /* Found everything we need */
-                                break;
-
-                } else {
-                        r = sd_bus_message_skip(m, "v"); /* Other property */
-                        if (r < 0)
-                                return bus_log_parse_error(r);
-                }
-
-                r = sd_bus_message_exit_container(m);
-                if (r < 0)
-                        return bus_log_parse_error(r);
-        }
-
-        /* If this didn't contain the ActiveState property we can't do anything */
-        if (!active_state)
-                return 0;
-
-        is_failed = streq(active_state, "failed");
-        if (streq(active_state, "inactive") || is_failed) {
-                log_debug("%s became %s, dropping from --wait tracking", path, active_state);
-                free(set_remove(c->unit_paths, path));
-                c->any_failed = c->any_failed || is_failed;
-        } else
-                log_debug("ActiveState on %s changed to %s", path, active_state);
-
-        if (set_isempty(c->unit_paths))
-                sd_event_exit(c->event, EXIT_SUCCESS);
-
-        return 0;
-}
-
-static int start_unit_one(
-                sd_bus *bus,
-                const char *method/*要执行的方法名*/,
-                const char *name/*unit名称*/,
-                const char *mode,
-                sd_bus_error *error,
-                BusWaitForJobs *w,
-                WaitContext *wait_context) {
-
-        _cleanup_(sd_bus_message_unrefp) sd_bus_message *reply = NULL;
-        const char *path;
-        int r;
-
-        assert(method);
-        assert(name);
-        assert(mode);
-        assert(error);
-
-        if (wait_context) {
-                _cleanup_free_ char *unit_path = NULL;
-
-                log_debug("Watching for property changes of %s", name);
-                r = sd_bus_call_method(
-                                bus,
-                                "org.freedesktop.systemd1",
-                                "/org/freedesktop/systemd1",
-                                "org.freedesktop.systemd1.Manager",
-                                "RefUnit",
-                                error,
-                                NULL,
-                                "s", name);
-                if (r < 0)
-                        return log_error_errno(r, "Failed to RefUnit %s: %s", name, bus_error_message(error, r));
-
-                unit_path = unit_dbus_path_from_name(name);
-                if (!unit_path)
-                        return log_oom();
-
-                r = set_put_strdup(wait_context->unit_paths, unit_path);
-                if (r < 0)
-                        return log_error_errno(r, "Failed to add unit path %s to set: %m", unit_path);
-
-                r = sd_bus_match_signal_async(bus,
-                                              &wait_context->match,
-                                              NULL,
-                                              unit_path,
-                                              "org.freedesktop.DBus.Properties",
-                                              "PropertiesChanged",
-                                              on_properties_changed, NULL, wait_context);
-                if (r < 0)
-                        return log_error_errno(r, "Failed to request match for PropertiesChanged signal: %m");
-        }
-
-        log_debug("%s dbus call org.freedesktop.systemd1.Manager %s(%s, %s)",
-                  arg_dry_run ? "Would execute" : "Executing",
-                  method, name, mode);
-        if (arg_dry_run)
-                return 0;
-
-        /*通过bus调用此方法*/
-        r = sd_bus_call_method(
-                        bus,
-                        "org.freedesktop.systemd1",
-                        "/org/freedesktop/systemd1",
-                        "org.freedesktop.systemd1.Manager",
-                        method,
-                        error,
-                        &reply,
-                        "ss", name, mode);
-        if (r < 0) {
-                const char *verb;
-
-                /* There's always a fallback possible for legacy actions. */
-                if (arg_action != ACTION_SYSTEMCTL)
-                        return r;
-
-                verb = method_to_verb(method);
-
-                log_error("Failed to %s %s: %s", verb, name, bus_error_message(error, r));
-
-                if (!sd_bus_error_has_name(error, BUS_ERROR_NO_SUCH_UNIT) &&
-                    !sd_bus_error_has_name(error, BUS_ERROR_UNIT_MASKED) &&
-                    !sd_bus_error_has_name(error, BUS_ERROR_JOB_TYPE_NOT_APPLICABLE))
-                        log_error("See %s logs and 'systemctl%s status%s %s' for details.",
-                                   arg_scope == UNIT_FILE_SYSTEM ? "system" : "user",
-                                   arg_scope == UNIT_FILE_SYSTEM ? "" : " --user",
-                                   name[0] == '-' ? " --" : "",
-                                   name);
-
-                return r;
-        }
-
-        r = sd_bus_message_read(reply, "o", &path);
-        if (r < 0)
-                return bus_log_parse_error(r);
-
-        if (need_daemon_reload(bus, name) > 0)
-                warn_unit_file_changed(name);
-
-        if (w) {
-                log_debug("Adding %s to the set", path);
-                r = bus_wait_for_jobs_add(w, path);
-                if (r < 0)
-                        return log_oom();
-        }
-
-        return 0;
-}
-
-static int expand_names(sd_bus *bus, char **names, const char* suffix, char ***ret) {
-        _cleanup_strv_free_ char **mangled = NULL, **globs = NULL;
-        char **name;
-        int r, i;
-
-        assert(bus);
-        assert(ret);
-
-        STRV_FOREACH(name, names) {
-                char *t;
-                UnitNameMangle options = UNIT_NAME_MANGLE_GLOB | (arg_quiet ? 0 : UNIT_NAME_MANGLE_WARN);
-
-                if (suffix)
-                        r = unit_name_mangle_with_suffix(*name, options, suffix, &t);
-                else
-                        r = unit_name_mangle(*name, options, &t);
-                if (r < 0)
-                        return log_error_errno(r, "Failed to mangle name: %m");
-
-                if (string_is_glob(t))
-                        r = strv_consume(&globs, t);
-                else
-                        r = strv_consume(&mangled, t);
-                if (r < 0)
-                        return log_oom();
-        }
-
-        /* Query the manager only if any of the names are a glob, since
-         * this is fairly expensive */
-        if (!strv_isempty(globs)) {
-                _cleanup_(sd_bus_message_unrefp) sd_bus_message *reply = NULL;
-                _cleanup_free_ UnitInfo *unit_infos = NULL;
-                size_t allocated, n;
-
-                r = get_unit_list(bus, NULL, globs, &unit_infos, 0, &reply);
-                if (r < 0)
-                        return r;
-
-                n = strv_length(mangled);
-                allocated = n + 1;
-
-                for (i = 0; i < r; i++) {
-                        if (!GREEDY_REALLOC(mangled, allocated, n+2))
-                                return log_oom();
-
-                        mangled[n] = strdup(unit_infos[i].id);
-                        if (!mangled[n])
-                                return log_oom();
-
-                        mangled[++n] = NULL;
-                }
-        }
-
-        *ret = TAKE_PTR(mangled);
-
-        return 0;
-}
-
-static const struct {
-        const char *target;
-        const char *verb;
-        const char *mode;
-} action_table[_ACTION_MAX] = {
-        [ACTION_HALT]                 = { SPECIAL_HALT_TARGET,                     "halt",                   "replace-irreversibly" },
-        [ACTION_POWEROFF]             = { SPECIAL_POWEROFF_TARGET,                 "poweroff",               "replace-irreversibly" },
-        [ACTION_REBOOT]               = { SPECIAL_REBOOT_TARGET,                   "reboot",                 "replace-irreversibly" },
-        [ACTION_KEXEC]                = { SPECIAL_KEXEC_TARGET,                    "kexec",                  "replace-irreversibly" },
-        [ACTION_RUNLEVEL2]            = { SPECIAL_MULTI_USER_TARGET,               NULL,                     "isolate" },
-        [ACTION_RUNLEVEL3]            = { SPECIAL_MULTI_USER_TARGET,               NULL,                     "isolate" },
-        [ACTION_RUNLEVEL4]            = { SPECIAL_MULTI_USER_TARGET,               NULL,                     "isolate" },
-        [ACTION_RUNLEVEL5]            = { SPECIAL_GRAPHICAL_TARGET,                NULL,                     "isolate" },
-        [ACTION_RESCUE]               = { SPECIAL_RESCUE_TARGET,                   "rescue",                 "isolate" },
-        [ACTION_EMERGENCY]            = { SPECIAL_EMERGENCY_TARGET,                "emergency",              "isolate" },
-        [ACTION_DEFAULT]              = { SPECIAL_DEFAULT_TARGET,                  "default",                "isolate" },
-        [ACTION_EXIT]                 = { SPECIAL_EXIT_TARGET,                     "exit",                   "replace-irreversibly" },
-        [ACTION_SUSPEND]              = { SPECIAL_SUSPEND_TARGET,                  "suspend",                "replace-irreversibly" },
-        [ACTION_HIBERNATE]            = { SPECIAL_HIBERNATE_TARGET,                "hibernate",              "replace-irreversibly" },
-        [ACTION_HYBRID_SLEEP]         = { SPECIAL_HYBRID_SLEEP_TARGET,             "hybrid-sleep",           "replace-irreversibly" },
-        [ACTION_SUSPEND_THEN_HIBERNATE] = { SPECIAL_SUSPEND_THEN_HIBERNATE_TARGET, "suspend-then-hibernate", "replace-irreversibly" },
-};
-
-static enum action verb_to_action(const char *verb) {
-        enum action i;
-
-        for (i = 0; i < _ACTION_MAX; i++)
-                if (streq_ptr(action_table[i].verb, verb))
-                        return i;
-
-        return _ACTION_INVALID;
-}
-
-static int start_unit(int argc, char *argv[], void *userdata) {
-        _cleanup_(bus_wait_for_jobs_freep) BusWaitForJobs *w = NULL;
-        _cleanup_(wait_context_free) WaitContext wait_context = {};
-        const char *method, *mode, *one_name, *suffix = NULL;
-        _cleanup_free_ char **stopped_units = NULL; /* Do not use _cleanup_strv_free_ */
-        _cleanup_strv_free_ char **names = NULL;
-        int r, ret = EXIT_SUCCESS;
-        sd_bus *bus;
-        char **name;
-
-        if (arg_wait && !STR_IN_SET(argv[0], "start", "restart")) {
-                log_error("--wait may only be used with the 'start' or 'restart' commands.");
-                return -EINVAL;
-        }
-
-        /* we cannot do sender tracking on the private bus, so we need the full
-         * one for RefUnit to implement --wait */
-        r = acquire_bus(arg_wait ? BUS_FULL : BUS_MANAGER, &bus);
-        if (r < 0)
-                return r;
-
-        ask_password_agent_open_if_enabled();
-        polkit_agent_open_maybe();
-
-        if (arg_action == ACTION_SYSTEMCTL) {
-                enum action action;
-
-                /*确定用户输出的参数，例如start，查询action*/
-                action = verb_to_action(argv[0]);
-
-                if (action != _ACTION_INVALID) {
-                	/*查询到，执行这些特别的方法*/
-                        method = "StartUnit";
-                        mode = action_table[action].mode;
-                        one_name = action_table[action].target;
-                } else {
-                	/*未查询到*/
-                        if (streq(argv[0], "isolate")) {
-                                method = "StartUnit";
-                                mode = "isolate";
-
-                                suffix = ".target";
-                        } else {
-                        	/*通过verb查询处理method名称，例如systemctl start就走这个流程*/
-                                method = verb_to_method(argv[0]);
-                                mode = arg_job_mode;
-                        }
-                        one_name = NULL;
-                }
-        } else {
-                assert(arg_action >= 0 && arg_action < _ACTION_MAX);
-                assert(action_table[arg_action].target);
-                assert(action_table[arg_action].mode);
-
-                method = "StartUnit";
-                mode = action_table[arg_action].mode;
-                one_name = action_table[arg_action].target;
-        }
-
-        if (one_name) {
-                names = strv_new(one_name);
-                if (!names)
-                        return log_oom();
-        } else {
-                r = expand_names(bus, strv_skip(argv, 1), suffix, &names);
-                if (r < 0)
-                        return log_error_errno(r, "Failed to expand names: %m");
-        }
-
-        if (!arg_no_block) {
-                r = bus_wait_for_jobs_new(bus, &w);
-                if (r < 0)
-                        return log_error_errno(r, "Could not watch jobs: %m");
-        }
-
-        if (arg_wait) {
-                wait_context.unit_paths = set_new(&string_hash_ops);
-                if (!wait_context.unit_paths)
-                        return log_oom();
-
-                r = sd_bus_call_method_async(
-                                bus,
-                                NULL,
-                                "org.freedesktop.systemd1",
-                                "/org/freedesktop/systemd1",
-                                "org.freedesktop.systemd1.Manager",
-                                "Subscribe",
-                                NULL, NULL,
-                                NULL);
-                if (r < 0)
-                        return log_error_errno(r, "Failed to enable subscription: %m");
-                r = sd_event_default(&wait_context.event);
-                if (r < 0)
-                        return log_error_errno(r, "Failed to allocate event loop: %m");
-                r = sd_bus_attach_event(bus, wait_context.event, 0);
-                if (r < 0)
-                        return log_error_errno(r, "Failed to attach bus to event loop: %m");
-        }
-
-        STRV_FOREACH(name, names) {
-                _cleanup_(sd_bus_error_free) sd_bus_error error = SD_BUS_ERROR_NULL;
-
-                r = start_unit_one(bus, method/*要执行的方法名*/, *name, mode, &error, w, arg_wait ? &wait_context : NULL);
-                if (ret == EXIT_SUCCESS && r < 0)
-                        ret = translate_bus_error_to_exit_status(r, &error);
-
-                if (r >= 0 && streq(method, "StopUnit")) {
-                        r = strv_push(&stopped_units, *name);
-                        if (r < 0)
-                                return log_oom();
-                }
-        }
-
-        if (!arg_no_block) {
-                const char* extra_args[4] = {};
-                int arg_count = 0;
-
-                if (arg_scope != UNIT_FILE_SYSTEM)
-                        extra_args[arg_count++] = "--user";
-
-                assert(IN_SET(arg_transport, BUS_TRANSPORT_LOCAL, BUS_TRANSPORT_REMOTE, BUS_TRANSPORT_MACHINE));
-                if (arg_transport == BUS_TRANSPORT_REMOTE) {
-                        extra_args[arg_count++] = "-H";
-                        extra_args[arg_count++] = arg_host;
-                } else if (arg_transport == BUS_TRANSPORT_MACHINE) {
-                        extra_args[arg_count++] = "-M";
-                        extra_args[arg_count++] = arg_host;
-                }
-
-                r = bus_wait_for_jobs(w, arg_quiet, extra_args);
-                if (r < 0)
-                        return r;
-
-                /* When stopping units, warn if they can still be triggered by
-                 * another active unit (socket, path, timer) */
-                if (!arg_quiet)
-                        STRV_FOREACH(name, stopped_units)
-                                (void) check_triggering_units(bus, *name);
-        }
-
-        if (ret == EXIT_SUCCESS && arg_wait && !set_isempty(wait_context.unit_paths)) {
-                r = sd_event_loop(wait_context.event);
-                if (r < 0)
-                        return log_error_errno(r, "Failed to run event loop: %m");
-                if (wait_context.any_failed)
-                        ret = EXIT_FAILURE;
-        }
-
-        return ret;
-}
-
-#if ENABLE_LOGIND
-static int logind_set_wall_message(void) {
-        _cleanup_(sd_bus_error_free) sd_bus_error error = SD_BUS_ERROR_NULL;
-        sd_bus *bus;
-        _cleanup_free_ char *m = NULL;
-        int r;
-
-        r = acquire_bus(BUS_FULL, &bus);
-        if (r < 0)
-                return r;
-
-        m = strv_join(arg_wall, " ");
-        if (!m)
-                return log_oom();
-
-        log_debug("%s wall message \"%s\".", arg_dry_run ? "Would set" : "Setting", m);
-        if (arg_dry_run)
-                return 0;
-
-        r = sd_bus_call_method(
-                        bus,
-                        "org.freedesktop.login1",
-                        "/org/freedesktop/login1",
-                        "org.freedesktop.login1.Manager",
-                        "SetWallMessage",
-                        &error,
-                        NULL,
-                        "sb",
-                        m,
-                        !arg_no_wall);
-
-        if (r < 0)
-                return log_warning_errno(r, "Failed to set wall message, ignoring: %s", bus_error_message(&error, r));
-        return 0;
-}
-#endif
-
-/* Ask systemd-logind, which might grant access to unprivileged users
- * through polkit */
-static int logind_reboot(enum action a) {
-#if ENABLE_LOGIND
-        _cleanup_(sd_bus_error_free) sd_bus_error error = SD_BUS_ERROR_NULL;
-        const char *method, *description;
-        sd_bus *bus;
-        int r;
-
-        r = acquire_bus(BUS_FULL, &bus);
-        if (r < 0)
-                return r;
-
-        switch (a) {
-
-        case ACTION_POWEROFF:
-                method = "PowerOff";
-                description = "power off system";
-                break;
-
-        case ACTION_REBOOT:
-                method = "Reboot";
-                description = "reboot system";
-                break;
-
-        case ACTION_HALT:
-                method = "Halt";
-                description = "halt system";
-                break;
-
-        case ACTION_SUSPEND:
-                method = "Suspend";
-                description = "suspend system";
-                break;
-
-        case ACTION_HIBERNATE:
-                method = "Hibernate";
-                description = "hibernate system";
-                break;
-
-        case ACTION_HYBRID_SLEEP:
-                method = "HybridSleep";
-                description = "put system into hybrid sleep";
-                break;
-
-        case ACTION_SUSPEND_THEN_HIBERNATE:
-                method = "SuspendThenHibernate";
-                description = "put system into suspend followed by hibernate";
-                break;
-
-        default:
-                return -EINVAL;
-        }
-
-        polkit_agent_open_maybe();
-        (void) logind_set_wall_message();
-
-        log_debug("%s org.freedesktop.login1.Manager %s dbus call.", arg_dry_run ? "Would execute" : "Executing", method);
-        if (arg_dry_run)
-                return 0;
-
-        r = sd_bus_call_method(
-                        bus,
-                        "org.freedesktop.login1",
-                        "/org/freedesktop/login1",
-                        "org.freedesktop.login1.Manager",
-                        method,
-                        &error,
-                        NULL,
-                        "b", arg_ask_password);
-        if (r < 0)
-                return log_error_errno(r, "Failed to %s via logind: %s", description, bus_error_message(&error, r));
-
-        return 0;
-#else
-        return -ENOSYS;
-#endif
-}
-
-static int logind_check_inhibitors(enum action a) {
-#if ENABLE_LOGIND
-        _cleanup_(sd_bus_message_unrefp) sd_bus_message *reply = NULL;
-        _cleanup_strv_free_ char **sessions = NULL;
-        const char *what, *who, *why, *mode;
-        uint32_t uid, pid;
-        sd_bus *bus;
-        unsigned c = 0;
-        char **s;
-        int r;
-
-        if (arg_ignore_inhibitors || arg_force > 0)
-                return 0;
-
-        if (arg_when > 0)
-                return 0;
-
-        if (geteuid() == 0)
-                return 0;
-
-        if (!on_tty())
-                return 0;
-
-        if (arg_transport != BUS_TRANSPORT_LOCAL)
-                return 0;
-
-        r = acquire_bus(BUS_FULL, &bus);
-        if (r < 0)
-                return r;
-
-        r = sd_bus_call_method(
-                        bus,
-                        "org.freedesktop.login1",
-                        "/org/freedesktop/login1",
-                        "org.freedesktop.login1.Manager",
-                        "ListInhibitors",
-                        NULL,
-                        &reply,
-                        NULL);
-        if (r < 0)
-                /* If logind is not around, then there are no inhibitors... */
-                return 0;
-
-        r = sd_bus_message_enter_container(reply, SD_BUS_TYPE_ARRAY, "(ssssuu)");
-        if (r < 0)
-                return bus_log_parse_error(r);
-
-        while ((r = sd_bus_message_read(reply, "(ssssuu)", &what, &who, &why, &mode, &uid, &pid)) > 0) {
-                _cleanup_free_ char *comm = NULL, *user = NULL;
-                _cleanup_strv_free_ char **sv = NULL;
-
-                if (!streq(mode, "block"))
-                        continue;
-
-                sv = strv_split(what, ":");
-                if (!sv)
-                        return log_oom();
-
-                if (!pid_is_valid((pid_t) pid)) {
-                        log_error("Invalid PID "PID_FMT".", (pid_t) pid);
-                        return -ERANGE;
-                }
-
-                if (!strv_contains(sv,
-                                   IN_SET(a,
-                                          ACTION_HALT,
-                                          ACTION_POWEROFF,
-                                          ACTION_REBOOT,
-                                          ACTION_KEXEC) ? "shutdown" : "sleep"))
-                        continue;
-
-                get_process_comm(pid, &comm);
-                user = uid_to_name(uid);
-
-                log_warning("Operation inhibited by \"%s\" (PID "PID_FMT" \"%s\", user %s), reason is \"%s\".",
-                            who, (pid_t) pid, strna(comm), strna(user), why);
-
-                c++;
-        }
-        if (r < 0)
-                return bus_log_parse_error(r);
-
-        r = sd_bus_message_exit_container(reply);
-        if (r < 0)
-                return bus_log_parse_error(r);
-
-        /* Check for current sessions */
-        sd_get_sessions(&sessions);
-        STRV_FOREACH(s, sessions) {
-                _cleanup_free_ char *type = NULL, *tty = NULL, *seat = NULL, *user = NULL, *service = NULL, *class = NULL;
-
-                if (sd_session_get_uid(*s, &uid) < 0 || uid == getuid())
-                        continue;
-
-                if (sd_session_get_class(*s, &class) < 0 || !streq(class, "user"))
-                        continue;
-
-                if (sd_session_get_type(*s, &type) < 0 || !STR_IN_SET(type, "x11", "wayland", "tty", "mir"))
-                        continue;
-
-                sd_session_get_tty(*s, &tty);
-                sd_session_get_seat(*s, &seat);
-                sd_session_get_service(*s, &service);
-                user = uid_to_name(uid);
-
-                log_warning("User %s is logged in on %s.", strna(user), isempty(tty) ? (isempty(seat) ? strna(service) : seat) : tty);
-                c++;
-        }
-
-        if (c <= 0)
-                return 0;
-
-        log_error("Please retry operation after closing inhibitors and logging out other users.\nAlternatively, ignore inhibitors and users with 'systemctl %s -i'.",
-                  action_table[a].verb);
-
-        return -EPERM;
-#else
-        return 0;
-#endif
-}
-
-static int logind_prepare_firmware_setup(void) {
-#if ENABLE_LOGIND
-        _cleanup_(sd_bus_error_free) sd_bus_error error = SD_BUS_ERROR_NULL;
-        sd_bus *bus;
-        int r;
-
-        r = acquire_bus(BUS_FULL, &bus);
-        if (r < 0)
-                return r;
-
-        r = sd_bus_call_method(
-                        bus,
-                        "org.freedesktop.login1",
-                        "/org/freedesktop/login1",
-                        "org.freedesktop.login1.Manager",
-                        "SetRebootToFirmwareSetup",
-                        &error,
-                        NULL,
-                        "b", true);
-        if (r < 0)
-                return log_error_errno(r, "Cannot indicate to EFI to boot into setup mode: %s", bus_error_message(&error, r));
-
-        return 0;
-#else
-        log_error("Cannot remotely indicate to EFI to boot into setup mode.");
-        return -ENOSYS;
-#endif
-}
-
-static int prepare_firmware_setup(void) {
-        int r;
-
-        if (!arg_firmware_setup)
-                return 0;
-
-        if (arg_transport == BUS_TRANSPORT_LOCAL) {
-
-                r = efi_set_reboot_to_firmware(true);
-                if (r < 0)
-                        log_debug_errno(r, "Cannot indicate to EFI to boot into setup mode, will retry via logind: %m");
-                else
-                        return r;
-        }
-
-        return logind_prepare_firmware_setup();
-}
-
-static int load_kexec_kernel(void) {
-        _cleanup_(boot_config_free) BootConfig config = {};
-        _cleanup_free_ char *kernel = NULL, *initrd = NULL, *options = NULL;
-        const BootEntry *e;
-        pid_t pid;
-        int r;
-
-        if (kexec_loaded()) {
-                log_debug("Kexec kernel already loaded.");
-                return 0;
-        }
-
-        if (access(KEXEC, X_OK) < 0)
-                return log_error_errno(errno, KEXEC" is not available: %m");
-
-        r = find_default_boot_entry(NULL, NULL, &config, &e);
-        if (r == -ENOKEY) /* find_default_boot_entry() doesn't warn about this case */
-                return log_error_errno(r, "Cannot find the ESP partition mount point.");
-        if (r < 0)
-                /* But it logs about all these cases, hence don't log here again */
-                return r;
-
-        if (strv_length(e->initrd) > 1)
-                return log_error_errno(SYNTHETIC_ERRNO(EINVAL),
-                                       "Boot entry specifies multiple initrds, which is not supported currently.");
-
-        kernel = path_join(e->root, e->kernel);
-        if (!kernel)
-                return log_oom();
-
-        if (!strv_isempty(e->initrd)) {
-                initrd = path_join(e->root, *e->initrd);
-                if (!initrd)
-                        return log_oom();
-        }
-
-        options = strv_join(e->options, " ");
-        if (!options)
-                return log_oom();
-
-        log_full(arg_quiet ? LOG_DEBUG : LOG_INFO,
-                 "%s "KEXEC" --load \"%s\" --append \"%s\"%s%s%s",
-                 arg_dry_run ? "Would run" : "Running",
-                 kernel,
-                 options,
-                 initrd ? " --initrd \"" : NULL, strempty(initrd), initrd ? "\"" : "");
-        if (arg_dry_run)
-                return 0;
-
-        r = safe_fork("(kexec)", FORK_RESET_SIGNALS|FORK_DEATHSIG|FORK_RLIMIT_NOFILE_SAFE|FORK_LOG, &pid);
-        if (r < 0)
-                return r;
-        if (r == 0) {
-                const char* const args[] = {
-                        KEXEC,
-                        "--load", kernel,
-                        "--append", options,
-                        initrd ? "--initrd" : NULL, initrd,
-                        NULL };
-
-                /* Child */
-                execv(args[0], (char * const *) args);
-                _exit(EXIT_FAILURE);
-        }
-
-        r = wait_for_terminate_and_check("kexec", pid, WAIT_LOG);
-        if (r < 0)
-                return r;
-        if (r > 0)
-                /* Command failed */
-                return -EPROTO;
-        return 0;
-}
-
-static int set_exit_code(uint8_t code) {
-        _cleanup_(sd_bus_error_free) sd_bus_error error = SD_BUS_ERROR_NULL;
-        sd_bus *bus;
-        int r;
-
-        r = acquire_bus(BUS_MANAGER, &bus);
-        if (r < 0)
-                return r;
-
-        r = sd_bus_call_method(
-                        bus,
-                        "org.freedesktop.systemd1",
-                        "/org/freedesktop/systemd1",
-                        "org.freedesktop.systemd1.Manager",
-                        "SetExitCode",
-                        &error,
-                        NULL,
-                        "y", code);
-        if (r < 0)
-                return log_error_errno(r, "Failed to set exit code: %s", bus_error_message(&error, r));
-
-        return 0;
-}
-
-static int start_special(int argc, char *argv[], void *userdata) {
-        enum action a;
-        int r;
-        bool termination_action; /* an action that terminates the manager,
-                                  * can be performed also by signal. */
-
-        assert(argv);
-
-        a = verb_to_action(argv[0]);
-
-        r = logind_check_inhibitors(a);
-        if (r < 0)
-                return r;
-
-        if (arg_force >= 2) {
-                r = must_be_root();
-                if (r < 0)
-                        return r;
-        }
-
-        r = prepare_firmware_setup();
-        if (r < 0)
-                return r;
-
-        if (a == ACTION_REBOOT && argc > 1) {
-                r = update_reboot_parameter_and_warn(argv[1]);
-                if (r < 0)
-                        return r;
-
-        } else if (a == ACTION_KEXEC) {
-                r = load_kexec_kernel();
-                if (r < 0 && arg_force >= 1)
-                        log_notice("Failed to load kexec kernel, continuing without.");
-                else if (r < 0)
-                        return r;
-
-        } else if (a == ACTION_EXIT && argc > 1) {
-                uint8_t code;
-
-                /* If the exit code is not given on the command line,
-                 * don't reset it to zero: just keep it as it might
-                 * have been set previously. */
-
-                r = safe_atou8(argv[1], &code);
-                if (r < 0)
-                        return log_error_errno(r, "Invalid exit code.");
-
-                r = set_exit_code(code);
-                if (r < 0)
-                        return r;
-        }
-
-        termination_action = IN_SET(a,
-                                    ACTION_HALT,
-                                    ACTION_POWEROFF,
-                                    ACTION_REBOOT);
-        if (termination_action && arg_force >= 2)
-                return halt_now(a);
-
-        if (arg_force >= 1 &&
-            (termination_action || IN_SET(a, ACTION_KEXEC, ACTION_EXIT)))
-                r = trivial_method(argc, argv, userdata);
-        else {
-                /* First try logind, to allow authentication with polkit */
-                if (IN_SET(a,
-                           ACTION_POWEROFF,
-                           ACTION_REBOOT,
-                           ACTION_HALT,
-                           ACTION_SUSPEND,
-                           ACTION_HIBERNATE,
-                           ACTION_HYBRID_SLEEP,
-                           ACTION_SUSPEND_THEN_HIBERNATE)) {
-
-                        r = logind_reboot(a);
-                        if (r >= 0)
-                                return r;
-                        if (IN_SET(r, -EOPNOTSUPP, -EINPROGRESS))
-                                /* requested operation is not supported or already in progress */
-                                return r;
-
-                        /* On all other errors, try low-level operation. In order to minimize the difference between
-                         * operation with and without logind, we explicitly enable non-blocking mode for this, as
-                         * logind's shutdown operations are always non-blocking. */
-
-                        arg_no_block = true;
-
-                } else if (IN_SET(a, ACTION_EXIT, ACTION_KEXEC))
-                        /* Since exit/kexec are so close in behaviour to power-off/reboot, let's also make them
-                         * asynchronous, in order to not confuse the user needlessly with unexpected behaviour. */
-                        arg_no_block = true;
-
-                r = start_unit(argc, argv, userdata);
-        }
-
-        if (termination_action && arg_force < 2 &&
-            IN_SET(r, -ENOENT, -ETIMEDOUT))
-                log_notice("It is possible to perform action directly, see discussion of --force --force in man:systemctl(1).");
-
-        return r;
-}
-
-static int start_system_special(int argc, char *argv[], void *userdata) {
-        /* Like start_special above, but raises an error when running in user mode */
-
-        if (arg_scope != UNIT_FILE_SYSTEM)
-                return log_error_errno(SYNTHETIC_ERRNO(EINVAL),
-                                       "Bad action for %s mode.",
-                                       arg_scope == UNIT_FILE_GLOBAL ? "--global" : "--user");
-
-        return start_special(argc, argv, userdata);
-}
-
-static int check_unit_generic(int code, const UnitActiveState good_states[], int nb_states, char **args) {
-        _cleanup_strv_free_ char **names = NULL;
-        UnitActiveState active_state;
-        sd_bus *bus;
-        char **name;
-        int r, i;
-        bool found = false;
-
-        r = acquire_bus(BUS_MANAGER, &bus);
-        if (r < 0)
-                return r;
-
-        r = expand_names(bus, args, NULL, &names);
-        if (r < 0)
-                return log_error_errno(r, "Failed to expand names: %m");
-
-        STRV_FOREACH(name, names) {
-                r = get_state_one_unit(bus, *name, &active_state);
-                if (r < 0)
-                        return r;
-
-                if (!arg_quiet)
-                        puts(unit_active_state_to_string(active_state));
-
-                for (i = 0; i < nb_states; ++i)
-                        if (good_states[i] == active_state)
-                                found = true;
-        }
-
-        /* use the given return code for the case that we won't find
-         * any unit which matches the list */
-        return found ? 0 : code;
-}
-
-static int check_unit_active(int argc, char *argv[], void *userdata) {
-        static const UnitActiveState states[] = {
-                UNIT_ACTIVE,
-                UNIT_RELOADING,
-        };
-
-        /* According to LSB: 3, "program is not running" */
-        return check_unit_generic(EXIT_PROGRAM_NOT_RUNNING, states, ELEMENTSOF(states), strv_skip(argv, 1));
-}
-
-static int check_unit_failed(int argc, char *argv[], void *userdata) {
-        static const UnitActiveState states[] = {
-                UNIT_FAILED,
-        };
-
-        return check_unit_generic(EXIT_PROGRAM_DEAD_AND_PID_EXISTS, states, ELEMENTSOF(states), strv_skip(argv, 1));
-}
-
-static int kill_unit(int argc, char *argv[], void *userdata) {
-        _cleanup_strv_free_ char **names = NULL;
-        char *kill_who = NULL, **name;
-        sd_bus *bus;
-        int r, q;
-
-        r = acquire_bus(BUS_MANAGER, &bus);
-        if (r < 0)
-                return r;
-
-        polkit_agent_open_maybe();
-
-        if (!arg_kill_who)
-                arg_kill_who = "all";
-
-        /* --fail was specified */
-        if (streq(arg_job_mode, "fail"))
-                kill_who = strjoina(arg_kill_who, "-fail");
-
-        r = expand_names(bus, strv_skip(argv, 1), NULL, &names);
-        if (r < 0)
-                return log_error_errno(r, "Failed to expand names: %m");
-
-        STRV_FOREACH(name, names) {
-                _cleanup_(sd_bus_error_free) sd_bus_error error = SD_BUS_ERROR_NULL;
-
-                q = sd_bus_call_method(
-                                bus,
-                                "org.freedesktop.systemd1",
-                                "/org/freedesktop/systemd1",
-                                "org.freedesktop.systemd1.Manager",
-                                "KillUnit",
-                                &error,
-                                NULL,
-                                "ssi", *name, kill_who ? kill_who : arg_kill_who, arg_signal);
-                if (q < 0) {
-                        log_error_errno(q, "Failed to kill unit %s: %s", *name, bus_error_message(&error, q));
-                        if (r == 0)
-                                r = q;
-                }
-        }
-
-        return r;
-}
-
-typedef struct ExecStatusInfo {
-        char *name;
-
-        char *path;
-        char **argv;
-
-        bool ignore;
-
-        usec_t start_timestamp;
-        usec_t exit_timestamp;
-        pid_t pid;
-        int code;
-        int status;
-
-        LIST_FIELDS(struct ExecStatusInfo, exec);
-} ExecStatusInfo;
-
-static void exec_status_info_free(ExecStatusInfo *i) {
-        assert(i);
-
-        free(i->name);
-        free(i->path);
-        strv_free(i->argv);
-        free(i);
-}
-
-static int exec_status_info_deserialize(sd_bus_message *m, ExecStatusInfo *i) {
-        uint64_t start_timestamp, exit_timestamp, start_timestamp_monotonic, exit_timestamp_monotonic;
-        const char *path;
-        uint32_t pid;
-        int32_t code, status;
-        int ignore, r;
-
-        assert(m);
-        assert(i);
-
-        r = sd_bus_message_enter_container(m, SD_BUS_TYPE_STRUCT, "sasbttttuii");
-        if (r < 0)
-                return bus_log_parse_error(r);
-        else if (r == 0)
-                return 0;
-
-        r = sd_bus_message_read(m, "s", &path);
-        if (r < 0)
-                return bus_log_parse_error(r);
-
-        i->path = strdup(path);
-        if (!i->path)
-                return log_oom();
-
-        r = sd_bus_message_read_strv(m, &i->argv);
-        if (r < 0)
-                return bus_log_parse_error(r);
-
-        r = sd_bus_message_read(m,
-                                "bttttuii",
-                                &ignore,
-                                &start_timestamp, &start_timestamp_monotonic,
-                                &exit_timestamp, &exit_timestamp_monotonic,
-                                &pid,
-                                &code, &status);
-        if (r < 0)
-                return bus_log_parse_error(r);
-
-        i->ignore = ignore;
-        i->start_timestamp = (usec_t) start_timestamp;
-        i->exit_timestamp = (usec_t) exit_timestamp;
-        i->pid = (pid_t) pid;
-        i->code = code;
-        i->status = status;
-
-        r = sd_bus_message_exit_container(m);
-        if (r < 0)
-                return bus_log_parse_error(r);
-
-        return 1;
-}
-
-typedef struct UnitCondition {
-        char *name;
-        char *param;
-        bool trigger;
-        bool negate;
-        int tristate;
-
-        LIST_FIELDS(struct UnitCondition, conditions);
-} UnitCondition;
-
-static void unit_condition_free(UnitCondition *c) {
-        if (!c)
-                return;
-
-        free(c->name);
-        free(c->param);
-        free(c);
-}
-
-DEFINE_TRIVIAL_CLEANUP_FUNC(UnitCondition*, unit_condition_free);
-
-typedef struct UnitStatusInfo {
-        const char *id;
-        const char *load_state;
-        const char *active_state;
-        const char *sub_state;
-        const char *unit_file_state;
-        const char *unit_file_preset;
-
-        const char *description;
-        const char *following;
-
-        char **documentation;
-
-        const char *fragment_path;
-        const char *source_path;
-        const char *control_group;
-
-        char **dropin_paths;
-
-        const char *load_error;
-        const char *result;
-
-        usec_t inactive_exit_timestamp;
-        usec_t inactive_exit_timestamp_monotonic;
-        usec_t active_enter_timestamp;
-        usec_t active_exit_timestamp;
-        usec_t inactive_enter_timestamp;
-
-        bool need_daemon_reload;
-        bool transient;
-
-        /* Service */
-        pid_t main_pid;
-        pid_t control_pid;
-        const char *status_text;
-        const char *pid_file;
-        bool running:1;
-        int status_errno;
-
-        usec_t start_timestamp;
-        usec_t exit_timestamp;
-
-        int exit_code, exit_status;
-
-        usec_t condition_timestamp;
-        bool condition_result;
-        LIST_HEAD(UnitCondition, conditions);
-
-        usec_t assert_timestamp;
-        bool assert_result;
-        bool failed_assert_trigger;
-        bool failed_assert_negate;
-        const char *failed_assert;
-        const char *failed_assert_parameter;
-        usec_t next_elapse_real;
-        usec_t next_elapse_monotonic;
-
-        /* Socket */
-        unsigned n_accepted;
-        unsigned n_connections;
-        unsigned n_refused;
-        bool accept;
-
-        /* Pairs of type, path */
-        char **listen;
-
-        /* Device */
-        const char *sysfs_path;
-
-        /* Mount, Automount */
-        const char *where;
-
-        /* Swap */
-        const char *what;
-
-        /* CGroup */
-        uint64_t memory_current;
-        uint64_t memory_min;
-        uint64_t memory_low;
-        uint64_t memory_high;
-        uint64_t memory_max;
-        uint64_t memory_swap_max;
-        uint64_t memory_limit;
-        uint64_t cpu_usage_nsec;
-        uint64_t tasks_current;
-        uint64_t tasks_max;
-
-        uint64_t ip_ingress_bytes;
-        uint64_t ip_egress_bytes;
-
-        LIST_HEAD(ExecStatusInfo, exec);
-} UnitStatusInfo;
-
-static void unit_status_info_free(UnitStatusInfo *info) {
-        ExecStatusInfo *p;
-        UnitCondition *c;
-
-        strv_free(info->documentation);
-        strv_free(info->dropin_paths);
-        strv_free(info->listen);
-
-        while ((c = info->conditions)) {
-                LIST_REMOVE(conditions, info->conditions, c);
-                unit_condition_free(c);
-        }
-
-        while ((p = info->exec)) {
-                LIST_REMOVE(exec, info->exec, p);
-                exec_status_info_free(p);
-        }
-}
-
-static void print_status_info(
-                sd_bus *bus,
-                UnitStatusInfo *i,
-                bool *ellipsized) {
-
-        char since1[FORMAT_TIMESTAMP_RELATIVE_MAX], since2[FORMAT_TIMESTAMP_MAX];
-        const char *s1, *s2, *active_on, *active_off, *on, *off, *ss;
-        _cleanup_free_ char *formatted_path = NULL;
-        ExecStatusInfo *p;
-        usec_t timestamp;
-        const char *path;
-        char **t, **t2;
-        int r;
-
-        assert(i);
-
-        /* This shows pretty information about a unit. See
-         * print_property() for a low-level property printer */
-
-        if (streq_ptr(i->active_state, "failed")) {
-                active_on = ansi_highlight_red();
-                active_off = ansi_normal();
-        } else if (STRPTR_IN_SET(i->active_state, "active", "reloading")) {
-                active_on = ansi_highlight_green();
-                active_off = ansi_normal();
-        } else
-                active_on = active_off = "";
-
-        printf("%s%s%s %s", active_on, special_glyph(SPECIAL_GLYPH_BLACK_CIRCLE), active_off, strna(i->id));
-
-        if (i->description && !streq_ptr(i->id, i->description))
-                printf(" - %s", i->description);
-
-        printf("\n");
-
-        if (i->following)
-                printf("   Follow: unit currently follows state of %s\n", i->following);
-
-        if (STRPTR_IN_SET(i->load_state, "error", "not-found", "bad-setting")) {
-                on = ansi_highlight_red();
-                off = ansi_normal();
-        } else
-                on = off = "";
-
-        path = i->source_path ?: i->fragment_path;
-        if (path && terminal_urlify_path(path, NULL, &formatted_path) >= 0)
-                path = formatted_path;
-
-        if (!isempty(i->load_error))
-                printf("   Loaded: %s%s%s (Reason: %s)\n",
-                       on, strna(i->load_state), off, i->load_error);
-        else if (path && !isempty(i->unit_file_state) && !isempty(i->unit_file_preset) &&
-                 !STR_IN_SET(i->unit_file_state, "generated", "transient"))
-                printf("   Loaded: %s%s%s (%s; %s; vendor preset: %s)\n",
-                       on, strna(i->load_state), off, path, i->unit_file_state, i->unit_file_preset);
-        else if (path && !isempty(i->unit_file_state))
-                printf("   Loaded: %s%s%s (%s; %s)\n",
-                       on, strna(i->load_state), off, path, i->unit_file_state);
-        else if (path)
-                printf("   Loaded: %s%s%s (%s)\n",
-                       on, strna(i->load_state), off, path);
-        else
-                printf("   Loaded: %s%s%s\n",
-                       on, strna(i->load_state), off);
-
-        if (i->transient)
-                printf("Transient: yes\n");
-
-        if (!strv_isempty(i->dropin_paths)) {
-                _cleanup_free_ char *dir = NULL;
-                bool last = false;
-                char ** dropin;
-
-                STRV_FOREACH(dropin, i->dropin_paths) {
-                        _cleanup_free_ char *dropin_formatted = NULL;
-                        const char *df;
-
-                        if (!dir || last) {
-                                printf(dir ? "           " :
-                                             "  Drop-In: ");
-
-                                dir = mfree(dir);
-
-                                dir = dirname_malloc(*dropin);
-                                if (!dir) {
-                                        log_oom();
-                                        return;
-                                }
-
-                                printf("%s\n"
-                                       "           %s", dir,
-                                       special_glyph(SPECIAL_GLYPH_TREE_RIGHT));
-                        }
-
-                        last = ! (*(dropin + 1) && startswith(*(dropin + 1), dir));
-
-                        if (terminal_urlify_path(*dropin, basename(*dropin), &dropin_formatted) >= 0)
-                                df = dropin_formatted;
-                        else
-                                df = *dropin;
-
-                        printf("%s%s", df, last ? "\n" : ", ");
-                }
-        }
-
-        ss = streq_ptr(i->active_state, i->sub_state) ? NULL : i->sub_state;
-        if (ss)
-                printf("   Active: %s%s (%s)%s",
-                       active_on, strna(i->active_state), ss, active_off);
-        else
-                printf("   Active: %s%s%s",
-                       active_on, strna(i->active_state), active_off);
-
-        if (!isempty(i->result) && !streq(i->result, "success"))
-                printf(" (Result: %s)", i->result);
-
-        timestamp = STRPTR_IN_SET(i->active_state, "active", "reloading") ? i->active_enter_timestamp :
-                    STRPTR_IN_SET(i->active_state, "inactive", "failed")  ? i->inactive_enter_timestamp :
-                    STRPTR_IN_SET(i->active_state, "activating")          ? i->inactive_exit_timestamp :
-                                                                            i->active_exit_timestamp;
-
-        s1 = format_timestamp_relative(since1, sizeof(since1), timestamp);
-        s2 = format_timestamp(since2, sizeof(since2), timestamp);
-
-        if (s1)
-                printf(" since %s; %s\n", s2, s1);
-        else if (s2)
-                printf(" since %s\n", s2);
-        else
-                printf("\n");
-
-        if (endswith(i->id, ".timer")) {
-                char tstamp1[FORMAT_TIMESTAMP_RELATIVE_MAX],
-                     tstamp2[FORMAT_TIMESTAMP_MAX];
-                const char *next_rel_time, *next_time;
-                dual_timestamp nw, next = {i->next_elapse_real,
-                                           i->next_elapse_monotonic};
-                usec_t next_elapse;
-
-                printf("  Trigger: ");
-
-                dual_timestamp_get(&nw);
-                next_elapse = calc_next_elapse(&nw, &next);
-                next_rel_time = format_timestamp_relative(tstamp1, sizeof tstamp1, next_elapse);
-                next_time = format_timestamp(tstamp2, sizeof tstamp2, next_elapse);
-
-                if (next_time && next_rel_time)
-                        printf("%s; %s\n", next_time, next_rel_time);
-                else
-                        printf("n/a\n");
-        }
-
-        if (!i->condition_result && i->condition_timestamp > 0) {
-                UnitCondition *c;
-                int n = 0;
-
-                s1 = format_timestamp_relative(since1, sizeof(since1), i->condition_timestamp);
-                s2 = format_timestamp(since2, sizeof(since2), i->condition_timestamp);
-
-                printf("Condition: start %scondition failed%s at %s%s%s\n",
-                       ansi_highlight_yellow(), ansi_normal(),
-                       s2, s1 ? "; " : "", strempty(s1));
-
-                LIST_FOREACH(conditions, c, i->conditions)
-                        if (c->tristate < 0)
-                                n++;
-
-                LIST_FOREACH(conditions, c, i->conditions)
-                        if (c->tristate < 0)
-                                printf("           %s %s=%s%s%s was not met\n",
-                                       --n ? special_glyph(SPECIAL_GLYPH_TREE_BRANCH) : special_glyph(SPECIAL_GLYPH_TREE_RIGHT),
-                                       c->name,
-                                       c->trigger ? "|" : "",
-                                       c->negate ? "!" : "",
-                                       c->param);
-        }
-
-        if (!i->assert_result && i->assert_timestamp > 0) {
-                s1 = format_timestamp_relative(since1, sizeof(since1), i->assert_timestamp);
-                s2 = format_timestamp(since2, sizeof(since2), i->assert_timestamp);
-
-                printf("   Assert: start %sassertion failed%s at %s%s%s\n",
-                       ansi_highlight_red(), ansi_normal(),
-                       s2, s1 ? "; " : "", strempty(s1));
-                if (i->failed_assert_trigger)
-                        printf("           none of the trigger assertions were met\n");
-                else if (i->failed_assert)
-                        printf("           %s=%s%s was not met\n",
-                               i->failed_assert,
-                               i->failed_assert_negate ? "!" : "",
-                               i->failed_assert_parameter);
-        }
-
-        if (i->sysfs_path)
-                printf("   Device: %s\n", i->sysfs_path);
-        if (i->where)
-                printf("    Where: %s\n", i->where);
-        if (i->what)
-                printf("     What: %s\n", i->what);
-
-        STRV_FOREACH(t, i->documentation) {
-                _cleanup_free_ char *formatted = NULL;
-                const char *q;
-
-                if (terminal_urlify(*t, NULL, &formatted) >= 0)
-                        q = formatted;
-                else
-                        q = *t;
-
-                printf(" %*s %s\n", 9, t == i->documentation ? "Docs:" : "", q);
-        }
-
-        STRV_FOREACH_PAIR(t, t2, i->listen)
-                printf(" %*s %s (%s)\n", 9, t == i->listen ? "Listen:" : "", *t2, *t);
-
-        if (i->accept) {
-                printf(" Accepted: %u; Connected: %u;", i->n_accepted, i->n_connections);
-                if (i->n_refused)
-                        printf(" Refused: %u", i->n_refused);
-                printf("\n");
-        }
-
-        LIST_FOREACH(exec, p, i->exec) {
-                _cleanup_free_ char *argv = NULL;
-                bool good;
-
-                /* Only show exited processes here */
-                if (p->code == 0)
-                        continue;
-
-                argv = strv_join(p->argv, " ");
-                printf("  Process: "PID_FMT" %s=%s ", p->pid, p->name, strna(argv));
-
-                good = is_clean_exit(p->code, p->status, EXIT_CLEAN_DAEMON, NULL);
-                if (!good) {
-                        on = ansi_highlight_red();
-                        off = ansi_normal();
-                } else
-                        on = off = "";
-
-                printf("%s(code=%s, ", on, sigchld_code_to_string(p->code));
-
-                if (p->code == CLD_EXITED) {
-                        const char *c;
-
-                        printf("status=%i", p->status);
-
-                        c = exit_status_to_string(p->status, EXIT_STATUS_SYSTEMD);
-                        if (c)
-                                printf("/%s", c);
-
-                } else
-                        printf("signal=%s", signal_to_string(p->status));
-
-                printf(")%s\n", off);
-
-                if (i->main_pid == p->pid &&
-                    i->start_timestamp == p->start_timestamp &&
-                    i->exit_timestamp == p->start_timestamp)
-                        /* Let's not show this twice */
-                        i->main_pid = 0;
-
-                if (p->pid == i->control_pid)
-                        i->control_pid = 0;
-        }
-
-        if (i->main_pid > 0 || i->control_pid > 0) {
-                if (i->main_pid > 0) {
-                        printf(" Main PID: "PID_FMT, i->main_pid);
-
-                        if (i->running) {
-
-                                if (arg_transport == BUS_TRANSPORT_LOCAL) {
-                                        _cleanup_free_ char *comm = NULL;
-
-                                        (void) get_process_comm(i->main_pid, &comm);
-                                        if (comm)
-                                                printf(" (%s)", comm);
-                                }
-
-                        } else if (i->exit_code > 0) {
-                                printf(" (code=%s, ", sigchld_code_to_string(i->exit_code));
-
-                                if (i->exit_code == CLD_EXITED) {
-                                        const char *c;
-
-                                        printf("status=%i", i->exit_status);
-
-                                        c = exit_status_to_string(i->exit_status, EXIT_STATUS_SYSTEMD);
-                                        if (c)
-                                                printf("/%s", c);
-
-                                } else
-                                        printf("signal=%s", signal_to_string(i->exit_status));
-                                printf(")");
-                        }
-                }
-
-                if (i->control_pid > 0) {
-                        _cleanup_free_ char *c = NULL;
-
-                        if (i->main_pid > 0)
-                                fputs("; Control PID: ", stdout);
-                        else
-                                fputs("Cntrl PID: ", stdout); /* if first in column, abbreviated so it fits alignment */
-
-                        printf(PID_FMT, i->control_pid);
-
-                        if (arg_transport == BUS_TRANSPORT_LOCAL) {
-                                (void) get_process_comm(i->control_pid, &c);
-                                if (c)
-                                        printf(" (%s)", c);
-                        }
-                }
-
-                printf("\n");
-        }
-
-        if (i->status_text)
-                printf("   Status: \"%s\"\n", i->status_text);
-        if (i->status_errno > 0)
-                printf("    Error: %i (%s)\n", i->status_errno, strerror(i->status_errno));
-
-        if (i->ip_ingress_bytes != (uint64_t) -1 && i->ip_egress_bytes != (uint64_t) -1) {
-                char buf_in[FORMAT_BYTES_MAX], buf_out[FORMAT_BYTES_MAX];
-
-                printf("       IP: %s in, %s out\n",
-                        format_bytes(buf_in, sizeof(buf_in), i->ip_ingress_bytes),
-                        format_bytes(buf_out, sizeof(buf_out), i->ip_egress_bytes));
-        }
-
-        if (i->tasks_current != (uint64_t) -1) {
-                printf("    Tasks: %" PRIu64, i->tasks_current);
-
-                if (i->tasks_max != (uint64_t) -1)
-                        printf(" (limit: %" PRIu64 ")\n", i->tasks_max);
-                else
-                        printf("\n");
-        }
-
-        if (i->memory_current != (uint64_t) -1) {
-                char buf[FORMAT_BYTES_MAX];
-
-                printf("   Memory: %s", format_bytes(buf, sizeof(buf), i->memory_current));
-
-                if (i->memory_min > 0 || i->memory_low > 0 ||
-                    i->memory_high != CGROUP_LIMIT_MAX || i->memory_max != CGROUP_LIMIT_MAX ||
-                    i->memory_swap_max != CGROUP_LIMIT_MAX ||
-                    i->memory_limit != CGROUP_LIMIT_MAX) {
-                        const char *prefix = "";
-
-                        printf(" (");
-                        if (i->memory_min > 0) {
-                                printf("%smin: %s", prefix, format_bytes(buf, sizeof(buf), i->memory_min));
-                                prefix = " ";
-                        }
-                        if (i->memory_low > 0) {
-                                printf("%slow: %s", prefix, format_bytes(buf, sizeof(buf), i->memory_low));
-                                prefix = " ";
-                        }
-                        if (i->memory_high != CGROUP_LIMIT_MAX) {
-                                printf("%shigh: %s", prefix, format_bytes(buf, sizeof(buf), i->memory_high));
-                                prefix = " ";
-                        }
-                        if (i->memory_max != CGROUP_LIMIT_MAX) {
-                                printf("%smax: %s", prefix, format_bytes(buf, sizeof(buf), i->memory_max));
-                                prefix = " ";
-                        }
-                        if (i->memory_swap_max != CGROUP_LIMIT_MAX) {
-                                printf("%sswap max: %s", prefix, format_bytes(buf, sizeof(buf), i->memory_swap_max));
-                                prefix = " ";
-                        }
-                        if (i->memory_limit != CGROUP_LIMIT_MAX) {
-                                printf("%slimit: %s", prefix, format_bytes(buf, sizeof(buf), i->memory_limit));
-                                prefix = " ";
-                        }
-                        printf(")");
-                }
-                printf("\n");
-        }
-
-        if (i->cpu_usage_nsec != (uint64_t) -1) {
-                char buf[FORMAT_TIMESPAN_MAX];
-                printf("      CPU: %s\n", format_timespan(buf, sizeof(buf), i->cpu_usage_nsec / NSEC_PER_USEC, USEC_PER_MSEC));
-        }
-
-        if (i->control_group) {
-                _cleanup_(sd_bus_error_free) sd_bus_error error = SD_BUS_ERROR_NULL;
-                static const char prefix[] = "           ";
-                unsigned c;
-
-                printf("   CGroup: %s\n", i->control_group);
-
-                c = columns();
-                if (c > sizeof(prefix) - 1)
-                        c -= sizeof(prefix) - 1;
-                else
-                        c = 0;
-
-                r = unit_show_processes(bus, i->id, i->control_group, prefix, c, get_output_flags(), &error);
-                if (r == -EBADR) {
-                        unsigned k = 0;
-                        pid_t extra[2];
-
-                        /* Fallback for older systemd versions where the GetUnitProcesses() call is not yet available */
-
-                        if (i->main_pid > 0)
-                                extra[k++] = i->main_pid;
-
-                        if (i->control_pid > 0)
-                                extra[k++] = i->control_pid;
-
-                        show_cgroup_and_extra(SYSTEMD_CGROUP_CONTROLLER, i->control_group, prefix, c, extra, k, get_output_flags());
-                } else if (r < 0)
-                        log_warning_errno(r, "Failed to dump process list for '%s', ignoring: %s", i->id, bus_error_message(&error, r));
-        }
-
-        if (i->id && arg_transport == BUS_TRANSPORT_LOCAL)
-                show_journal_by_unit(
-                                stdout,
-                                i->id,
-                                arg_output,
-                                0,
-                                i->inactive_exit_timestamp_monotonic,
-                                arg_lines,
-                                getuid(),
-                                get_output_flags() | OUTPUT_BEGIN_NEWLINE,
-                                SD_JOURNAL_LOCAL_ONLY,
-                                arg_scope == UNIT_FILE_SYSTEM,
-                                ellipsized);
-
-        if (i->need_daemon_reload)
-                warn_unit_file_changed(i->id);
-}
-
-static void show_unit_help(UnitStatusInfo *i) {
-        char **p;
-
-        assert(i);
-
-        if (!i->documentation) {
-                log_info("Documentation for %s not known.", i->id);
-                return;
-        }
-
-        STRV_FOREACH(p, i->documentation)
-                if (startswith(*p, "man:"))
-                        show_man_page(*p + 4, false);
-                else
-                        log_info("Can't show: %s", *p);
-}
-
-static int map_main_pid(sd_bus *bus, const char *member, sd_bus_message *m, sd_bus_error *error, void *userdata) {
-        UnitStatusInfo *i = userdata;
-        uint32_t u;
-        int r;
-
-        r = sd_bus_message_read(m, "u", &u);
-        if (r < 0)
-                return r;
-
-        i->main_pid = (pid_t) u;
-        i->running = u > 0;
-
-        return 0;
-}
-
-static int map_load_error(sd_bus *bus, const char *member, sd_bus_message *m, sd_bus_error *error, void *userdata) {
-        const char *message, **p = userdata;
-        int r;
-
-        r = sd_bus_message_read(m, "(ss)", NULL, &message);
-        if (r < 0)
-                return r;
-
-        if (!isempty(message))
-                *p = message;
-
-        return 0;
-}
-
-static int map_listen(sd_bus *bus, const char *member, sd_bus_message *m, sd_bus_error *error, void *userdata) {
-        const char *type, *path;
-        char ***p = userdata;
-        int r;
-
-        r = sd_bus_message_enter_container(m, SD_BUS_TYPE_ARRAY, "(ss)");
-        if (r < 0)
-                return r;
-
-        while ((r = sd_bus_message_read(m, "(ss)", &type, &path)) > 0) {
-
-                r = strv_extend(p, type);
-                if (r < 0)
-                        return r;
-
-                r = strv_extend(p, path);
-                if (r < 0)
-                        return r;
-        }
-        if (r < 0)
-                return r;
-
-        r = sd_bus_message_exit_container(m);
-        if (r < 0)
-                return r;
-
-        return 0;
-}
-
-static int map_conditions(sd_bus *bus, const char *member, sd_bus_message *m, sd_bus_error *error, void *userdata) {
-        UnitStatusInfo *i = userdata;
-        const char *cond, *param;
-        int trigger, negate;
-        int32_t state;
-        int r;
-
-        r = sd_bus_message_enter_container(m, SD_BUS_TYPE_ARRAY, "(sbbsi)");
-        if (r < 0)
-                return r;
-
-        while ((r = sd_bus_message_read(m, "(sbbsi)", &cond, &trigger, &negate, &param, &state)) > 0) {
-                _cleanup_(unit_condition_freep) UnitCondition *c = NULL;
-
-                c = new0(UnitCondition, 1);
-                if (!c)
-                        return -ENOMEM;
-
-                c->name = strdup(cond);
-                c->param = strdup(param);
-                if (!c->name || !c->param)
-                        return -ENOMEM;
-
-                c->trigger = trigger;
-                c->negate = negate;
-                c->tristate = state;
-
-                LIST_PREPEND(conditions, i->conditions, c);
-                c = NULL;
-        }
-        if (r < 0)
-                return r;
-
-        r = sd_bus_message_exit_container(m);
-        if (r < 0)
-                return r;
-
-        return 0;
-}
-
-static int map_asserts(sd_bus *bus, const char *member, sd_bus_message *m, sd_bus_error *error, void *userdata) {
-        UnitStatusInfo *i = userdata;
-        const char *cond, *param;
-        int trigger, negate;
-        int32_t state;
-        int r;
-
-        r = sd_bus_message_enter_container(m, SD_BUS_TYPE_ARRAY, "(sbbsi)");
-        if (r < 0)
-                return r;
-
-        while ((r = sd_bus_message_read(m, "(sbbsi)", &cond, &trigger, &negate, &param, &state)) > 0) {
-                if (state < 0 && (!trigger || !i->failed_assert)) {
-                        i->failed_assert = cond;
-                        i->failed_assert_trigger = trigger;
-                        i->failed_assert_negate = negate;
-                        i->failed_assert_parameter = param;
-                }
-        }
-        if (r < 0)
-                return r;
-
-        r = sd_bus_message_exit_container(m);
-        if (r < 0)
-                return r;
-
-        return 0;
-}
-
-static int map_exec(sd_bus *bus, const char *member, sd_bus_message *m, sd_bus_error *error, void *userdata) {
-        _cleanup_free_ ExecStatusInfo *info = NULL;
-        ExecStatusInfo *last;
-        UnitStatusInfo *i = userdata;
-        int r;
-
-        r = sd_bus_message_enter_container(m, SD_BUS_TYPE_ARRAY, "(sasbttttuii)");
-        if (r < 0)
-                return r;
-
-        info = new0(ExecStatusInfo, 1);
-        if (!info)
-                return -ENOMEM;
-
-        LIST_FIND_TAIL(exec, i->exec, last);
-
-        while ((r = exec_status_info_deserialize(m, info)) > 0) {
-
-                info->name = strdup(member);
-                if (!info->name)
-                        return -ENOMEM;
-
-                LIST_INSERT_AFTER(exec, i->exec, last, info);
-                last = info;
-
-                info = new0(ExecStatusInfo, 1);
-                if (!info)
-                        return -ENOMEM;
-        }
-        if (r < 0)
-                return r;
-
-        r = sd_bus_message_exit_container(m);
-        if (r < 0)
-                return r;
-
-        return 0;
-}
-
-static int print_property(const char *name, const char *expected_value, sd_bus_message *m, bool value, bool all) {
-        char bus_type;
-        const char *contents;
-        int r;
-
-        assert(name);
-        assert(m);
-
-        /* This is a low-level property printer, see
-         * print_status_info() for the nicer output */
-
-        r = sd_bus_message_peek_type(m, &bus_type, &contents);
-        if (r < 0)
-                return r;
-
-        switch (bus_type) {
-
-        case SD_BUS_TYPE_INT32:
-                if (endswith(name, "ActionExitStatus")) {
-                        int32_t i;
-
-                        r = sd_bus_message_read_basic(m, bus_type, &i);
-                        if (r < 0)
-                                return r;
-
-                        if (i >= 0 && i <= 255)
-                                bus_print_property_valuef(name, expected_value, value, "%"PRIi32, i);
-                        else if (all)
-                                bus_print_property_value(name, expected_value, value, "[not set]");
-
-                        return 1;
-                }
-                break;
-
-        case SD_BUS_TYPE_STRUCT:
-
-                if (contents[0] == SD_BUS_TYPE_UINT32 && streq(name, "Job")) {
-                        uint32_t u;
-
-                        r = sd_bus_message_read(m, "(uo)", &u, NULL);
-                        if (r < 0)
-                                return bus_log_parse_error(r);
-
-                        if (u > 0)
-                                bus_print_property_valuef(name, expected_value, value, "%"PRIu32, u);
-                        else if (all)
-                                bus_print_property_value(name, expected_value, value, "");
-
-                        return 1;
-
-                } else if (contents[0] == SD_BUS_TYPE_STRING && streq(name, "Unit")) {
-                        const char *s;
-
-                        r = sd_bus_message_read(m, "(so)", &s, NULL);
-                        if (r < 0)
-                                return bus_log_parse_error(r);
-
-                        if (all || !isempty(s))
-                                bus_print_property_value(name, expected_value, value, s);
-
-                        return 1;
-
-                } else if (contents[0] == SD_BUS_TYPE_STRING && streq(name, "LoadError")) {
-                        const char *a = NULL, *b = NULL;
-
-                        r = sd_bus_message_read(m, "(ss)", &a, &b);
-                        if (r < 0)
-                                return bus_log_parse_error(r);
-
-                        if (!isempty(a) || !isempty(b))
-                                bus_print_property_valuef(name, expected_value, value, "%s \"%s\"", strempty(a), strempty(b));
-                        else if (all)
-                                bus_print_property_value(name, expected_value, value, "");
-
-                        return 1;
-
-                } else if (STR_IN_SET(name, "SystemCallFilter", "RestrictAddressFamilies")) {
-                        _cleanup_strv_free_ char **l = NULL;
-                        int whitelist;
-
-                        r = sd_bus_message_enter_container(m, 'r', "bas");
-                        if (r < 0)
-                                return bus_log_parse_error(r);
-
-                        r = sd_bus_message_read(m, "b", &whitelist);
-                        if (r < 0)
-                                return bus_log_parse_error(r);
-
-                        r = sd_bus_message_read_strv(m, &l);
-                        if (r < 0)
-                                return bus_log_parse_error(r);
-
-                        r = sd_bus_message_exit_container(m);
-                        if (r < 0)
-                                return bus_log_parse_error(r);
-
-                        if (all || whitelist || !strv_isempty(l)) {
-                                bool first = true;
-                                char **i;
-
-                                if (!value) {
-                                        fputs(name, stdout);
-                                        fputc('=', stdout);
-                                }
-
-                                if (!whitelist)
-                                        fputc('~', stdout);
-
-                                STRV_FOREACH(i, l) {
-                                        if (first)
-                                                first = false;
-                                        else
-                                                fputc(' ', stdout);
-
-                                        fputs(*i, stdout);
-                                }
-                                fputc('\n', stdout);
-                        }
-
-                        return 1;
-
-                } else if (STR_IN_SET(name, "SELinuxContext", "AppArmorProfile", "SmackProcessLabel")) {
-                        int ignore;
-                        const char *s;
-
-                        r = sd_bus_message_read(m, "(bs)", &ignore, &s);
-                        if (r < 0)
-                                return bus_log_parse_error(r);
-
-                        if (!isempty(s))
-                                bus_print_property_valuef(name, expected_value, value, "%s%s", ignore ? "-" : "", s);
-                        else if (all)
-                                bus_print_property_value(name, expected_value, value, "");
-
-                        return 1;
-
-                } else if (endswith(name, "ExitStatus") && streq(contents, "aiai")) {
-                        const int32_t *status, *signal;
-                        size_t sz_status, sz_signal, i;
-
-                        r = sd_bus_message_enter_container(m, 'r', "aiai");
-                        if (r < 0)
-                                return bus_log_parse_error(r);
-
-                        r = sd_bus_message_read_array(m, 'i', (const void **) &status, &sz_status);
-                        if (r < 0)
-                                return bus_log_parse_error(r);
-
-                        r = sd_bus_message_read_array(m, 'i', (const void **) &signal, &sz_signal);
-                        if (r < 0)
-                                return bus_log_parse_error(r);
-
-                        r = sd_bus_message_exit_container(m);
-                        if (r < 0)
-                                return bus_log_parse_error(r);
-
-                        sz_status /= sizeof(int32_t);
-                        sz_signal /= sizeof(int32_t);
-
-                        if (all || sz_status > 0 || sz_signal > 0) {
-                                bool first = true;
-
-                                if (!value) {
-                                        fputs(name, stdout);
-                                        fputc('=', stdout);
-                                }
-
-                                for (i = 0; i < sz_status; i++) {
-                                        if (status[i] < 0 || status[i] > 255)
-                                                continue;
-
-                                        if (first)
-                                                first = false;
-                                        else
-                                                fputc(' ', stdout);
-
-                                        printf("%"PRIi32, status[i]);
-                                }
-
-                                for (i = 0; i < sz_signal; i++) {
-                                        const char *str;
-
-                                        str = signal_to_string((int) signal[i]);
-                                        if (!str)
-                                                continue;
-
-                                        if (first)
-                                                first = false;
-                                        else
-                                                fputc(' ', stdout);
-
-                                        fputs(str, stdout);
-                                }
-
-                                fputc('\n', stdout);
-                        }
-                        return 1;
-                }
-
-                break;
-
-        case SD_BUS_TYPE_ARRAY:
-
-                if (contents[0] == SD_BUS_TYPE_STRUCT_BEGIN && streq(name, "EnvironmentFiles")) {
-                        const char *path;
-                        int ignore;
-
-                        r = sd_bus_message_enter_container(m, SD_BUS_TYPE_ARRAY, "(sb)");
-                        if (r < 0)
-                                return bus_log_parse_error(r);
-
-                        while ((r = sd_bus_message_read(m, "(sb)", &path, &ignore)) > 0)
-                                bus_print_property_valuef(name, expected_value, value, "%s (ignore_errors=%s)", path, yes_no(ignore));
-
-                        if (r < 0)
-                                return bus_log_parse_error(r);
-
-                        r = sd_bus_message_exit_container(m);
-                        if (r < 0)
-                                return bus_log_parse_error(r);
-
-                        return 1;
-
-                } else if (contents[0] == SD_BUS_TYPE_STRUCT_BEGIN && streq(name, "Paths")) {
-                        const char *type, *path;
-
-                        r = sd_bus_message_enter_container(m, SD_BUS_TYPE_ARRAY, "(ss)");
-                        if (r < 0)
-                                return bus_log_parse_error(r);
-
-                        while ((r = sd_bus_message_read(m, "(ss)", &type, &path)) > 0)
-                                bus_print_property_valuef(name, expected_value, value, "%s (%s)", path, type);
-                        if (r < 0)
-                                return bus_log_parse_error(r);
-
-                        r = sd_bus_message_exit_container(m);
-                        if (r < 0)
-                                return bus_log_parse_error(r);
-
-                        return 1;
-
-                } else if (contents[0] == SD_BUS_TYPE_STRUCT_BEGIN && streq(name, "Listen")) {
-                        const char *type, *path;
-
-                        r = sd_bus_message_enter_container(m, SD_BUS_TYPE_ARRAY, "(ss)");
-                        if (r < 0)
-                                return bus_log_parse_error(r);
-
-                        while ((r = sd_bus_message_read(m, "(ss)", &type, &path)) > 0)
-                                bus_print_property_valuef(name, expected_value, value, "%s (%s)", path, type);
-                        if (r < 0)
-                                return bus_log_parse_error(r);
-
-                        r = sd_bus_message_exit_container(m);
-                        if (r < 0)
-                                return bus_log_parse_error(r);
-
-                        return 1;
-
-                } else if (contents[0] == SD_BUS_TYPE_STRUCT_BEGIN && streq(name, "TimersMonotonic")) {
-                        const char *base;
-                        uint64_t v, next_elapse;
-
-                        r = sd_bus_message_enter_container(m, SD_BUS_TYPE_ARRAY, "(stt)");
-                        if (r < 0)
-                                return bus_log_parse_error(r);
-
-                        while ((r = sd_bus_message_read(m, "(stt)", &base, &v, &next_elapse)) > 0) {
-                                char timespan1[FORMAT_TIMESPAN_MAX], timespan2[FORMAT_TIMESPAN_MAX];
-
-                                bus_print_property_valuef(name, expected_value, value, "{ %s=%s ; next_elapse=%s }", base,
-                                                          format_timespan(timespan1, sizeof(timespan1), v, 0),
-                                                          format_timespan(timespan2, sizeof(timespan2), next_elapse, 0));
-                        }
-                        if (r < 0)
-                                return bus_log_parse_error(r);
-
-                        r = sd_bus_message_exit_container(m);
-                        if (r < 0)
-                                return bus_log_parse_error(r);
-
-                        return 1;
-
-                } else if (contents[0] == SD_BUS_TYPE_STRUCT_BEGIN && streq(name, "TimersCalendar")) {
-                        const char *base, *spec;
-                        uint64_t next_elapse;
-
-                        r = sd_bus_message_enter_container(m, SD_BUS_TYPE_ARRAY, "(sst)");
-                        if (r < 0)
-                                return bus_log_parse_error(r);
-
-                        while ((r = sd_bus_message_read(m, "(sst)", &base, &spec, &next_elapse)) > 0) {
-                                char timestamp[FORMAT_TIMESTAMP_MAX];
-
-                                bus_print_property_valuef(name, expected_value, value, "{ %s=%s ; next_elapse=%s }", base, spec,
-                                                          format_timestamp(timestamp, sizeof(timestamp), next_elapse));
-                        }
-                        if (r < 0)
-                                return bus_log_parse_error(r);
-
-                        r = sd_bus_message_exit_container(m);
-                        if (r < 0)
-                                return bus_log_parse_error(r);
-
-                        return 1;
-
-                } else if (contents[0] == SD_BUS_TYPE_STRUCT_BEGIN && startswith(name, "Exec")) {
-                        ExecStatusInfo info = {};
-
-                        r = sd_bus_message_enter_container(m, SD_BUS_TYPE_ARRAY, "(sasbttttuii)");
-                        if (r < 0)
-                                return bus_log_parse_error(r);
-
-                        while ((r = exec_status_info_deserialize(m, &info)) > 0) {
-                                char timestamp1[FORMAT_TIMESTAMP_MAX], timestamp2[FORMAT_TIMESTAMP_MAX];
-                                _cleanup_free_ char *tt;
-
-                                tt = strv_join(info.argv, " ");
-
-                                 bus_print_property_valuef(name, expected_value, value,
-                                                           "{ path=%s ; argv[]=%s ; ignore_errors=%s ; start_time=[%s] ; stop_time=[%s] ; pid="PID_FMT" ; code=%s ; status=%i%s%s }",
-                                                           strna(info.path),
-                                                           strna(tt),
-                                                           yes_no(info.ignore),
-                                                           strna(format_timestamp(timestamp1, sizeof(timestamp1), info.start_timestamp)),
-                                                           strna(format_timestamp(timestamp2, sizeof(timestamp2), info.exit_timestamp)),
-                                                           info.pid,
-                                                           sigchld_code_to_string(info.code),
-                                                           info.status,
-                                                           info.code == CLD_EXITED ? "" : "/",
-                                                           strempty(info.code == CLD_EXITED ? NULL : signal_to_string(info.status)));
-
-                                free(info.path);
-                                strv_free(info.argv);
-                                zero(info);
-                        }
-
-                        r = sd_bus_message_exit_container(m);
-                        if (r < 0)
-                                return bus_log_parse_error(r);
-
-                        return 1;
-
-                } else if (contents[0] == SD_BUS_TYPE_STRUCT_BEGIN && streq(name, "DeviceAllow")) {
-                        const char *path, *rwm;
-
-                        r = sd_bus_message_enter_container(m, SD_BUS_TYPE_ARRAY, "(ss)");
-                        if (r < 0)
-                                return bus_log_parse_error(r);
-
-                        while ((r = sd_bus_message_read(m, "(ss)", &path, &rwm)) > 0)
-                                bus_print_property_valuef(name, expected_value, value, "%s %s", strna(path), strna(rwm));
-                        if (r < 0)
-                                return bus_log_parse_error(r);
-
-                        r = sd_bus_message_exit_container(m);
-                        if (r < 0)
-                                return bus_log_parse_error(r);
-
-                        return 1;
-
-                } else if (contents[0] == SD_BUS_TYPE_STRUCT_BEGIN &&
-                           STR_IN_SET(name, "IODeviceWeight", "BlockIODeviceWeight")) {
-                        const char *path;
-                        uint64_t weight;
-
-                        r = sd_bus_message_enter_container(m, SD_BUS_TYPE_ARRAY, "(st)");
-                        if (r < 0)
-                                return bus_log_parse_error(r);
-
-                        while ((r = sd_bus_message_read(m, "(st)", &path, &weight)) > 0)
-                                bus_print_property_valuef(name, expected_value, value, "%s %"PRIu64, strna(path), weight);
-                        if (r < 0)
-                                return bus_log_parse_error(r);
-
-                        r = sd_bus_message_exit_container(m);
-                        if (r < 0)
-                                return bus_log_parse_error(r);
-
-                        return 1;
-
-                } else if (contents[0] == SD_BUS_TYPE_STRUCT_BEGIN &&
-                           (cgroup_io_limit_type_from_string(name) >= 0 ||
-                            STR_IN_SET(name, "BlockIOReadBandwidth", "BlockIOWriteBandwidth"))) {
-                        const char *path;
-                        uint64_t bandwidth;
-
-                        r = sd_bus_message_enter_container(m, SD_BUS_TYPE_ARRAY, "(st)");
-                        if (r < 0)
-                                return bus_log_parse_error(r);
-
-                        while ((r = sd_bus_message_read(m, "(st)", &path, &bandwidth)) > 0)
-                                bus_print_property_valuef(name, expected_value, value, "%s %"PRIu64, strna(path), bandwidth);
-                        if (r < 0)
-                                return bus_log_parse_error(r);
-
-                        r = sd_bus_message_exit_container(m);
-                        if (r < 0)
-                                return bus_log_parse_error(r);
-
-                        return 1;
-
-                }  else if (contents[0] == SD_BUS_TYPE_STRUCT_BEGIN &&
-                            streq(name, "IODeviceLatencyTargetUSec")) {
-                        char ts[FORMAT_TIMESPAN_MAX];
-                        const char *path;
-                        uint64_t target;
-
-                        r = sd_bus_message_enter_container(m, SD_BUS_TYPE_ARRAY, "(st)");
-                        if (r < 0)
-                                return bus_log_parse_error(r);
-
-                        while ((r = sd_bus_message_read(m, "(st)", &path, &target)) > 0)
-                                bus_print_property_valuef(name, expected_value, value, "%s %s", strna(path),
-                                                          format_timespan(ts, sizeof(ts), target, 1));
-                        if (r < 0)
-                                return bus_log_parse_error(r);
-
-                        r = sd_bus_message_exit_container(m);
-                        if (r < 0)
-                                return bus_log_parse_error(r);
-
-                        return 1;
-
-                } else if (contents[0] == SD_BUS_TYPE_BYTE && streq(name, "StandardInputData")) {
-                        _cleanup_free_ char *h = NULL;
-                        const void *p;
-                        size_t sz;
-                        ssize_t n;
-
-                        r = sd_bus_message_read_array(m, 'y', &p, &sz);
-                        if (r < 0)
-                                return bus_log_parse_error(r);
-
-                        n = base64mem(p, sz, &h);
-                        if (n < 0)
-                                return log_oom();
-
-                        bus_print_property_value(name, expected_value, value, h);
-
-                        return 1;
-
-                } else if (STR_IN_SET(name, "IPAddressAllow", "IPAddressDeny")) {
-                        _cleanup_free_ char *addresses = NULL;
-
-                        r = sd_bus_message_enter_container(m, 'a', "(iayu)");
-                        if (r < 0)
-                                return bus_log_parse_error(r);
-
-                        for (;;) {
-                                _cleanup_free_ char *str = NULL;
-                                uint32_t prefixlen;
-                                int32_t family;
-                                const void *ap;
-                                size_t an;
-
-                                r = sd_bus_message_enter_container(m, 'r', "iayu");
-                                if (r < 0)
-                                        return bus_log_parse_error(r);
-                                if (r == 0)
-                                        break;
-
-                                r = sd_bus_message_read(m, "i", &family);
-                                if (r < 0)
-                                        return bus_log_parse_error(r);
-
-                                r = sd_bus_message_read_array(m, 'y', &ap, &an);
-                                if (r < 0)
-                                        return bus_log_parse_error(r);
-
-                                r = sd_bus_message_read(m, "u", &prefixlen);
-                                if (r < 0)
-                                        return bus_log_parse_error(r);
-
-                                r = sd_bus_message_exit_container(m);
-                                if (r < 0)
-                                        return bus_log_parse_error(r);
-
-                                if (!IN_SET(family, AF_INET, AF_INET6))
-                                        continue;
-
-                                if (an != FAMILY_ADDRESS_SIZE(family))
-                                        continue;
-
-                                if (prefixlen > FAMILY_ADDRESS_SIZE(family) * 8)
-                                        continue;
-
-                                if (in_addr_prefix_to_string(family, (union in_addr_union *) ap, prefixlen, &str) < 0)
-                                        continue;
-
-                                if (!strextend_with_separator(&addresses, " ", str, NULL))
-                                        return log_oom();
-                        }
-
-                        r = sd_bus_message_exit_container(m);
-                        if (r < 0)
-                                return bus_log_parse_error(r);
-
-                        if (all || !isempty(addresses))
-                                bus_print_property_value(name, expected_value, value, strempty(addresses));
-
-                        return 1;
-
-                } else if (STR_IN_SET(name, "BindPaths", "BindReadOnlyPaths")) {
-                        _cleanup_free_ char *paths = NULL;
-                        const char *source, *dest;
-                        int ignore_enoent;
-                        uint64_t rbind;
-
-                        r = sd_bus_message_enter_container(m, SD_BUS_TYPE_ARRAY, "(ssbt)");
-                        if (r < 0)
-                                return bus_log_parse_error(r);
-
-                        while ((r = sd_bus_message_read(m, "(ssbt)", &source, &dest, &ignore_enoent, &rbind)) > 0) {
-                                _cleanup_free_ char *str = NULL;
-
-                                if (isempty(source))
-                                        continue;
-
-                                if (asprintf(&str, "%s%s%s%s%s",
-                                             ignore_enoent ? "-" : "",
-                                             source,
-                                             isempty(dest) ? "" : ":",
-                                             strempty(dest),
-                                             rbind == MS_REC ? ":rbind" : "") < 0)
-                                        return log_oom();
-
-                                if (!strextend_with_separator(&paths, " ", str, NULL))
-                                        return log_oom();
-                        }
-                        if (r < 0)
-                                return bus_log_parse_error(r);
-
-                        r = sd_bus_message_exit_container(m);
-                        if (r < 0)
-                                return bus_log_parse_error(r);
-
-                        if (all || !isempty(paths))
-                                bus_print_property_value(name, expected_value, value, strempty(paths));
-
-                        return 1;
-
-                } else if (streq(name, "TemporaryFileSystem")) {
-                        _cleanup_free_ char *paths = NULL;
-                        const char *target, *option;
-
-                        r = sd_bus_message_enter_container(m, SD_BUS_TYPE_ARRAY, "(ss)");
-                        if (r < 0)
-                                return bus_log_parse_error(r);
-
-                        while ((r = sd_bus_message_read(m, "(ss)", &target, &option)) > 0) {
-                                _cleanup_free_ char *str = NULL;
-
-                                if (isempty(target))
-                                        continue;
-
-                                if (asprintf(&str, "%s%s%s", target, isempty(option) ? "" : ":", strempty(option)) < 0)
-                                        return log_oom();
-
-                                if (!strextend_with_separator(&paths, " ", str, NULL))
-                                        return log_oom();
-                        }
-                        if (r < 0)
-                                return bus_log_parse_error(r);
-
-                        r = sd_bus_message_exit_container(m);
-                        if (r < 0)
-                                return bus_log_parse_error(r);
-
-                        if (all || !isempty(paths))
-                                bus_print_property_value(name, expected_value, value, strempty(paths));
-
-                        return 1;
-
-                } else if (streq(name, "LogExtraFields")) {
-                        _cleanup_free_ char *fields = NULL;
-                        const void *p;
-                        size_t sz;
-
-                        r = sd_bus_message_enter_container(m, SD_BUS_TYPE_ARRAY, "ay");
-                        if (r < 0)
-                                return bus_log_parse_error(r);
-
-                        while ((r = sd_bus_message_read_array(m, 'y', &p, &sz)) > 0) {
-                                _cleanup_free_ char *str = NULL;
-                                const char *eq;
-
-                                if (memchr(p, 0, sz))
-                                        continue;
-
-                                eq = memchr(p, '=', sz);
-                                if (!eq)
-                                        continue;
-
-                                if (!journal_field_valid(p, eq - (const char*) p, false))
-                                        continue;
-
-                                str = malloc(sz + 1);
-                                if (!str)
-                                        return log_oom();
-
-                                memcpy(str, p, sz);
-                                str[sz] = '\0';
-
-                                if (!utf8_is_valid(str))
-                                        continue;
-
-                                if (!strextend_with_separator(&fields, " ", str, NULL))
-                                        return log_oom();
-                        }
-                        if (r < 0)
-                                return bus_log_parse_error(r);
-
-                        r = sd_bus_message_exit_container(m);
-                        if (r < 0)
-                                return bus_log_parse_error(r);
-
-                        if (all || !isempty(fields))
-                                bus_print_property_value(name, expected_value, value, strempty(fields));
-
-                        return 1;
-                }
-
-                break;
-        }
-
-        return 0;
-}
-
-typedef enum SystemctlShowMode{
-        SYSTEMCTL_SHOW_PROPERTIES,
-        SYSTEMCTL_SHOW_STATUS,
-        SYSTEMCTL_SHOW_HELP,
-        _SYSTEMCTL_SHOW_MODE_MAX,
-        _SYSTEMCTL_SHOW_MODE_INVALID = -1,
-} SystemctlShowMode;
-
-static const char* const systemctl_show_mode_table[_SYSTEMCTL_SHOW_MODE_MAX] = {
-        [SYSTEMCTL_SHOW_PROPERTIES] = "show",
-        [SYSTEMCTL_SHOW_STATUS] = "status",
-        [SYSTEMCTL_SHOW_HELP] = "help",
-};
-
-DEFINE_PRIVATE_STRING_TABLE_LOOKUP_FROM_STRING(systemctl_show_mode, SystemctlShowMode);
-
-static int show_one(
-                sd_bus *bus,
-                const char *path,
-                const char *unit,
-                SystemctlShowMode show_mode,
-                bool *new_line,
-                bool *ellipsized) {
-
-        static const struct bus_properties_map property_map[] = {
-                { "LoadState",                      "s",              NULL,           offsetof(UnitStatusInfo, load_state)                        },
-                { "ActiveState",                    "s",              NULL,           offsetof(UnitStatusInfo, active_state)                      },
-                { "Documentation",                  "as",             NULL,           offsetof(UnitStatusInfo, documentation)                     },
-                {}
-        }, status_map[] = {
-                { "Id",                             "s",              NULL,           offsetof(UnitStatusInfo, id)                                },
-                { "LoadState",                      "s",              NULL,           offsetof(UnitStatusInfo, load_state)                        },
-                { "ActiveState",                    "s",              NULL,           offsetof(UnitStatusInfo, active_state)                      },
-                { "SubState",                       "s",              NULL,           offsetof(UnitStatusInfo, sub_state)                         },
-                { "UnitFileState",                  "s",              NULL,           offsetof(UnitStatusInfo, unit_file_state)                   },
-                { "UnitFilePreset",                 "s",              NULL,           offsetof(UnitStatusInfo, unit_file_preset)                  },
-                { "Description",                    "s",              NULL,           offsetof(UnitStatusInfo, description)                       },
-                { "Following",                      "s",              NULL,           offsetof(UnitStatusInfo, following)                         },
-                { "Documentation",                  "as",             NULL,           offsetof(UnitStatusInfo, documentation)                     },
-                { "FragmentPath",                   "s",              NULL,           offsetof(UnitStatusInfo, fragment_path)                     },
-                { "SourcePath",                     "s",              NULL,           offsetof(UnitStatusInfo, source_path)                       },
-                { "ControlGroup",                   "s",              NULL,           offsetof(UnitStatusInfo, control_group)                     },
-                { "DropInPaths",                    "as",             NULL,           offsetof(UnitStatusInfo, dropin_paths)                      },
-                { "LoadError",                      "(ss)",           map_load_error, offsetof(UnitStatusInfo, load_error)                        },
-                { "Result",                         "s",              NULL,           offsetof(UnitStatusInfo, result)                            },
-                { "InactiveExitTimestamp",          "t",              NULL,           offsetof(UnitStatusInfo, inactive_exit_timestamp)           },
-                { "InactiveExitTimestampMonotonic", "t",              NULL,           offsetof(UnitStatusInfo, inactive_exit_timestamp_monotonic) },
-                { "ActiveEnterTimestamp",           "t",              NULL,           offsetof(UnitStatusInfo, active_enter_timestamp)            },
-                { "ActiveExitTimestamp",            "t",              NULL,           offsetof(UnitStatusInfo, active_exit_timestamp)             },
-                { "InactiveEnterTimestamp",         "t",              NULL,           offsetof(UnitStatusInfo, inactive_enter_timestamp)          },
-                { "NeedDaemonReload",               "b",              NULL,           offsetof(UnitStatusInfo, need_daemon_reload)                },
-                { "Transient",                      "b",              NULL,           offsetof(UnitStatusInfo, transient)                         },
-                { "ExecMainPID",                    "u",              NULL,           offsetof(UnitStatusInfo, main_pid)                          },
-                { "MainPID",                        "u",              map_main_pid,   0                                                           },
-                { "ControlPID",                     "u",              NULL,           offsetof(UnitStatusInfo, control_pid)                       },
-                { "StatusText",                     "s",              NULL,           offsetof(UnitStatusInfo, status_text)                       },
-                { "PIDFile",                        "s",              NULL,           offsetof(UnitStatusInfo, pid_file)                          },
-                { "StatusErrno",                    "i",              NULL,           offsetof(UnitStatusInfo, status_errno)                      },
-                { "ExecMainStartTimestamp",         "t",              NULL,           offsetof(UnitStatusInfo, start_timestamp)                   },
-                { "ExecMainExitTimestamp",          "t",              NULL,           offsetof(UnitStatusInfo, exit_timestamp)                    },
-                { "ExecMainCode",                   "i",              NULL,           offsetof(UnitStatusInfo, exit_code)                         },
-                { "ExecMainStatus",                 "i",              NULL,           offsetof(UnitStatusInfo, exit_status)                       },
-                { "ConditionTimestamp",             "t",              NULL,           offsetof(UnitStatusInfo, condition_timestamp)               },
-                { "ConditionResult",                "b",              NULL,           offsetof(UnitStatusInfo, condition_result)                  },
-                { "Conditions",                     "a(sbbsi)",       map_conditions, 0                                                           },
-                { "AssertTimestamp",                "t",              NULL,           offsetof(UnitStatusInfo, assert_timestamp)                  },
-                { "AssertResult",                   "b",              NULL,           offsetof(UnitStatusInfo, assert_result)                     },
-                { "Asserts",                        "a(sbbsi)",       map_asserts,    0                                                           },
-                { "NextElapseUSecRealtime",         "t",              NULL,           offsetof(UnitStatusInfo, next_elapse_real)                  },
-                { "NextElapseUSecMonotonic",        "t",              NULL,           offsetof(UnitStatusInfo, next_elapse_monotonic)             },
-                { "NAccepted",                      "u",              NULL,           offsetof(UnitStatusInfo, n_accepted)                        },
-                { "NConnections",                   "u",              NULL,           offsetof(UnitStatusInfo, n_connections)                     },
-                { "NRefused",                       "u",              NULL,           offsetof(UnitStatusInfo, n_refused)                         },
-                { "Accept",                         "b",              NULL,           offsetof(UnitStatusInfo, accept)                            },
-                { "Listen",                         "a(ss)",          map_listen,     offsetof(UnitStatusInfo, listen)                            },
-                { "SysFSPath",                      "s",              NULL,           offsetof(UnitStatusInfo, sysfs_path)                        },
-                { "Where",                          "s",              NULL,           offsetof(UnitStatusInfo, where)                             },
-                { "What",                           "s",              NULL,           offsetof(UnitStatusInfo, what)                              },
-                { "MemoryCurrent",                  "t",              NULL,           offsetof(UnitStatusInfo, memory_current)                    },
-                { "MemoryMin",                      "t",              NULL,           offsetof(UnitStatusInfo, memory_min)                        },
-                { "MemoryLow",                      "t",              NULL,           offsetof(UnitStatusInfo, memory_low)                        },
-                { "MemoryHigh",                     "t",              NULL,           offsetof(UnitStatusInfo, memory_high)                       },
-                { "MemoryMax",                      "t",              NULL,           offsetof(UnitStatusInfo, memory_max)                        },
-                { "MemorySwapMax",                  "t",              NULL,           offsetof(UnitStatusInfo, memory_swap_max)                   },
-                { "MemoryLimit",                    "t",              NULL,           offsetof(UnitStatusInfo, memory_limit)                      },
-                { "CPUUsageNSec",                   "t",              NULL,           offsetof(UnitStatusInfo, cpu_usage_nsec)                    },
-                { "TasksCurrent",                   "t",              NULL,           offsetof(UnitStatusInfo, tasks_current)                     },
-                { "TasksMax",                       "t",              NULL,           offsetof(UnitStatusInfo, tasks_max)                         },
-                { "IPIngressBytes",                 "t",              NULL,           offsetof(UnitStatusInfo, ip_ingress_bytes)                  },
-                { "IPEgressBytes",                  "t",              NULL,           offsetof(UnitStatusInfo, ip_egress_bytes)                   },
-                { "ExecStartPre",                   "a(sasbttttuii)", map_exec,       0                                                           },
-                { "ExecStart",                      "a(sasbttttuii)", map_exec,       0                                                           },
-                { "ExecStartPost",                  "a(sasbttttuii)", map_exec,       0                                                           },
-                { "ExecReload",                     "a(sasbttttuii)", map_exec,       0                                                           },
-                { "ExecStopPre",                    "a(sasbttttuii)", map_exec,       0                                                           },
-                { "ExecStop",                       "a(sasbttttuii)", map_exec,       0                                                           },
-                { "ExecStopPost",                   "a(sasbttttuii)", map_exec,       0                                                           },
-                {}
-        };
-
-        _cleanup_(sd_bus_message_unrefp) sd_bus_message *reply = NULL;
-        _cleanup_(sd_bus_error_free) sd_bus_error error = SD_BUS_ERROR_NULL;
-        _cleanup_set_free_ Set *found_properties = NULL;
-        _cleanup_(unit_status_info_free) UnitStatusInfo info = {
-                .memory_current = (uint64_t) -1,
-                .memory_high = CGROUP_LIMIT_MAX,
-                .memory_max = CGROUP_LIMIT_MAX,
-                .memory_swap_max = CGROUP_LIMIT_MAX,
-                .memory_limit = (uint64_t) -1,
-                .cpu_usage_nsec = (uint64_t) -1,
-                .tasks_current = (uint64_t) -1,
-                .tasks_max = (uint64_t) -1,
-                .ip_ingress_bytes = (uint64_t) -1,
-                .ip_egress_bytes = (uint64_t) -1,
-        };
-        char **pp;
-        int r;
-
-        assert(path);
-        assert(new_line);
-
-        log_debug("Showing one %s", path);
-
-        r = bus_map_all_properties(
-                        bus,
-                        "org.freedesktop.systemd1",
-                        path,
-                        show_mode == SYSTEMCTL_SHOW_STATUS ? status_map : property_map,
-                        BUS_MAP_BOOLEAN_AS_BOOL,
-                        &error,
-                        &reply,
-                        &info);
-        if (r < 0)
-                return log_error_errno(r, "Failed to get properties: %s", bus_error_message(&error, r));
-
-        if (unit && streq_ptr(info.load_state, "not-found") && streq_ptr(info.active_state, "inactive")) {
-                log_full(show_mode == SYSTEMCTL_SHOW_STATUS ? LOG_ERR : LOG_DEBUG,
-                         "Unit %s could not be found.", unit);
-
-                if (show_mode == SYSTEMCTL_SHOW_STATUS)
-                        return EXIT_PROGRAM_OR_SERVICES_STATUS_UNKNOWN;
-                else if (show_mode == SYSTEMCTL_SHOW_HELP)
-                        return -ENOENT;
-        }
-
-        if (*new_line)
-                printf("\n");
-
-        *new_line = true;
-
-        if (show_mode == SYSTEMCTL_SHOW_STATUS) {
-                print_status_info(bus, &info, ellipsized);
-
-                if (info.active_state && !STR_IN_SET(info.active_state, "active", "reloading"))
-                        return EXIT_PROGRAM_NOT_RUNNING;
-
-                return EXIT_PROGRAM_RUNNING_OR_SERVICE_OK;
-
-        } else if (show_mode == SYSTEMCTL_SHOW_HELP) {
-                show_unit_help(&info);
-                return 0;
-        }
-
-        r = sd_bus_message_rewind(reply, true);
-        if (r < 0)
-                return log_error_errno(r, "Failed to rewind: %s", bus_error_message(&error, r));
-
-        r = bus_message_print_all_properties(reply, print_property, arg_properties, arg_value, arg_all, &found_properties);
-        if (r < 0)
-                return bus_log_parse_error(r);
-
-        STRV_FOREACH(pp, arg_properties)
-                if (!set_contains(found_properties, *pp))
-                        log_debug("Property %s does not exist.", *pp);
-
-        return 0;
-}
-
-static int get_unit_dbus_path_by_pid(
-                sd_bus *bus,
-                uint32_t pid,
-                char **unit) {
-
-        _cleanup_(sd_bus_error_free) sd_bus_error error = SD_BUS_ERROR_NULL;
-        _cleanup_(sd_bus_message_unrefp) sd_bus_message *reply = NULL;
-        char *u;
-        int r;
-
-        r = sd_bus_call_method(
-                        bus,
-                        "org.freedesktop.systemd1",
-                        "/org/freedesktop/systemd1",
-                        "org.freedesktop.systemd1.Manager",
-                        "GetUnitByPID",
-                        &error,
-                        &reply,
-                        "u", pid);
-        if (r < 0)
-                return log_error_errno(r, "Failed to get unit for PID %"PRIu32": %s", pid, bus_error_message(&error, r));
-
-        r = sd_bus_message_read(reply, "o", &u);
-        if (r < 0)
-                return bus_log_parse_error(r);
-
-        u = strdup(u);
-        if (!u)
-                return log_oom();
-
-        *unit = u;
-        return 0;
-}
-
-static int show_all(
-                sd_bus *bus,
-                bool *new_line,
-                bool *ellipsized) {
-
-        _cleanup_(sd_bus_message_unrefp) sd_bus_message *reply = NULL;
-        _cleanup_free_ UnitInfo *unit_infos = NULL;
-        const UnitInfo *u;
-        unsigned c;
-        int r, ret = 0;
-
-        r = get_unit_list(bus, NULL, NULL, &unit_infos, 0, &reply);
-        if (r < 0)
-                return r;
-
-        (void) pager_open(arg_pager_flags);
-
-        c = (unsigned) r;
-
-        typesafe_qsort(unit_infos, c, compare_unit_info);
-
-        for (u = unit_infos; u < unit_infos + c; u++) {
-                _cleanup_free_ char *p = NULL;
-
-                p = unit_dbus_path_from_name(u->id);
-                if (!p)
-                        return log_oom();
-
-                r = show_one(bus, p, u->id, SYSTEMCTL_SHOW_STATUS, new_line, ellipsized);
-                if (r < 0)
-                        return r;
-                else if (r > 0 && ret == 0)
-                        ret = r;
-        }
-
-        return ret;
-}
-
-static int show_system_status(sd_bus *bus) {
-        char since1[FORMAT_TIMESTAMP_RELATIVE_MAX], since2[FORMAT_TIMESTAMP_MAX];
-        _cleanup_(sd_bus_error_free) sd_bus_error error = SD_BUS_ERROR_NULL;
-        _cleanup_(machine_info_clear) struct machine_info mi = {};
-        _cleanup_free_ char *hn = NULL;
-        const char *on, *off;
-        int r;
-
-        hn = gethostname_malloc();
-        if (!hn)
-                return log_oom();
-
-        r = bus_map_all_properties(
-                        bus,
-                        "org.freedesktop.systemd1",
-                        "/org/freedesktop/systemd1",
-                        machine_info_property_map,
-                        BUS_MAP_STRDUP,
-                        &error,
-                        NULL,
-                        &mi);
-        if (r < 0)
-                return log_error_errno(r, "Failed to read server status: %s", bus_error_message(&error, r));
-
-        if (streq_ptr(mi.state, "degraded")) {
-                on = ansi_highlight_red();
-                off = ansi_normal();
-        } else if (streq_ptr(mi.state, "running")) {
-                on = ansi_highlight_green();
-                off = ansi_normal();
-        } else {
-                on = ansi_highlight_yellow();
-                off = ansi_normal();
-        }
-
-        printf("%s%s%s %s\n", on, special_glyph(SPECIAL_GLYPH_BLACK_CIRCLE), off, arg_host ? arg_host : hn);
-
-        printf("    State: %s%s%s\n",
-               on, strna(mi.state), off);
-
-        printf("     Jobs: %" PRIu32 " queued\n", mi.n_jobs);
-        printf("   Failed: %" PRIu32 " units\n", mi.n_failed_units);
-
-        printf("    Since: %s; %s\n",
-               format_timestamp(since2, sizeof(since2), mi.timestamp),
-               format_timestamp_relative(since1, sizeof(since1), mi.timestamp));
-
-        printf("   CGroup: %s\n", mi.control_group ?: "/");
-        if (IN_SET(arg_transport,
-                   BUS_TRANSPORT_LOCAL,
-                   BUS_TRANSPORT_MACHINE)) {
-                static const char prefix[] = "           ";
-                unsigned c;
-
-                c = columns();
-                if (c > sizeof(prefix) - 1)
-                        c -= sizeof(prefix) - 1;
-                else
-                        c = 0;
-
-                show_cgroup(SYSTEMD_CGROUP_CONTROLLER, strempty(mi.control_group), prefix, c, get_output_flags());
-        }
-
-        return 0;
-}
-
-static int show(int argc, char *argv[], void *userdata) {
-        bool new_line = false, ellipsized = false;
-        SystemctlShowMode show_mode;
-        int r, ret = 0;
-        sd_bus *bus;
-
-        assert(argv);
-
-        /*检查show函数对应的具体是哪个命令（show,status,help)*/
-        show_mode = systemctl_show_mode_from_string(argv[0]);
-        if (show_mode < 0)
-                return log_error_errno(SYNTHETIC_ERRNO(EINVAL),
-                                       "Invalid argument.");
-
-        if (show_mode == SYSTEMCTL_SHOW_HELP && argc <= 1)
-        	/*help子命令必须指定unit names*/
-                return log_error_errno(SYNTHETIC_ERRNO(EINVAL),
-                                       "This command expects one or more unit names. Did you mean --help?");
-
-        r = acquire_bus(BUS_MANAGER, &bus);
-        if (r < 0)
-                return r;
-
-        (void) pager_open(arg_pager_flags);
-
-        /* If no argument is specified inspect the manager itself */
-        if (show_mode == SYSTEMCTL_SHOW_PROPERTIES && argc <= 1)
-                return show_one(bus, "/org/freedesktop/systemd1", NULL, show_mode, &new_line, &ellipsized);
-
-        if (show_mode == SYSTEMCTL_SHOW_STATUS && argc <= 1) {
-
-                show_system_status(bus);
-                new_line = true;
-
-                if (arg_all)
-                        ret = show_all(bus, &new_line, &ellipsized);
-        } else {
-                _cleanup_free_ char **patterns = NULL;
-                char **name;
-
-                STRV_FOREACH(name, strv_skip(argv, 1)) {
-                        _cleanup_free_ char *path = NULL, *unit = NULL;
-                        uint32_t id;
-
-                        if (safe_atou32(*name, &id) < 0) {
-                                if (strv_push(&patterns, *name) < 0)
-                                        return log_oom();
-
-                                continue;
-                        } else if (show_mode == SYSTEMCTL_SHOW_PROPERTIES) {
-                                /* Interpret as job id */
-                                if (asprintf(&path, "/org/freedesktop/systemd1/job/%u", id) < 0)
-                                        return log_oom();
-
-                        } else {
-                                /* Interpret as PID */
-                                r = get_unit_dbus_path_by_pid(bus, id, &path);
-                                if (r < 0) {
-                                        ret = r;
-                                        continue;
-                                }
-
-                                r = unit_name_from_dbus_path(path, &unit);
-                                if (r < 0)
-                                        return log_oom();
-                        }
-
-                        r = show_one(bus, path, unit, show_mode, &new_line, &ellipsized);
-                        if (r < 0)
-                                return r;
-                        else if (r > 0 && ret == 0)
-                                ret = r;
-                }
-
-                if (!strv_isempty(patterns)) {
-                        _cleanup_strv_free_ char **names = NULL;
-
-                        r = expand_names(bus, patterns, NULL, &names);
-                        if (r < 0)
-                                return log_error_errno(r, "Failed to expand names: %m");
-
-                        STRV_FOREACH(name, names) {
-                                _cleanup_free_ char *path;
-
-                                path = unit_dbus_path_from_name(*name);
-                                if (!path)
-                                        return log_oom();
-
-                                r = show_one(bus, path, *name, show_mode, &new_line, &ellipsized);
-                                if (r < 0)
-                                        return r;
-                                if (r > 0 && ret == 0)
-                                        ret = r;
-                        }
-                }
-        }
-
-        if (ellipsized && !arg_quiet)
-                printf("Hint: Some lines were ellipsized, use -l to show in full.\n");
-
-        return ret;
-}
-
-static int cat(int argc, char *argv[], void *userdata) {
-        _cleanup_(lookup_paths_free) LookupPaths lp = {};
-        _cleanup_strv_free_ char **names = NULL;
-        char **name;
-        sd_bus *bus;
-        bool first = true;
-        int r;
-
-        if (arg_transport != BUS_TRANSPORT_LOCAL) {
-                log_error("Cannot remotely cat units.");
-                return -EINVAL;
-        }
-
-        r = lookup_paths_init(&lp, arg_scope, 0, arg_root);
-        if (r < 0)
-                return log_error_errno(r, "Failed to determine unit paths: %m");
-
-        r = acquire_bus(BUS_MANAGER, &bus);
-        if (r < 0)
-                return r;
-
-        r = expand_names(bus, strv_skip(argv, 1), NULL, &names);
-        if (r < 0)
-                return log_error_errno(r, "Failed to expand names: %m");
-
-        (void) pager_open(arg_pager_flags);
-
-        STRV_FOREACH(name, names) {
-                _cleanup_free_ char *fragment_path = NULL;
-                _cleanup_strv_free_ char **dropin_paths = NULL;
-
-                r = unit_find_paths(bus, *name, &lp, false, &fragment_path, &dropin_paths);
-                if (r == -ERFKILL) {
-                        printf("%s# Unit %s is masked%s.\n",
-                               ansi_highlight_magenta(),
-                               *name,
-                               ansi_normal());
-                        continue;
-                }
-                if (r == -EKEYREJECTED) {
-                        printf("%s# Unit %s could not be loaded.%s\n",
-                               ansi_highlight_magenta(),
-                               *name,
-                               ansi_normal());
-                        continue;
-                }
-                if (r < 0)
-                        return r;
-                if (r == 0)
-                        return -ENOENT;
-
-                if (first)
-                        first = false;
-                else
-                        puts("");
-
-                if (need_daemon_reload(bus, *name) > 0) /* ignore errors (<0), this is informational output */
-                        fprintf(stderr,
-                                "%s# Warning: %s changed on disk, the version systemd has loaded is outdated.\n"
-                                "%s# This output shows the current version of the unit's original fragment and drop-in files.\n"
-                                "%s# If fragments or drop-ins were added or removed, they are not properly reflected in this output.\n"
-                                "%s# Run 'systemctl%s daemon-reload' to reload units.%s\n",
-                                ansi_highlight_red(),
-                                *name,
-                                ansi_highlight_red(),
-                                ansi_highlight_red(),
-                                ansi_highlight_red(),
-                                arg_scope == UNIT_FILE_SYSTEM ? "" : " --user",
-                                ansi_normal());
-
-                r = cat_files(fragment_path, dropin_paths, 0);
-                if (r < 0)
-                        return r;
-        }
-
-        return 0;
-}
-
-static int set_property(int argc, char *argv[], void *userdata) {
-        _cleanup_(sd_bus_message_unrefp) sd_bus_message *m = NULL;
-        _cleanup_(sd_bus_error_free) sd_bus_error error = SD_BUS_ERROR_NULL;
-        _cleanup_free_ char *n = NULL;
-        UnitType t;
-        sd_bus *bus;
-        int r;
-
-        r = acquire_bus(BUS_MANAGER, &bus);
-        if (r < 0)
-                return r;
-
-        polkit_agent_open_maybe();
-
-        r = sd_bus_message_new_method_call(
-                        bus,
-                        &m,
-                        "org.freedesktop.systemd1",
-                        "/org/freedesktop/systemd1",
-                        "org.freedesktop.systemd1.Manager",
-                        "SetUnitProperties");
-        if (r < 0)
-                return bus_log_create_error(r);
-
-        r = unit_name_mangle(argv[1], arg_quiet ? 0 : UNIT_NAME_MANGLE_WARN, &n);
-        if (r < 0)
-                return log_error_errno(r, "Failed to mangle unit name: %m");
-
-        t = unit_name_to_type(n);
-        if (t < 0) {
-                log_error("Invalid unit type: %s", n);
-                return -EINVAL;
-        }
-
-        r = sd_bus_message_append(m, "sb", n, arg_runtime);
-        if (r < 0)
-                return bus_log_create_error(r);
-
-        r = sd_bus_message_open_container(m, SD_BUS_TYPE_ARRAY, "(sv)");
-        if (r < 0)
-                return bus_log_create_error(r);
-
-        r = bus_append_unit_property_assignment_many(m, t, strv_skip(argv, 2));
-        if (r < 0)
-                return r;
-
-        r = sd_bus_message_close_container(m);
-        if (r < 0)
-                return bus_log_create_error(r);
-
-        r = sd_bus_call(bus, m, 0, &error, NULL);
-        if (r < 0)
-                return log_error_errno(r, "Failed to set unit properties on %s: %s", n, bus_error_message(&error, r));
-
-        return 0;
-}
-
-static int daemon_reload(int argc, char *argv[], void *userdata) {
-        _cleanup_(sd_bus_error_free) sd_bus_error error = SD_BUS_ERROR_NULL;
-        _cleanup_(sd_bus_message_unrefp) sd_bus_message *m = NULL;
-        const char *method;
-        sd_bus *bus;
-        int r;
-
-        r = acquire_bus(BUS_MANAGER, &bus);
-        if (r < 0)
-                return r;
-
-        polkit_agent_open_maybe();
-
-        switch (arg_action) {
-
-        case ACTION_RELOAD:
-                method = "Reload";
-                break;
-
-        case ACTION_REEXEC:
-                method = "Reexecute";
-                break;
-
-        case ACTION_SYSTEMCTL:
-                method = streq(argv[0], "daemon-reexec") ? "Reexecute" :
-                                     /* "daemon-reload" */ "Reload";
-                break;
-
-        default:
-                assert_not_reached("Unexpected action");
-        }
-
-        r = sd_bus_message_new_method_call(
-                        bus,
-                        &m,
-                        "org.freedesktop.systemd1",
-                        "/org/freedesktop/systemd1",
-                        "org.freedesktop.systemd1.Manager",
-                        method);
-        if (r < 0)
-                return bus_log_create_error(r);
-
-        /* Note we use an extra-long timeout here. This is because a reload or reexec means generators are rerun which
-         * are timed out after DEFAULT_TIMEOUT_USEC. Let's use twice that time here, so that the generators can have
-         * their timeout, and for everything else there's the same time budget in place. */
-
-        r = sd_bus_call(bus, m, DEFAULT_TIMEOUT_USEC * 2, &error, NULL);
-
-        /* On reexecution, we expect a disconnect, not a reply */
-        if (IN_SET(r, -ETIMEDOUT, -ECONNRESET) && streq(method, "Reexecute"))
-                r = 0;
-
-        if (r < 0 && arg_action == ACTION_SYSTEMCTL)
-                return log_error_errno(r, "Failed to reload daemon: %s", bus_error_message(&error, r));
-
-        /* Note that for the legacy commands (i.e. those with action != ACTION_SYSTEMCTL) we support fallbacks to the
-         * old ways of doing things, hence don't log any error in that case here. */
-
-        return r < 0 ? r : 0;
-}
-
-static int trivial_method(int argc, char *argv[], void *userdata) {
-        _cleanup_(sd_bus_error_free) sd_bus_error error = SD_BUS_ERROR_NULL;
-        const char *method;
-        sd_bus *bus;
-        int r;
-
-        if (arg_dry_run)
-                return 0;
-
-        r = acquire_bus(BUS_MANAGER, &bus);
-        if (r < 0)
-                return r;
-
-        polkit_agent_open_maybe();
-
-        method =
-                streq(argv[0], "clear-jobs")    ||
-                streq(argv[0], "cancel")        ? "ClearJobs" :
-                streq(argv[0], "reset-failed")  ? "ResetFailed" :
-                streq(argv[0], "halt")          ? "Halt" :
-                streq(argv[0], "reboot")        ? "Reboot" :
-                streq(argv[0], "kexec")         ? "KExec" :
-                streq(argv[0], "exit")          ? "Exit" :
-                             /* poweroff */       "PowerOff";
-
-        r = sd_bus_call_method(
-                        bus,
-                        "org.freedesktop.systemd1",
-                        "/org/freedesktop/systemd1",
-                        "org.freedesktop.systemd1.Manager",
-                        method,
-                        &error,
-                        NULL,
-                        NULL);
-        if (r < 0 && arg_action == ACTION_SYSTEMCTL)
-                return log_error_errno(r, "Failed to execute operation: %s", bus_error_message(&error, r));
-
-        /* Note that for the legacy commands (i.e. those with action != ACTION_SYSTEMCTL) we support fallbacks to the
-         * old ways of doing things, hence don't log any error in that case here. */
-
-        return r < 0 ? r : 0;
-}
-
-static int reset_failed(int argc, char *argv[], void *userdata) {
-        _cleanup_strv_free_ char **names = NULL;
-        sd_bus *bus;
-        char **name;
-        int r, q;
-
-        if (argc <= 1)
-                return trivial_method(argc, argv, userdata);
-
-        r = acquire_bus(BUS_MANAGER, &bus);
-        if (r < 0)
-                return r;
-
-        polkit_agent_open_maybe();
-
-        r = expand_names(bus, strv_skip(argv, 1), NULL, &names);
-        if (r < 0)
-                return log_error_errno(r, "Failed to expand names: %m");
-
-        STRV_FOREACH(name, names) {
-                _cleanup_(sd_bus_error_free) sd_bus_error error = SD_BUS_ERROR_NULL;
-
-                q = sd_bus_call_method(
-                                bus,
-                                "org.freedesktop.systemd1",
-                                "/org/freedesktop/systemd1",
-                                "org.freedesktop.systemd1.Manager",
-                                "ResetFailedUnit",
-                                &error,
-                                NULL,
-                                "s", *name);
-                if (q < 0) {
-                        log_error_errno(q, "Failed to reset failed state of unit %s: %s", *name, bus_error_message(&error, q));
-                        if (r == 0)
-                                r = q;
-                }
-        }
-
-        return r;
-}
-
-static int print_variable(const char *s) {
-        const char *sep;
-        _cleanup_free_ char *esc = NULL;
-
-        sep = strchr(s, '=');
-        if (!sep)
-                return log_error_errno(SYNTHETIC_ERRNO(EUCLEAN),
-                                       "Invalid environment block");
-
-        esc = shell_maybe_quote(sep + 1, ESCAPE_POSIX);
-        if (!esc)
-                return log_oom();
-
-        printf("%.*s=%s\n", (int)(sep-s), s, esc);
-        return 0;
-}
-
-static int show_environment(int argc, char *argv[], void *userdata) {
-        _cleanup_(sd_bus_error_free) sd_bus_error error = SD_BUS_ERROR_NULL;
-        _cleanup_(sd_bus_message_unrefp) sd_bus_message *reply = NULL;
-        const char *text;
-        sd_bus *bus;
-        int r;
-
-        r = acquire_bus(BUS_MANAGER, &bus);
-        if (r < 0)
-                return r;
-
-        (void) pager_open(arg_pager_flags);
-
-        r = sd_bus_get_property(
-                        bus,
-                        "org.freedesktop.systemd1",
-                        "/org/freedesktop/systemd1",
-                        "org.freedesktop.systemd1.Manager",
-                        "Environment",
-                        &error,
-                        &reply,
-                        "as");
-        if (r < 0)
-                return log_error_errno(r, "Failed to get environment: %s", bus_error_message(&error, r));
-
-        r = sd_bus_message_enter_container(reply, SD_BUS_TYPE_ARRAY, "s");
-        if (r < 0)
-                return bus_log_parse_error(r);
-
-        while ((r = sd_bus_message_read_basic(reply, SD_BUS_TYPE_STRING, &text)) > 0) {
-                r = print_variable(text);
-                if (r < 0)
-                        return r;
-        }
-        if (r < 0)
-                return bus_log_parse_error(r);
-
-        r = sd_bus_message_exit_container(reply);
-        if (r < 0)
-                return bus_log_parse_error(r);
-
-        return 0;
-}
-
-static int switch_root(int argc, char *argv[], void *userdata) {
-        _cleanup_(sd_bus_error_free) sd_bus_error error = SD_BUS_ERROR_NULL;
-        _cleanup_free_ char *cmdline_init = NULL;
-        const char *root, *init;
-        sd_bus *bus;
-        int r;
-
-        if (arg_transport != BUS_TRANSPORT_LOCAL) {
-                log_error("Cannot switch root remotely.");
-                return -EINVAL;
-        }
-
-        if (argc < 2 || argc > 3) {
-                log_error("Wrong number of arguments.");
-                return -EINVAL;
-        }
-
-        root = argv[1];
-
-        if (argc >= 3)
-                init = argv[2];
-        else {
-                r = proc_cmdline_get_key("init", 0, &cmdline_init);
-                if (r < 0)
-                        log_debug_errno(r, "Failed to parse /proc/cmdline: %m");
-
-                init = cmdline_init;
-        }
-
-        init = empty_to_null(init);
-        if (init) {
-                const char *root_systemd_path = NULL, *root_init_path = NULL;
-
-                root_systemd_path = strjoina(root, "/" SYSTEMD_BINARY_PATH);
-                root_init_path = strjoina(root, "/", init);
-
-                /* If the passed init is actually the same as the
-                 * systemd binary, then let's suppress it. */
-                if (files_same(root_init_path, root_systemd_path, 0) > 0)
-                        init = NULL;
-        }
-
-        /* Instruct PID1 to exclude us from its killing spree applied during
-         * the transition. Otherwise we would exit with a failure status even
-         * though the switch to the new root has succeed. */
-        argv_cmdline[0] = '@';
-
-        r = acquire_bus(BUS_MANAGER, &bus);
-        if (r < 0)
-                return r;
-
-        /* If we are slow to exit after the root switch, the new systemd instance
-         * will send us a signal to terminate. Just ignore it and exit normally.
-         * This way the unit does not end up as failed.
-         */
-        r = ignore_signals(SIGTERM, -1);
-        if (r < 0)
-                log_warning_errno(r, "Failed to change disposition of SIGTERM to ignore: %m");
-
-        log_debug("Switching root - root: %s; init: %s", root, strna(init));
-
-        r = sd_bus_call_method(
-                        bus,
-                        "org.freedesktop.systemd1",
-                        "/org/freedesktop/systemd1",
-                        "org.freedesktop.systemd1.Manager",
-                        "SwitchRoot",
-                        &error,
-                        NULL,
-                        "ss", root, init);
-        if (r < 0) {
-                (void) default_signals(SIGTERM, -1);
-
-                return log_error_errno(r, "Failed to switch root: %s", bus_error_message(&error, r));
-        }
-
-        return 0;
-}
-
-static int set_environment(int argc, char *argv[], void *userdata) {
-        _cleanup_(sd_bus_error_free) sd_bus_error error = SD_BUS_ERROR_NULL;
-        _cleanup_(sd_bus_message_unrefp) sd_bus_message *m = NULL;
-        const char *method;
-        sd_bus *bus;
-        int r;
-
-        assert(argc > 1);
-        assert(argv);
-
-        r = acquire_bus(BUS_MANAGER, &bus);
-        if (r < 0)
-                return r;
-
-        polkit_agent_open_maybe();
-
-        method = streq(argv[0], "set-environment")
-                ? "SetEnvironment"
-                : "UnsetEnvironment";
-
-        r = sd_bus_message_new_method_call(
-                        bus,
-                        &m,
-                        "org.freedesktop.systemd1",
-                        "/org/freedesktop/systemd1",
-                        "org.freedesktop.systemd1.Manager",
-                        method);
-        if (r < 0)
-                return bus_log_create_error(r);
-
-        r = sd_bus_message_append_strv(m, strv_skip(argv, 1));
-        if (r < 0)
-                return bus_log_create_error(r);
-
-        r = sd_bus_call(bus, m, 0, &error, NULL);
-        if (r < 0)
-                return log_error_errno(r, "Failed to set environment: %s", bus_error_message(&error, r));
-
-        return 0;
-}
-
-static int import_environment(int argc, char *argv[], void *userdata) {
-        _cleanup_(sd_bus_error_free) sd_bus_error error = SD_BUS_ERROR_NULL;
-        _cleanup_(sd_bus_message_unrefp) sd_bus_message *m = NULL;
-        sd_bus *bus;
-        int r;
-
-        r = acquire_bus(BUS_MANAGER, &bus);
-        if (r < 0)
-                return r;
-
-        polkit_agent_open_maybe();
-
-        r = sd_bus_message_new_method_call(
-                        bus,
-                        &m,
-                        "org.freedesktop.systemd1",
-                        "/org/freedesktop/systemd1",
-                        "org.freedesktop.systemd1.Manager",
-                        "SetEnvironment");
-        if (r < 0)
-                return bus_log_create_error(r);
-
-        if (argc < 2)
-                r = sd_bus_message_append_strv(m, environ);
-        else {
-                char **a, **b;
-
-                r = sd_bus_message_open_container(m, 'a', "s");
-                if (r < 0)
-                        return bus_log_create_error(r);
-
-                STRV_FOREACH(a, strv_skip(argv, 1)) {
-
-                        if (!env_name_is_valid(*a)) {
-                                log_error("Not a valid environment variable name: %s", *a);
-                                return -EINVAL;
-                        }
-
-                        STRV_FOREACH(b, environ) {
-                                const char *eq;
-
-                                eq = startswith(*b, *a);
-                                if (eq && *eq == '=') {
-
-                                        r = sd_bus_message_append(m, "s", *b);
-                                        if (r < 0)
-                                                return bus_log_create_error(r);
-
-                                        break;
-                                }
-                        }
-                }
-
-                r = sd_bus_message_close_container(m);
-        }
-        if (r < 0)
-                return bus_log_create_error(r);
-
-        r = sd_bus_call(bus, m, 0, &error, NULL);
-        if (r < 0)
-                return log_error_errno(r, "Failed to import environment: %s", bus_error_message(&error, r));
-
-        return 0;
-}
-
-static int enable_sysv_units(const char *verb, char **args) {
-        int r = 0;
-
-#if HAVE_SYSV_COMPAT
-        _cleanup_(lookup_paths_free) LookupPaths paths = {};
-        unsigned f = 0;
-
-        /* Processes all SysV units, and reshuffles the array so that afterwards only the native units remain */
-
-        if (arg_scope != UNIT_FILE_SYSTEM)
-                return 0;
-
-        if (getenv_bool("SYSTEMCTL_SKIP_SYSV") > 0)
-                return 0;
-
-        if (!STR_IN_SET(verb,
-                        "enable",
-                        "disable",
-                        "is-enabled"))
-                return 0;
-
-        r = lookup_paths_init(&paths, arg_scope, LOOKUP_PATHS_EXCLUDE_GENERATED, arg_root);
-        if (r < 0)
-                return r;
-
-        r = 0;
-        while (args[f]) {
-
-                const char *argv[] = {
-                        ROOTLIBEXECDIR "/systemd-sysv-install",
-                        NULL,
-                        NULL,
-                        NULL,
-                        NULL,
-                };
-
-                _cleanup_free_ char *p = NULL, *q = NULL, *l = NULL;
-                bool found_native = false, found_sysv;
-                const char *name;
-                unsigned c = 1;
-                pid_t pid;
-                int j;
-
-                name = args[f++];
-
-                if (!endswith(name, ".service"))
-                        continue;
-
-                if (path_is_absolute(name))
-                        continue;
-
-                j = unit_file_exists(arg_scope, &paths, name);
-                if (j < 0 && !IN_SET(j, -ELOOP, -ERFKILL, -EADDRNOTAVAIL))
-                        return log_error_errno(j, "Failed to lookup unit file state: %m");
-                found_native = j != 0;
-
-                /* If we have both a native unit and a SysV script, enable/disable them both (below); for is-enabled,
-                 * prefer the native unit */
-                if (found_native && streq(verb, "is-enabled"))
-                        continue;
-
-                p = path_join(arg_root, SYSTEM_SYSVINIT_PATH, name);
-                if (!p)
-                        return log_oom();
-
-                p[strlen(p) - STRLEN(".service")] = 0;
-                found_sysv = access(p, F_OK) >= 0;
-                if (!found_sysv)
-                        continue;
-
-                if (!arg_quiet) {
-                        if (found_native)
-                                log_info("Synchronizing state of %s with SysV service script with %s.", name, argv[0]);
-                        else
-                                log_info("%s is not a native service, redirecting to systemd-sysv-install.", name);
-                }
-
-                if (!isempty(arg_root))
-                        argv[c++] = q = strappend("--root=", arg_root);
-
-                argv[c++] = verb;
-                argv[c++] = basename(p);
-                argv[c] = NULL;
-
-                l = strv_join((char**)argv, " ");
-                if (!l)
-                        return log_oom();
-
-                if (!arg_quiet)
-                        log_info("Executing: %s", l);
-
-                j = safe_fork("(sysv-install)", FORK_RESET_SIGNALS|FORK_DEATHSIG|FORK_RLIMIT_NOFILE_SAFE|FORK_LOG, &pid);
-                if (j < 0)
-                        return j;
-                if (j == 0) {
-                        /* Child */
-                        execv(argv[0], (char**) argv);
-                        log_error_errno(errno, "Failed to execute %s: %m", argv[0]);
-                        _exit(EXIT_FAILURE);
-                }
-
-                j = wait_for_terminate_and_check("sysv-install", pid, WAIT_LOG_ABNORMAL);
-                if (j < 0)
-                        return j;
-                if (streq(verb, "is-enabled")) {
-                        if (j == EXIT_SUCCESS) {
-                                if (!arg_quiet)
-                                        puts("enabled");
-                                r = 1;
-                        } else {
-                                if (!arg_quiet)
-                                        puts("disabled");
-                        }
-
-                } else if (j != EXIT_SUCCESS)
-                        return -EBADE; /* We don't warn here, under the assumption the script already showed an explanation */
-
-                if (found_native)
-                        continue;
-
-                /* Remove this entry, so that we don't try enabling it as native unit */
-                assert(f > 0);
-                f--;
-                assert(args[f] == name);
-                strv_remove(args, name);
-        }
-
-#endif
-        return r;
-}
-
-static int mangle_names(char **original_names, char ***mangled_names) {
-        char **i, **l, **name;
-        int r;
-
-        l = i = new(char*, strv_length(original_names) + 1);
-        if (!l)
-                return log_oom();
-
-        STRV_FOREACH(name, original_names) {
-
-                /* When enabling units qualified path names are OK,
-                 * too, hence allow them explicitly. */
-
-                if (is_path(*name)) {
-                        *i = strdup(*name);
-                        if (!*i) {
-                                strv_free(l);
-                                return log_oom();
-                        }
-                } else {
-                        r = unit_name_mangle(*name, arg_quiet ? 0 : UNIT_NAME_MANGLE_WARN, i);
-                        if (r < 0) {
-                                *i = NULL;
-                                strv_free(l);
-                                return log_error_errno(r, "Failed to mangle unit name: %m");
-                        }
-                }
-
-                i++;
-        }
-
-        *i = NULL;
-        *mangled_names = l;
-
-        return 0;
-}
-
-static int normalize_filenames(char **names) {
-        char **u;
-        int r;
-
-        STRV_FOREACH(u, names)
-                if (!path_is_absolute(*u)) {
-                        char* normalized_path;
-
-                        if (!isempty(arg_root))
-                                return log_error_errno(SYNTHETIC_ERRNO(EINVAL),
-                                                       "Non-absolute paths are not allowed when --root is used: %s",
-                                                       *u);
-
-                        if (!strchr(*u,'/'))
-                                return log_error_errno(SYNTHETIC_ERRNO(EINVAL),
-                                                       "Link argument does contain at least one directory separator: %s",
-                                                       *u);
-
-                        r = path_make_absolute_cwd(*u, &normalized_path);
-                        if (r < 0)
-                                return r;
-
-                        free_and_replace(*u, normalized_path);
-                }
-
-        return 0;
-}
-
-static int normalize_names(char **names, bool warn_if_path) {
-        char **u;
-        bool was_path = false;
-
-        STRV_FOREACH(u, names) {
-                int r;
-
-                if (!is_path(*u))
-                        continue;
-
-                r = free_and_strdup(u, basename(*u));
-                if (r < 0)
-                        return log_error_errno(r, "Failed to normalize unit file path: %m");
-
-                was_path = true;
-        }
-
-        if (warn_if_path && was_path)
-                log_warning("Warning: Can't execute disable on the unit file path. Proceeding with the unit name.");
-
-        return 0;
-}
-
-static int unit_exists(LookupPaths *lp, const char *unit) {
-        _cleanup_(sd_bus_error_free) sd_bus_error error = SD_BUS_ERROR_NULL;
-        _cleanup_(sd_bus_message_unrefp) sd_bus_message *m = NULL;
-        _cleanup_free_ char *path = NULL;
-        static const struct bus_properties_map property_map[] = {
-                { "LoadState",   "s", NULL, offsetof(UnitStatusInfo, load_state)  },
-                { "ActiveState", "s", NULL, offsetof(UnitStatusInfo, active_state)},
-                {},
-        };
-        UnitStatusInfo info = {};
-        sd_bus *bus;
-        int r;
-
-        if (unit_name_is_valid(unit, UNIT_NAME_TEMPLATE))
-                return unit_find_template_path(unit, lp, NULL, NULL);
-
-        path = unit_dbus_path_from_name(unit);
-        if (!path)
-                return log_oom();
-
-        r = acquire_bus(BUS_MANAGER, &bus);
-        if (r < 0)
-                return r;
-
-        r = bus_map_all_properties(bus, "org.freedesktop.systemd1", path, property_map, 0, &error, &m, &info);
-        if (r < 0)
-                return log_error_errno(r, "Failed to get properties: %s", bus_error_message(&error, r));
-
-        return !streq_ptr(info.load_state, "not-found") || !streq_ptr(info.active_state, "inactive");
-}
-
-static int enable_unit(int argc, char *argv[], void *userdata) {
-        _cleanup_strv_free_ char **names = NULL;
-        const char *verb = argv[0];
-        UnitFileChange *changes = NULL;
-        size_t n_changes = 0;
-        int carries_install_info = -1;
-        bool ignore_carries_install_info = arg_quiet;
-        int r;
-
-        if (!argv[1])
-                return 0;
-
-        r = mangle_names(strv_skip(argv, 1), &names);
-        if (r < 0)
-                return r;
-
-        r = enable_sysv_units(verb, names);
-        if (r < 0)
-                return r;
-
-        /* If the operation was fully executed by the SysV compat, let's finish early */
-        if (strv_isempty(names)) {
-                if (arg_no_reload || install_client_side())
-                        return 0;
-                return daemon_reload(argc, argv, userdata);
-        }
-
-        if (streq(verb, "disable")) {
-                r = normalize_names(names, true);
-                if (r < 0)
-                        return r;
-        }
-
-        if (streq(verb, "link")) {
-                r = normalize_filenames(names);
-                if (r < 0)
-                        return r;
-        }
-
-        if (install_client_side()) {
-                UnitFileFlags flags;
-
-                flags = args_to_flags();
-                if (streq(verb, "enable")) {
-                        r = unit_file_enable(arg_scope, flags, arg_root, names, &changes, &n_changes);
-                        carries_install_info = r;
-                } else if (streq(verb, "disable"))
-                        r = unit_file_disable(arg_scope, flags, arg_root, names, &changes, &n_changes);
-                else if (streq(verb, "reenable")) {
-                        r = unit_file_reenable(arg_scope, flags, arg_root, names, &changes, &n_changes);
-                        carries_install_info = r;
-                } else if (streq(verb, "link"))
-                        r = unit_file_link(arg_scope, flags, arg_root, names, &changes, &n_changes);
-                else if (streq(verb, "preset")) {
-                        r = unit_file_preset(arg_scope, flags, arg_root, names, arg_preset_mode, &changes, &n_changes);
-                } else if (streq(verb, "mask"))
-                        r = unit_file_mask(arg_scope, flags, arg_root, names, &changes, &n_changes);
-                else if (streq(verb, "unmask"))
-                        r = unit_file_unmask(arg_scope, flags, arg_root, names, &changes, &n_changes);
-                else if (streq(verb, "revert"))
-                        r = unit_file_revert(arg_scope, arg_root, names, &changes, &n_changes);
-                else
-                        assert_not_reached("Unknown verb");
-
-                unit_file_dump_changes(r, verb, changes, n_changes, arg_quiet);
-                if (r < 0)
-                        goto finish;
-                r = 0;
-        } else {
-                _cleanup_(sd_bus_message_unrefp) sd_bus_message *reply = NULL, *m = NULL;
-                _cleanup_(sd_bus_error_free) sd_bus_error error = SD_BUS_ERROR_NULL;
-                bool expect_carries_install_info = false;
-                bool send_runtime = true, send_force = true, send_preset_mode = false;
-                const char *method;
-                sd_bus *bus;
-
-                if (STR_IN_SET(verb, "mask", "unmask")) {
-                        char **name;
-                        _cleanup_(lookup_paths_free) LookupPaths lp = {};
-
-                        r = lookup_paths_init(&lp, arg_scope, 0, arg_root);
-                        if (r < 0)
-                                return r;
-
-                        STRV_FOREACH(name, names) {
-                                r = unit_exists(&lp, *name);
-                                if (r < 0)
-                                        return r;
-                                if (r == 0)
-                                        log_notice("Unit %s does not exist, proceeding anyway.", *name);
-                        }
-                }
-
-                r = acquire_bus(BUS_MANAGER, &bus);
-                if (r < 0)
-                        return r;
-
-                polkit_agent_open_maybe();
-
-                if (streq(verb, "enable")) {
-                        method = "EnableUnitFiles";
-                        expect_carries_install_info = true;
-                } else if (streq(verb, "disable")) {
-                        method = "DisableUnitFiles";
-                        send_force = false;
-                } else if (streq(verb, "reenable")) {
-                        method = "ReenableUnitFiles";
-                        expect_carries_install_info = true;
-                } else if (streq(verb, "link"))
-                        method = "LinkUnitFiles";
-                else if (streq(verb, "preset")) {
-
-                        if (arg_preset_mode != UNIT_FILE_PRESET_FULL) {
-                                method = "PresetUnitFilesWithMode";
-                                send_preset_mode = true;
-                        } else
-                                method = "PresetUnitFiles";
-
-                        expect_carries_install_info = true;
-                        ignore_carries_install_info = true;
-                } else if (streq(verb, "mask"))
-                        method = "MaskUnitFiles";
-                else if (streq(verb, "unmask")) {
-                        method = "UnmaskUnitFiles";
-                        send_force = false;
-                } else if (streq(verb, "revert")) {
-                        method = "RevertUnitFiles";
-                        send_runtime = send_force = false;
-                } else
-                        assert_not_reached("Unknown verb");
-
-                r = sd_bus_message_new_method_call(
-                                bus,
-                                &m,
-                                "org.freedesktop.systemd1",
-                                "/org/freedesktop/systemd1",
-                                "org.freedesktop.systemd1.Manager",
-                                method);
-                if (r < 0)
-                        return bus_log_create_error(r);
-
-                r = sd_bus_message_append_strv(m, names);
-                if (r < 0)
-                        return bus_log_create_error(r);
-
-                if (send_preset_mode) {
-                        r = sd_bus_message_append(m, "s", unit_file_preset_mode_to_string(arg_preset_mode));
-                        if (r < 0)
-                                return bus_log_create_error(r);
-                }
-
-                if (send_runtime) {
-                        r = sd_bus_message_append(m, "b", arg_runtime);
-                        if (r < 0)
-                                return bus_log_create_error(r);
-                }
-
-                if (send_force) {
-                        r = sd_bus_message_append(m, "b", arg_force);
-                        if (r < 0)
-                                return bus_log_create_error(r);
-                }
-
-                r = sd_bus_call(bus, m, 0, &error, &reply);
-                if (r < 0)
-                        return log_error_errno(r, "Failed to %s unit: %s", verb, bus_error_message(&error, r));
-
-                if (expect_carries_install_info) {
-                        r = sd_bus_message_read(reply, "b", &carries_install_info);
-                        if (r < 0)
-                                return bus_log_parse_error(r);
-                }
-
-                r = bus_deserialize_and_dump_unit_file_changes(reply, arg_quiet, &changes, &n_changes);
-                if (r < 0)
-                        goto finish;
-
-                /* Try to reload if enabled */
-                if (!arg_no_reload)
-                        r = daemon_reload(argc, argv, userdata);
-                else
-                        r = 0;
-        }
-
-        if (carries_install_info == 0 && !ignore_carries_install_info)
-                log_notice("The unit files have no installation config (WantedBy=, RequiredBy=, Also=,\n"
-                           "Alias= settings in the [Install] section, and DefaultInstance= for template\n"
-                           "units). This means they are not meant to be enabled using systemctl.\n"
-                           " \n" /* trick: the space is needed so that the line does not get stripped from output */
-                           "Possible reasons for having this kind of units are:\n"
-                           "%1$s A unit may be statically enabled by being symlinked from another unit's\n"
-                           "  .wants/ or .requires/ directory.\n"
-                           "%1$s A unit's purpose may be to act as a helper for some other unit which has\n"
-                           "  a requirement dependency on it.\n"
-                           "%1$s A unit may be started when needed via activation (socket, path, timer,\n"
-                           "  D-Bus, udev, scripted systemctl call, ...).\n"
-                           "%1$s In case of template units, the unit is meant to be enabled with some\n"
-                           "  instance name specified.",
-                           special_glyph(SPECIAL_GLYPH_BULLET));
-
-        if (arg_now && STR_IN_SET(argv[0], "enable", "disable", "mask")) {
-                sd_bus *bus;
-                size_t len, i;
-
-                r = acquire_bus(BUS_MANAGER, &bus);
-                if (r < 0)
-                        goto finish;
-
-                len = strv_length(names);
-                {
-                        char *new_args[len + 2];
-
-                        new_args[0] = (char*) (streq(argv[0], "enable") ? "start" : "stop");
-                        for (i = 0; i < len; i++)
-                                new_args[i + 1] = basename(names[i]);
-                        new_args[i + 1] = NULL;
-
-                        r = start_unit(len + 1, new_args, userdata);
-                }
-        }
-
-finish:
-        unit_file_changes_free(changes, n_changes);
-
-        return r;
-}
-
-static int add_dependency(int argc, char *argv[], void *userdata) {
-        _cleanup_strv_free_ char **names = NULL;
-        _cleanup_free_ char *target = NULL;
-        const char *verb = argv[0];
-        UnitFileChange *changes = NULL;
-        size_t n_changes = 0;
-        UnitDependency dep;
-        int r = 0;
-
-        if (!argv[1])
-                return 0;
-
-        r = unit_name_mangle_with_suffix(argv[1], arg_quiet ? 0 : UNIT_NAME_MANGLE_WARN, ".target", &target);
-        if (r < 0)
-                return log_error_errno(r, "Failed to mangle unit name: %m");
-
-        r = mangle_names(strv_skip(argv, 2), &names);
-        if (r < 0)
-                return r;
-
-        if (streq(verb, "add-wants"))
-                dep = UNIT_WANTS;
-        else if (streq(verb, "add-requires"))
-                dep = UNIT_REQUIRES;
-        else
-                assert_not_reached("Unknown verb");
-
-        if (install_client_side()) {
-                r = unit_file_add_dependency(arg_scope, args_to_flags(), arg_root, names, target, dep, &changes, &n_changes);
-                unit_file_dump_changes(r, "add dependency on", changes, n_changes, arg_quiet);
-
-                if (r > 0)
-                        r = 0;
-        } else {
-                _cleanup_(sd_bus_message_unrefp) sd_bus_message *reply = NULL, *m = NULL;
-                _cleanup_(sd_bus_error_free) sd_bus_error error = SD_BUS_ERROR_NULL;
-                sd_bus *bus;
-
-                r = acquire_bus(BUS_MANAGER, &bus);
-                if (r < 0)
-                        return r;
-
-                polkit_agent_open_maybe();
-
-                r = sd_bus_message_new_method_call(
-                                bus,
-                                &m,
-                                "org.freedesktop.systemd1",
-                                "/org/freedesktop/systemd1",
-                                "org.freedesktop.systemd1.Manager",
-                                "AddDependencyUnitFiles");
-                if (r < 0)
-                        return bus_log_create_error(r);
-
-                r = sd_bus_message_append_strv(m, names);
-                if (r < 0)
-                        return bus_log_create_error(r);
-
-                r = sd_bus_message_append(m, "ssbb", target, unit_dependency_to_string(dep), arg_runtime, arg_force);
-                if (r < 0)
-                        return bus_log_create_error(r);
-
-                r = sd_bus_call(bus, m, 0, &error, &reply);
-                if (r < 0)
-                        return log_error_errno(r, "Failed to add dependency: %s", bus_error_message(&error, r));
-
-                r = bus_deserialize_and_dump_unit_file_changes(reply, arg_quiet, &changes, &n_changes);
-                if (r < 0)
-                        goto finish;
-
-                if (arg_no_reload) {
-                        r = 0;
-                        goto finish;
-                }
-
-                r = daemon_reload(argc, argv, userdata);
-        }
-
-finish:
-        unit_file_changes_free(changes, n_changes);
-
-        return r;
-}
-
-static int preset_all(int argc, char *argv[], void *userdata) {
-        UnitFileChange *changes = NULL;
-        size_t n_changes = 0;
-        int r;
-
-        if (install_client_side()) {
-                r = unit_file_preset_all(arg_scope, args_to_flags(), arg_root, arg_preset_mode, &changes, &n_changes);
-                unit_file_dump_changes(r, "preset", changes, n_changes, arg_quiet);
-
-                if (r > 0)
-                        r = 0;
-        } else {
-                _cleanup_(sd_bus_error_free) sd_bus_error error = SD_BUS_ERROR_NULL;
-                _cleanup_(sd_bus_message_unrefp) sd_bus_message *reply = NULL;
-                sd_bus *bus;
-
-                r = acquire_bus(BUS_MANAGER, &bus);
-                if (r < 0)
-                        return r;
-
-                polkit_agent_open_maybe();
-
-                r = sd_bus_call_method(
-                                bus,
-                                "org.freedesktop.systemd1",
-                                "/org/freedesktop/systemd1",
-                                "org.freedesktop.systemd1.Manager",
-                                "PresetAllUnitFiles",
-                                &error,
-                                &reply,
-                                "sbb",
-                                unit_file_preset_mode_to_string(arg_preset_mode),
-                                arg_runtime,
-                                arg_force);
-                if (r < 0)
-                        return log_error_errno(r, "Failed to preset all units: %s", bus_error_message(&error, r));
-
-                r = bus_deserialize_and_dump_unit_file_changes(reply, arg_quiet, &changes, &n_changes);
-                if (r < 0)
-                        goto finish;
-
-                if (arg_no_reload) {
-                        r = 0;
-                        goto finish;
-                }
-
-                r = daemon_reload(argc, argv, userdata);
-        }
-
-finish:
-        unit_file_changes_free(changes, n_changes);
-
-        return r;
-}
-
-static int show_installation_targets_client_side(const char *name) {
-        UnitFileChange *changes = NULL;
-        size_t n_changes = 0, i;
-        UnitFileFlags flags;
-        char **p;
-        int r;
-
-        p = STRV_MAKE(name);
-        flags = UNIT_FILE_DRY_RUN |
-                (arg_runtime ? UNIT_FILE_RUNTIME : 0);
-
-        r = unit_file_disable(UNIT_FILE_SYSTEM, flags, NULL, p, &changes, &n_changes);
-        if (r < 0)
-                return log_error_errno(r, "Failed to get file links for %s: %m", name);
-
-        for (i = 0; i < n_changes; i++)
-                if (changes[i].type == UNIT_FILE_UNLINK)
-                        printf("  %s\n", changes[i].path);
-
-        return 0;
-}
-
-static int show_installation_targets(sd_bus *bus, const char *name) {
-        _cleanup_(sd_bus_message_unrefp) sd_bus_message *reply = NULL;
-        _cleanup_(sd_bus_error_free) sd_bus_error error = SD_BUS_ERROR_NULL;
-        const char *link;
-        int r;
-
-        r = sd_bus_call_method(
-                        bus,
-                        "org.freedesktop.systemd1",
-                        "/org/freedesktop/systemd1",
-                        "org.freedesktop.systemd1.Manager",
-                        "GetUnitFileLinks",
-                        &error,
-                        &reply,
-                        "sb", name, arg_runtime);
-        if (r < 0)
-                return log_error_errno(r, "Failed to get unit file links for %s: %s", name, bus_error_message(&error, r));
-
-        r = sd_bus_message_enter_container(reply, SD_BUS_TYPE_ARRAY, "s");
-        if (r < 0)
-                return bus_log_parse_error(r);
-
-        while ((r = sd_bus_message_read(reply, "s", &link)) > 0)
-                printf("  %s\n", link);
-
-        if (r < 0)
-                return bus_log_parse_error(r);
-
-        r = sd_bus_message_exit_container(reply);
-        if (r < 0)
-                return bus_log_parse_error(r);
-
-        return 0;
-}
-
-static int unit_is_enabled(int argc, char *argv[], void *userdata) {
-        _cleanup_strv_free_ char **names = NULL;
-        bool enabled;
-        char **name;
-        int r;
-
-        r = mangle_names(strv_skip(argv, 1), &names);
-        if (r < 0)
-                return r;
-
-        r = enable_sysv_units(argv[0], names);
-        if (r < 0)
-                return r;
-
-        enabled = r > 0;
-
-        if (install_client_side()) {
-                STRV_FOREACH(name, names) {
-                        UnitFileState state;
-
-                        r = unit_file_get_state(arg_scope, arg_root, *name, &state);
-                        if (r < 0)
-                                return log_error_errno(r, "Failed to get unit file state for %s: %m", *name);
-
-                        if (IN_SET(state,
-                                   UNIT_FILE_ENABLED,
-                                   UNIT_FILE_ENABLED_RUNTIME,
-                                   UNIT_FILE_STATIC,
-                                   UNIT_FILE_INDIRECT,
-                                   UNIT_FILE_GENERATED))
-                                enabled = true;
-
-                        if (!arg_quiet) {
-                                puts(unit_file_state_to_string(state));
-                                if (arg_full) {
-                                        r = show_installation_targets_client_side(*name);
-                                        if (r < 0)
-                                                return r;
-                                }
-                        }
-                }
-
-                r = 0;
-        } else {
-                _cleanup_(sd_bus_error_free) sd_bus_error error = SD_BUS_ERROR_NULL;
-                sd_bus *bus;
-
-                r = acquire_bus(BUS_MANAGER, &bus);
-                if (r < 0)
-                        return r;
-
-                STRV_FOREACH(name, names) {
-                        _cleanup_(sd_bus_message_unrefp) sd_bus_message *reply = NULL;
-                        const char *s;
-
-                        r = sd_bus_call_method(
-                                        bus,
-                                        "org.freedesktop.systemd1",
-                                        "/org/freedesktop/systemd1",
-                                        "org.freedesktop.systemd1.Manager",
-                                        "GetUnitFileState",
-                                        &error,
-                                        &reply,
-                                        "s", *name);
-                        if (r < 0)
-                                return log_error_errno(r, "Failed to get unit file state for %s: %s", *name, bus_error_message(&error, r));
-
-                        r = sd_bus_message_read(reply, "s", &s);
-                        if (r < 0)
-                                return bus_log_parse_error(r);
-
-                        if (STR_IN_SET(s, "enabled", "enabled-runtime", "static", "indirect", "generated"))
-                                enabled = true;
-
-                        if (!arg_quiet) {
-                                puts(s);
-                                if (arg_full) {
-                                        r = show_installation_targets(bus, *name);
-                                        if (r < 0)
-                                                return r;
-                                }
-                        }
-                }
-        }
-
-        return enabled ? EXIT_SUCCESS : EXIT_FAILURE;
-}
-
-static int match_startup_finished(sd_bus_message *m, void *userdata, sd_bus_error *error) {
-        char **state = userdata;
-        int r;
-
-        assert(state);
-
-        r = sd_bus_get_property_string(
-                        sd_bus_message_get_bus(m),
-                        "org.freedesktop.systemd1",
-                        "/org/freedesktop/systemd1",
-                        "org.freedesktop.systemd1.Manager",
-                        "SystemState",
-                        NULL,
-                        state);
-
-        sd_event_exit(sd_bus_get_event(sd_bus_message_get_bus(m)), r);
-        return 0;
-}
-
-static int is_system_running(int argc, char *argv[], void *userdata) {
-        _cleanup_(sd_bus_error_free) sd_bus_error error = SD_BUS_ERROR_NULL;
-        _cleanup_(sd_bus_slot_unrefp) sd_bus_slot *slot_startup_finished = NULL;
-        _cleanup_(sd_event_unrefp) sd_event* event = NULL;
-        _cleanup_free_ char *state = NULL;
-        sd_bus *bus;
-        int r;
-
-        if (running_in_chroot() > 0 || (arg_transport == BUS_TRANSPORT_LOCAL && !sd_booted())) {
-                if (!arg_quiet)
-                        puts("offline");
-                return EXIT_FAILURE;
-        }
-
-        r = acquire_bus(BUS_MANAGER, &bus);
-        if (r < 0)
-                return r;
-
-        if (arg_wait) {
-                r = sd_event_default(&event);
-                if (r >= 0)
-                        r = sd_bus_attach_event(bus, event, 0);
-                if (r >= 0)
-                        r = sd_bus_match_signal_async(
-                                        bus,
-                                        &slot_startup_finished,
-                                        "org.freedesktop.systemd1",
-                                        "/org/freedesktop/systemd1",
-                                        "org.freedesktop.systemd1.Manager",
-                                        "StartupFinished",
-                                        match_startup_finished, NULL, &state);
-                if (r < 0) {
-                        log_warning_errno(r, "Failed to request match for StartupFinished: %m");
-                        arg_wait = false;
-                }
-        }
-
-        r = sd_bus_get_property_string(
-                        bus,
-                        "org.freedesktop.systemd1",
-                        "/org/freedesktop/systemd1",
-                        "org.freedesktop.systemd1.Manager",
-                        "SystemState",
-                        &error,
-                        &state);
-        if (r < 0) {
-                log_warning_errno(r, "Failed to query system state: %s", bus_error_message(&error, r));
-
-                if (!arg_quiet)
-                        puts("unknown");
-                return EXIT_FAILURE;
-        }
-
-        if (arg_wait && STR_IN_SET(state, "initializing", "starting")) {
-                r = sd_event_loop(event);
-                if (r < 0) {
-                        log_warning_errno(r, "Failed to get property from event loop: %m");
-                        if (!arg_quiet)
-                                puts("unknown");
-                        return EXIT_FAILURE;
-                }
-        }
-
-        if (!arg_quiet)
-                puts(state);
-
-        return streq(state, "running") ? EXIT_SUCCESS : EXIT_FAILURE;
-}
-
-static int create_edit_temp_file(const char *new_path, const char *original_path, char **ret_tmp_fn) {
-        _cleanup_free_ char *t = NULL;
-        int r;
-
-        assert(new_path);
-        assert(original_path);
-        assert(ret_tmp_fn);
-
-        r = tempfn_random(new_path, NULL, &t);
-        if (r < 0)
-                return log_error_errno(r, "Failed to determine temporary filename for \"%s\": %m", new_path);
-
-        r = mkdir_parents(new_path, 0755);
-        if (r < 0)
-                return log_error_errno(r, "Failed to create directories for \"%s\": %m", new_path);
-
-        r = copy_file(original_path, t, 0, 0644, 0, COPY_REFLINK);
-        if (r == -ENOENT) {
-
-                r = touch(t);
-                if (r < 0)
-                        return log_error_errno(r, "Failed to create temporary file \"%s\": %m", t);
-
-        } else if (r < 0)
-                return log_error_errno(r, "Failed to create temporary file for \"%s\": %m", new_path);
-
-        *ret_tmp_fn = TAKE_PTR(t);
-
-        return 0;
-}
-
-static int get_file_to_edit(
-                const LookupPaths *paths,
-                const char *name,
-                char **ret_path) {
-
-        _cleanup_free_ char *path = NULL, *run = NULL;
-
-        assert(name);
-        assert(ret_path);
-
-        path = strjoin(paths->persistent_config, "/", name);
-        if (!path)
-                return log_oom();
-
-        if (arg_runtime) {
-                run = strjoin(paths->runtime_config, "/", name);
-                if (!run)
-                        return log_oom();
-        }
-
-        if (arg_runtime) {
-                if (access(path, F_OK) >= 0)
-                        return log_error_errno(SYNTHETIC_ERRNO(EEXIST),
-                                               "Refusing to create \"%s\" because it would be overridden by \"%s\" anyway.",
-                                               run, path);
-
-                *ret_path = TAKE_PTR(run);
-        } else
-                *ret_path = TAKE_PTR(path);
-
-        return 0;
-}
-
-static int unit_file_create_new(
-                const LookupPaths *paths,
-                const char *unit_name,
-                const char *suffix,
-                char **ret_new_path,
-                char **ret_tmp_path) {
-
-        _cleanup_free_ char *new_path = NULL, *tmp_path = NULL;
-        const char *ending;
-        int r;
-
-        assert(unit_name);
-        assert(ret_new_path);
-        assert(ret_tmp_path);
-
-        ending = strjoina(unit_name, suffix);
-        r = get_file_to_edit(paths, ending, &new_path);
-        if (r < 0)
-                return r;
-
-        r = create_edit_temp_file(new_path, new_path, &tmp_path);
-        if (r < 0)
-                return r;
-
-        *ret_new_path = TAKE_PTR(new_path);
-        *ret_tmp_path = TAKE_PTR(tmp_path);
-
-        return 0;
-}
-
-static int unit_file_create_copy(
-                const LookupPaths *paths,
-                const char *unit_name,
-                const char *fragment_path,
-                char **ret_new_path,
-                char **ret_tmp_path) {
-
-        _cleanup_free_ char *new_path = NULL, *tmp_path = NULL;
-        int r;
-
-        assert(fragment_path);
-        assert(unit_name);
-        assert(ret_new_path);
-        assert(ret_tmp_path);
-
-        r = get_file_to_edit(paths, unit_name, &new_path);
-        if (r < 0)
-                return r;
-
-        if (!path_equal(fragment_path, new_path) && access(new_path, F_OK) >= 0) {
-                char response;
-
-                r = ask_char(&response, "yn", "\"%s\" already exists. Overwrite with \"%s\"? [(y)es, (n)o] ", new_path, fragment_path);
-                if (r < 0)
-                        return r;
-                if (response != 'y')
-                        return log_warning_errno(SYNTHETIC_ERRNO(EKEYREJECTED), "%s skipped.", unit_name);
-        }
-
-        r = create_edit_temp_file(new_path, fragment_path, &tmp_path);
-        if (r < 0)
-                return r;
-
-        *ret_new_path = TAKE_PTR(new_path);
-        *ret_tmp_path = TAKE_PTR(tmp_path);
-
-        return 0;
-}
-
-static int run_editor(char **paths) {
-        int r;
-
-        assert(paths);
-
-        r = safe_fork("(editor)", FORK_RESET_SIGNALS|FORK_DEATHSIG|FORK_RLIMIT_NOFILE_SAFE|FORK_LOG|FORK_WAIT, NULL);
-        if (r < 0)
-                return r;
-        if (r == 0) {
-                char **editor_args = NULL, **tmp_path, **original_path;
-                size_t n_editor_args = 0, i = 1, argc;
-                const char **args, *editor, *p;
-
-                argc = strv_length(paths)/2 + 1;
-
-                /* SYSTEMD_EDITOR takes precedence over EDITOR which takes precedence over VISUAL
-                 * If neither SYSTEMD_EDITOR nor EDITOR nor VISUAL are present,
-                 * we try to execute well known editors
-                 */
-                editor = getenv("SYSTEMD_EDITOR");
-                if (!editor)
-                        editor = getenv("EDITOR");
-                if (!editor)
-                        editor = getenv("VISUAL");
-
-                if (!isempty(editor)) {
-                        editor_args = strv_split(editor, WHITESPACE);
-                        if (!editor_args) {
-                                (void) log_oom();
-                                _exit(EXIT_FAILURE);
-                        }
-                        n_editor_args = strv_length(editor_args);
-                        argc += n_editor_args - 1;
-                }
-
-                args = newa(const char*, argc + 1);
-
-                if (n_editor_args > 0) {
-                        args[0] = editor_args[0];
-                        for (; i < n_editor_args; i++)
-                                args[i] = editor_args[i];
-                }
-
-                STRV_FOREACH_PAIR(original_path, tmp_path, paths)
-                        args[i++] = *tmp_path;
-                args[i] = NULL;
-
-                if (n_editor_args > 0)
-                        execvp(args[0], (char* const*) args);
-
-                FOREACH_STRING(p, "editor", "nano", "vim", "vi") {
-                        args[0] = p;
-                        execvp(p, (char* const*) args);
-                        /* We do not fail if the editor doesn't exist
-                         * because we want to try each one of them before
-                         * failing.
-                         */
-                        if (errno != ENOENT) {
-                                log_error_errno(errno, "Failed to execute %s: %m", editor);
-                                _exit(EXIT_FAILURE);
-                        }
-                }
-
-                log_error("Cannot edit unit(s), no editor available. Please set either $SYSTEMD_EDITOR, $EDITOR or $VISUAL.");
-                _exit(EXIT_FAILURE);
-        }
-
-        return 0;
-}
-
-static int find_paths_to_edit(sd_bus *bus, char **names, char ***paths) {
-        _cleanup_(lookup_paths_free) LookupPaths lp = {};
-        char **name;
-        int r;
-
-        assert(names);
-        assert(paths);
-
-        r = lookup_paths_init(&lp, arg_scope, 0, arg_root);
-        if (r < 0)
-                return r;
-
-        STRV_FOREACH(name, names) {
-                _cleanup_free_ char *path = NULL, *new_path = NULL, *tmp_path = NULL, *tmp_name = NULL;
-                const char *unit_name;
-
-                r = unit_find_paths(bus, *name, &lp, false, &path, NULL);
-                if (r == -EKEYREJECTED) {
-                        /* If loading of the unit failed server side complete, then the server won't tell us the unit
-                         * file path. In that case, find the file client side. */
-                        log_debug_errno(r, "Unit '%s' was not loaded correctly, retrying client-side.", *name);
-                        r = unit_find_paths(bus, *name, &lp, true, &path, NULL);
-                }
-                if (r == -ERFKILL)
-                        return log_error_errno(r, "Unit '%s' masked, cannot edit.", *name);
-                if (r < 0)
-                        return r;
-
-                if (r == 0) {
-                        assert(!path);
-
-                        if (!arg_force) {
-                                log_info("Run 'systemctl edit%s --force --full %s' to create a new unit.",
-                                         arg_scope == UNIT_FILE_GLOBAL ? " --global" :
-                                         arg_scope == UNIT_FILE_USER ? " --user" : "",
-                                         *name);
-                                return -ENOENT;
-                        }
-
-                        /* Create a new unit from scratch */
-                        unit_name = *name;
-                        r = unit_file_create_new(&lp, unit_name,
-                                                 arg_full ? NULL : ".d/override.conf",
-                                                 &new_path, &tmp_path);
-                } else {
-                        assert(path);
-
-                        unit_name = basename(path);
-                        /* We follow unit aliases, but we need to propagate the instance */
-                        if (unit_name_is_valid(*name, UNIT_NAME_INSTANCE) &&
-                            unit_name_is_valid(unit_name, UNIT_NAME_TEMPLATE)) {
-                                _cleanup_free_ char *instance = NULL;
-
-                                r = unit_name_to_instance(*name, &instance);
-                                if (r < 0)
-                                        return r;
-
-                                r = unit_name_replace_instance(unit_name, instance, &tmp_name);
-                                if (r < 0)
-                                        return r;
-
-                                unit_name = tmp_name;
-                        }
-
-                        if (arg_full)
-                                r = unit_file_create_copy(&lp, unit_name, path, &new_path, &tmp_path);
-                        else
-                                r = unit_file_create_new(&lp, unit_name, ".d/override.conf", &new_path, &tmp_path);
-                }
-                if (r < 0)
-                        return r;
-
-                r = strv_push_pair(paths, new_path, tmp_path);
-                if (r < 0)
-                        return log_oom();
-
-                new_path = tmp_path = NULL;
-        }
-
-        return 0;
-}
-
-static int edit(int argc, char *argv[], void *userdata) {
-        _cleanup_(lookup_paths_free) LookupPaths lp = {};
-        _cleanup_strv_free_ char **names = NULL;
-        _cleanup_strv_free_ char **paths = NULL;
-        char **original, **tmp;
-        sd_bus *bus;
-        int r;
-
-        if (!on_tty()) {
-                log_error("Cannot edit units if not on a tty.");
-                return -EINVAL;
-        }
-
-        if (arg_transport != BUS_TRANSPORT_LOCAL) {
-                log_error("Cannot edit units remotely.");
-                return -EINVAL;
-        }
-
-        r = lookup_paths_init(&lp, arg_scope, 0, arg_root);
-        if (r < 0)
-                return log_error_errno(r, "Failed to determine unit paths: %m");
-
-        r = acquire_bus(BUS_MANAGER, &bus);
-        if (r < 0)
-                return r;
-
-        r = expand_names(bus, strv_skip(argv, 1), NULL, &names);
-        if (r < 0)
-                return log_error_errno(r, "Failed to expand names: %m");
-
-        STRV_FOREACH(tmp, names) {
-                r = unit_is_masked(bus, &lp, *tmp);
-                if (r < 0)
-                        return r;
-                if (r > 0) {
-                        log_error("Cannot edit %s: unit is masked.", *tmp);
-                        return -EINVAL;
-                }
-        }
-
-        r = find_paths_to_edit(bus, names, &paths);
-        if (r < 0)
-                return r;
-
-        if (strv_isempty(paths))
-                return -ENOENT;
-
-        r = run_editor(paths);
-        if (r < 0)
-                goto end;
-
-        STRV_FOREACH_PAIR(original, tmp, paths) {
-                /* If the temporary file is empty we ignore it.
-                 * This allows the user to cancel the modification.
-                 */
-                if (null_or_empty_path(*tmp)) {
-                        log_warning("Editing \"%s\" canceled: temporary file is empty.", *original);
-                        continue;
-                }
-
-                r = rename(*tmp, *original);
-                if (r < 0) {
-                        r = log_error_errno(errno, "Failed to rename \"%s\" to \"%s\": %m", *tmp, *original);
-                        goto end;
-                }
-        }
-
-        r = 0;
-
-        if (!arg_no_reload && !install_client_side())
-                r = daemon_reload(argc, argv, userdata);
-
-end:
-        STRV_FOREACH_PAIR(original, tmp, paths) {
-                (void) unlink(*tmp);
-
-                /* Removing empty dropin dirs */
-                if (!arg_full) {
-                        _cleanup_free_ char *dir;
-
-                        dir = dirname_malloc(*original);
-                        if (!dir)
-                                return log_oom();
-=======
->>>>>>> 40238aee
 
 #include "build.h"
 #include "bus-util.h"
@@ -8365,13 +924,6 @@
                         arg_recursive = true;
                         break;
 
-<<<<<<< HEAD
-        if (program_invocation_short_name) {
-        		/*调用进来的程序如果是以下名称，则执行其相应的函数*/
-                if (strstr(program_invocation_short_name, "halt")) {
-                        arg_action = ACTION_HALT;
-                        return halt_parse_argv(argc, argv);
-=======
                 case ARG_PRESET_MODE:
                         if (streq(optarg, "help")) {
                                 DUMP_STRING_TABLE(unit_file_preset_mode, UnitFilePresetMode, _UNIT_FILE_PRESET_MODE_MAX);
@@ -8382,72 +934,21 @@
                         if (arg_preset_mode < 0)
                                 return log_error_errno(SYNTHETIC_ERRNO(EINVAL),
                                                        "Failed to parse preset mode: %s.", optarg);
->>>>>>> 40238aee
-
-                        break;
-
-<<<<<<< HEAD
-                } else if (strstr(program_invocation_short_name, "reboot")) {
-                	/*执行机器重启*/
-                        if (kexec_loaded())
-                                arg_action = ACTION_KEXEC;
-                        else
-                                arg_action = ACTION_REBOOT;
-                        return halt_parse_argv(argc, argv);
-
-                } else if (strstr(program_invocation_short_name, "shutdown")) {
-                        arg_action = ACTION_POWEROFF;
-                        return shutdown_parse_argv(argc, argv);
-
-                } else if (strstr(program_invocation_short_name, "init")) {
-
-                        /* Matches invocations as "init" as well as "telinit", which are synonymous when run as PID !=
-                         * 1 on SysV.
-                         *
-                         * On SysV "telinit" was the official command to communicate with PID 1, but "init" would
-                         * redirect itself to "telinit" if called with PID != 1. We follow the same logic here still,
-                         * though we add one level of indirection, as we implement "telinit" in "systemctl". Hence, for
-                         * us if you invoke "init" you get "systemd", but it will execve() "systemctl" immediately with
-                         * argv[] unmodified if PID is != 1. If you invoke "telinit" you directly get "systemctl". In
-                         * both cases we shall do the same thing, which is why we do strstr(p_i_s_n, "init") here, as a
-                         * quick way to match both.
-                         *
-                         * Also see redirect_telinit() in src/core/main.c. */
-
-                        if (sd_booted() > 0) {
-                                arg_action = _ACTION_INVALID;
-                                return telinit_parse_argv(argc, argv);
-                        } else {
-                                /* Hmm, so some other init system is running, we need to forward this request to
-                                 * it. For now we simply guess that it is Upstart. */
-
-                                (void) rlimit_nofile_safe();
-                                execv(TELINIT, argv);
-
-                                return log_error_errno(SYNTHETIC_ERRNO(EIO),
-                                                       "Couldn't find an alternative telinit implementation to spawn.");
-                        }
-=======
+
+                        break;
+
                 case ARG_NOW:
                         arg_now = true;
                         break;
->>>>>>> 40238aee
 
                 case ARG_MESSAGE:
                         if (strv_extend(&arg_wall, optarg) < 0)
                                 return log_oom();
                         break;
 
-<<<<<<< HEAD
-        /*systemctl命令解析*/
-        arg_action = ACTION_SYSTEMCTL;
-        return systemctl_parse_argv(argc, argv);
-}
-=======
                 case 'T':
                         arg_show_transaction = true;
                         break;
->>>>>>> 40238aee
 
                 case ARG_WITH_DEPENDENCIES:
                         arg_with_dependencies = true;
@@ -8498,91 +999,11 @@
                                 return log_error_errno(SYNTHETIC_ERRNO(EINVAL),
                                                        "Invalid value: %s.", optarg);
 
-<<<<<<< HEAD
-static int systemctl_main(int argc, char *argv[]) {
-        static const Verb verbs[] = {
-                { "list-units",            VERB_ANY, VERB_ANY, VERB_DEFAULT|VERB_ONLINE_ONLY, list_units },
-                { "list-unit-files",       VERB_ANY, VERB_ANY, 0,                list_unit_files      },
-                { "list-sockets",          VERB_ANY, VERB_ANY, VERB_ONLINE_ONLY, list_sockets         },
-                { "list-timers",           VERB_ANY, VERB_ANY, VERB_ONLINE_ONLY, list_timers          },
-                { "list-jobs",             VERB_ANY, VERB_ANY, VERB_ONLINE_ONLY, list_jobs            },
-                { "list-machines",         VERB_ANY, VERB_ANY, VERB_ONLINE_ONLY|VERB_MUST_BE_ROOT, list_machines },
-                { "clear-jobs",            VERB_ANY, 1,        VERB_ONLINE_ONLY, trivial_method       },
-                { "cancel",                VERB_ANY, VERB_ANY, VERB_ONLINE_ONLY, cancel_job           },
-                /*启动service,注意以下多个verbs都调用start_unit*/
-				{ "start",                 2,        VERB_ANY, VERB_ONLINE_ONLY, start_unit           },
-                { "stop",                  2,        VERB_ANY, VERB_ONLINE_ONLY, start_unit           },
-                { "condstop",              2,        VERB_ANY, VERB_ONLINE_ONLY, start_unit           }, /* For compatibility with ALTLinux */
-                { "reload",                2,        VERB_ANY, VERB_ONLINE_ONLY, start_unit           },
-                { "restart",               2,        VERB_ANY, VERB_ONLINE_ONLY, start_unit           },
-                { "try-restart",           2,        VERB_ANY, VERB_ONLINE_ONLY, start_unit           },
-                { "reload-or-restart",     2,        VERB_ANY, VERB_ONLINE_ONLY, start_unit           },
-                { "reload-or-try-restart", 2,        VERB_ANY, VERB_ONLINE_ONLY, start_unit           }, /* For compatbility with old systemctl <= 228 */
-                { "try-reload-or-restart", 2,        VERB_ANY, VERB_ONLINE_ONLY, start_unit           },
-                { "force-reload",          2,        VERB_ANY, VERB_ONLINE_ONLY, start_unit           }, /* For compatibility with SysV */
-                { "condreload",            2,        VERB_ANY, VERB_ONLINE_ONLY, start_unit           }, /* For compatibility with ALTLinux */
-                { "condrestart",           2,        VERB_ANY, VERB_ONLINE_ONLY, start_unit           }, /* For compatibility with RH */
-                { "isolate",               2,        2,        VERB_ONLINE_ONLY, start_unit           },
-                { "kill",                  2,        VERB_ANY, VERB_ONLINE_ONLY, kill_unit            },
-                { "is-active",             2,        VERB_ANY, VERB_ONLINE_ONLY, check_unit_active    },
-                { "check",                 2,        VERB_ANY, VERB_ONLINE_ONLY, check_unit_active    }, /* deprecated alias of is-active */
-                { "is-failed",             2,        VERB_ANY, VERB_ONLINE_ONLY, check_unit_failed    },
-                { "show",                  VERB_ANY, VERB_ANY, VERB_ONLINE_ONLY, show                 },
-                { "cat",                   2,        VERB_ANY, VERB_ONLINE_ONLY, cat                  },
-                /*显示service状态*/
-				{ "status",                VERB_ANY, VERB_ANY, VERB_ONLINE_ONLY, show                 },
-                { "help",                  VERB_ANY, VERB_ANY, VERB_ONLINE_ONLY, show                 },
-                { "daemon-reload",         VERB_ANY, 1,        VERB_ONLINE_ONLY, daemon_reload        },
-                { "daemon-reexec",         VERB_ANY, 1,        VERB_ONLINE_ONLY, daemon_reload        },
-                { "show-environment",      VERB_ANY, 1,        VERB_ONLINE_ONLY, show_environment     },
-                { "set-environment",       2,        VERB_ANY, VERB_ONLINE_ONLY, set_environment      },
-                { "unset-environment",     2,        VERB_ANY, VERB_ONLINE_ONLY, set_environment      },
-                { "import-environment",    VERB_ANY, VERB_ANY, VERB_ONLINE_ONLY, import_environment   },
-                { "halt",                  VERB_ANY, 1,        VERB_ONLINE_ONLY, start_system_special },
-                { "poweroff",              VERB_ANY, 1,        VERB_ONLINE_ONLY, start_system_special },
-                { "reboot",                VERB_ANY, 2,        VERB_ONLINE_ONLY, start_system_special },
-                { "kexec",                 VERB_ANY, 1,        VERB_ONLINE_ONLY, start_system_special },
-                { "suspend",               VERB_ANY, 1,        VERB_ONLINE_ONLY, start_system_special },
-                { "hibernate",             VERB_ANY, 1,        VERB_ONLINE_ONLY, start_system_special },
-                { "hybrid-sleep",          VERB_ANY, 1,        VERB_ONLINE_ONLY, start_system_special },
-                { "suspend-then-hibernate",VERB_ANY, 1,        VERB_ONLINE_ONLY, start_system_special },
-                { "default",               VERB_ANY, 1,        VERB_ONLINE_ONLY, start_special        },
-                { "rescue",                VERB_ANY, 1,        VERB_ONLINE_ONLY, start_system_special },
-                { "emergency",             VERB_ANY, 1,        VERB_ONLINE_ONLY, start_system_special },
-                { "exit",                  VERB_ANY, 2,        VERB_ONLINE_ONLY, start_special        },
-                { "reset-failed",          VERB_ANY, VERB_ANY, VERB_ONLINE_ONLY, reset_failed         },
-                { "enable",                2,        VERB_ANY, 0,                enable_unit          },
-                { "disable",               2,        VERB_ANY, 0,                enable_unit          },
-                { "is-enabled",            2,        VERB_ANY, 0,                unit_is_enabled      },
-                { "reenable",              2,        VERB_ANY, 0,                enable_unit          },
-                { "preset",                2,        VERB_ANY, 0,                enable_unit          },
-                { "preset-all",            VERB_ANY, 1,        0,                preset_all           },
-                { "mask",                  2,        VERB_ANY, 0,                enable_unit          },
-                { "unmask",                2,        VERB_ANY, 0,                enable_unit          },
-                { "link",                  2,        VERB_ANY, 0,                enable_unit          },
-                { "revert",                2,        VERB_ANY, 0,                enable_unit          },
-                { "switch-root",           2,        VERB_ANY, VERB_ONLINE_ONLY, switch_root          },
-                { "list-dependencies",     VERB_ANY, 2,        VERB_ONLINE_ONLY, list_dependencies    },
-                { "set-default",           2,        2,        0,                set_default          },
-                { "get-default",           VERB_ANY, 1,        0,                get_default          },
-                { "set-property",          3,        VERB_ANY, VERB_ONLINE_ONLY, set_property         },
-                { "is-system-running",     VERB_ANY, 1,        0,                is_system_running    },
-                { "add-wants",             3,        VERB_ANY, 0,                add_dependency       },
-                { "add-requires",          3,        VERB_ANY, 0,                add_dependency       },
-                { "edit",                  2,        VERB_ANY, VERB_ONLINE_ONLY, edit                 },
-                {}
-        };
-
-        /*按verbs表执行systemctl对应的动作*/
-        return dispatch_verb(argc, argv, verbs, NULL);
-}
-=======
                         break;
 
                 case ARG_READ_ONLY:
                         arg_read_only = true;
                         break;
->>>>>>> 40238aee
 
                 case ARG_MKDIR:
                         arg_mkdir = true;
@@ -8733,6 +1154,7 @@
                 return runlevel_parse_argv(argc, argv);
         }
 
+        /*systemctl命令解析*/
         arg_action = ACTION_SYSTEMCTL;
         return systemctl_parse_argv(argc, argv);
 }
@@ -8750,6 +1172,7 @@
                 { "list-machines",         VERB_ANY, VERB_ANY, VERB_ONLINE_ONLY, verb_list_machines           },
                 { "clear-jobs",            VERB_ANY, 1,        VERB_ONLINE_ONLY, verb_trivial_method          },
                 { "cancel",                VERB_ANY, VERB_ANY, VERB_ONLINE_ONLY, verb_cancel                  },
+                /*启动service,注意以下多个verbs都调用start_unit*/
                 { "start",                 2,        VERB_ANY, VERB_ONLINE_ONLY, verb_start                   },
                 { "stop",                  2,        VERB_ANY, VERB_ONLINE_ONLY, verb_start                   },
                 { "condstop",              2,        VERB_ANY, VERB_ONLINE_ONLY, verb_start                   }, /* For compatibility with ALTLinux */
@@ -8772,6 +1195,7 @@
                 { "is-failed",             VERB_ANY, VERB_ANY, VERB_ONLINE_ONLY, verb_is_failed               },
                 { "show",                  VERB_ANY, VERB_ANY, VERB_ONLINE_ONLY, verb_show                    },
                 { "cat",                   2,        VERB_ANY, VERB_ONLINE_ONLY, verb_cat                     },
+                /*显示service状态*/
                 { "status",                VERB_ANY, VERB_ANY, VERB_ONLINE_ONLY, verb_show                    },
                 { "help",                  VERB_ANY, VERB_ANY, VERB_ONLINE_ONLY, verb_show                    },
                 { "daemon-reload",         1,        1,        VERB_ONLINE_ONLY, verb_daemon_reload           },
@@ -8831,6 +1255,7 @@
                                        "Verb '%s' cannot be used with --root= or --image=.",
                                        argv[optind] ?: verb->verb);
 
+        /*按verbs表执行systemctl对应的动作*/
         return dispatch_verb(argc, argv, verbs, NULL);
 }
 
@@ -8839,30 +1264,11 @@
         _cleanup_(umount_and_freep) char *mounted_dir = NULL;
         int r;
 
-<<<<<<< HEAD
-        argv_cmdline = argv[0];/*取进程名称*/
-
-=======
->>>>>>> 40238aee
         setlocale(LC_ALL, "");
         log_setup();
 
-<<<<<<< HEAD
-        /* The journal merging logic potentially needs a lot of fds. */
-        (void) rlimit_nofile_bump(HIGH_RLIMIT_NOFILE);
-
-        sigbus_install();
-
-        /* Explicitly not on_tty() to avoid setting cached value.
-         * This becomes relevant for piping output which might be
-         * ellipsized. */
-        original_stdout_is_tty = isatty(STDOUT_FILENO);
-
         /*解析命令行*/
-        r = parse_argv(argc, argv);
-=======
         r = systemctl_dispatch_parse_argv(argc, argv);
->>>>>>> 40238aee
         if (r <= 0)
                 goto finish;
 
@@ -8974,10 +1380,6 @@
         return r;
 }
 
-<<<<<<< HEAD
 /*systemctl入口*/
 DEFINE_MAIN_FUNCTION_WITH_POSITIVE_FAILURE(run);
-=======
-DEFINE_MAIN_FUNCTION_WITH_POSITIVE_FAILURE(run);
-#endif
->>>>>>> 40238aee
+#endif