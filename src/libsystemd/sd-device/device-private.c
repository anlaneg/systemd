/* SPDX-License-Identifier: LGPL-2.1-or-later */

#include <ctype.h>
#include <net/if.h>
#include <sys/types.h>

#include "sd-device.h"

#include "alloc-util.h"
#include "device-internal.h"
#include "device-private.h"
#include "device-util.h"
#include "fd-util.h"
#include "fileio.h"
#include "fs-util.h"
#include "hashmap.h"
#include "macro.h"
#include "mkdir.h"
#include "nulstr-util.h"
#include "parse-util.h"
#include "path-util.h"
#include "set.h"
#include "stdio-util.h"
#include "string-table.h"
#include "string-util.h"
#include "strv.h"
#include "strxcpyx.h"
#include "tmpfile-util.h"
#include "user-util.h"

int device_add_property(sd_device *device, const char *key, const char *value) {
        int r;

        assert(device);
        assert(key);

        r = device_add_property_aux(device, key, value, false);
        if (r < 0)
                return r;

        if (key[0] != '.') {
                r = device_add_property_aux(device, key, value, true);
                if (r < 0)
                        return r;
        }

        return 0;
}

int device_add_propertyf(sd_device *device, const char *key, const char *format, ...) {
        _cleanup_free_ char *value = NULL;
        va_list ap;
        int r;

        assert(device);
        assert(key);

        if (!format)
                return device_add_property(device, key, NULL);

        va_start(ap, format);
        r = vasprintf(&value, format, ap);
        va_end(ap);

        if (r < 0)
                return -ENOMEM;

        return device_add_property(device, key, value);
}

void device_set_devlink_priority(sd_device *device, int priority) {
        assert(device);

        device->devlink_priority = priority;
}

void device_set_is_initialized(sd_device *device) {
        assert(device);

        device->is_initialized = true;
}

int device_ensure_usec_initialized(sd_device *device, sd_device *device_old) {
        usec_t when;

        assert(device);

        if (device_old && device_old->usec_initialized > 0)
                when = device_old->usec_initialized;
        else
                when = now(CLOCK_MONOTONIC);

        return device_set_usec_initialized(device, when);
}

uint64_t device_get_properties_generation(sd_device *device) {
        assert(device);

        return device->properties_generation;
}

uint64_t device_get_tags_generation(sd_device *device) {
        assert(device);

        return device->tags_generation;
}

uint64_t device_get_devlinks_generation(sd_device *device) {
        assert(device);

        return device->devlinks_generation;
}

int device_get_devnode_mode(sd_device *device, mode_t *ret) {
        int r;

        assert(device);

        r = device_read_db(device);
        if (r < 0)
                return r;

        if (device->devmode == MODE_INVALID)
                return -ENOENT;

        if (ret)
                *ret = device->devmode;

        return 0;
}

int device_get_devnode_uid(sd_device *device, uid_t *ret) {
        int r;

        assert(device);

        r = device_read_db(device);
        if (r < 0)
                return r;

        if (device->devuid == UID_INVALID)
                return -ENOENT;

        if (ret)
                *ret = device->devuid;

        return 0;
}

static int device_set_devuid(sd_device *device, const char *uid) {
        uid_t u;
        int r;

        assert(device);
        assert(uid);

        r = parse_uid(uid, &u);
        if (r < 0)
                return r;

        r = device_add_property_internal(device, "DEVUID", uid);
        if (r < 0)
                return r;

        device->devuid = u;

        return 0;
}

int device_get_devnode_gid(sd_device *device, gid_t *ret) {
        int r;

        assert(device);

        r = device_read_db(device);
        if (r < 0)
                return r;

        if (device->devgid == GID_INVALID)
                return -ENOENT;

        if (ret)
                *ret = device->devgid;

        return 0;
}

static int device_set_devgid(sd_device *device, const char *gid) {
        gid_t g;
        int r;

        assert(device);
        assert(gid);

        r = parse_gid(gid, &g);
        if (r < 0)
                return r;

        r = device_add_property_internal(device, "DEVGID", gid);
        if (r < 0)
                return r;

        device->devgid = g;

        return 0;
}

int device_set_action(sd_device *device, sd_device_action_t a) {
        int r;

        assert(device);
        assert(a >= 0 && a < _SD_DEVICE_ACTION_MAX);

        r = device_add_property_internal(device, "ACTION", device_action_to_string(a));
        if (r < 0)
                return r;

        device->action = a;

        return 0;
}

static int device_set_action_from_string(sd_device *device, const char *action) {
        sd_device_action_t a;

        assert(device);
        assert(action);

        a = device_action_from_string(action);
        if (a < 0)
                return a;

        return device_set_action(device, a);
}

static int device_set_seqnum(sd_device *device, const char *str) {
        uint64_t seqnum;
        int r;

        assert(device);
        assert(str);

        r = safe_atou64(str, &seqnum);
        if (r < 0)
                return r;
        if (seqnum == 0)
                return -EINVAL;

        r = device_add_property_internal(device, "SEQNUM", str);
        if (r < 0)
                return r;

        device->seqnum = seqnum;

        return 0;
}

static int device_amend(sd_device *device, const char *key, const char *value) {
        int r;

        assert(device);
        assert(key);
        assert(value);

        if (streq(key, "DEVPATH")) {
                char *path;

                path = strjoina("/sys", value);

                /* the caller must verify or trust this data (e.g., if it comes from the kernel) */
                r = device_set_syspath(device, path, false);
                if (r < 0)
                        return log_device_debug_errno(device, r, "sd-device: Failed to set syspath to '%s': %m", path);
        } else if (streq(key, "SUBSYSTEM")) {
                r = device_set_subsystem(device, value);
                if (r < 0)
                        return log_device_debug_errno(device, r, "sd-device: Failed to set subsystem to '%s': %m", value);
        } else if (streq(key, "DEVTYPE")) {
                r = device_set_devtype(device, value);
                if (r < 0)
                        return log_device_debug_errno(device, r, "sd-device: Failed to set devtype to '%s': %m", value);
        } else if (streq(key, "DEVNAME")) {
                r = device_set_devname(device, value);
                if (r < 0)
                        return log_device_debug_errno(device, r, "sd-device: Failed to set devname to '%s': %m", value);
        } else if (streq(key, "USEC_INITIALIZED")) {
                usec_t t;

                r = safe_atou64(value, &t);
                if (r < 0)
                        return log_device_debug_errno(device, r, "sd-device: Failed to parse timestamp '%s': %m", value);

                r = device_set_usec_initialized(device, t);
                if (r < 0)
                        return log_device_debug_errno(device, r, "sd-device: Failed to set usec-initialized to '%s': %m", value);
        } else if (streq(key, "DRIVER")) {
                r = device_set_driver(device, value);
                if (r < 0)
                        return log_device_debug_errno(device, r, "sd-device: Failed to set driver to '%s': %m", value);
        } else if (streq(key, "IFINDEX")) {
                r = device_set_ifindex(device, value);
                if (r < 0)
                        return log_device_debug_errno(device, r, "sd-device: Failed to set ifindex to '%s': %m", value);
        } else if (streq(key, "DEVMODE")) {
                r = device_set_devmode(device, value);
                if (r < 0)
                        return log_device_debug_errno(device, r, "sd-device: Failed to set devmode to '%s': %m", value);
        } else if (streq(key, "DEVUID")) {
                r = device_set_devuid(device, value);
                if (r < 0)
                        return log_device_debug_errno(device, r, "sd-device: Failed to set devuid to '%s': %m", value);
        } else if (streq(key, "DEVGID")) {
                r = device_set_devgid(device, value);
                if (r < 0)
                        return log_device_debug_errno(device, r, "sd-device: Failed to set devgid to '%s': %m", value);
        } else if (streq(key, "ACTION")) {
                r = device_set_action_from_string(device, value);
                if (r < 0)
                        return log_device_debug_errno(device, r, "sd-device: Failed to set action to '%s': %m", value);
        } else if (streq(key, "SEQNUM")) {
                r = device_set_seqnum(device, value);
                if (r < 0)
                        return log_device_debug_errno(device, r, "sd-device: Failed to set SEQNUM to '%s': %m", value);
        } else if (streq(key, "DISKSEQ")) {
                r = device_set_diskseq(device, value);
                if (r < 0)
                        return log_device_debug_errno(device, r, "sd-device: Failed to set DISKSEQ to '%s': %m", value);
        } else if (streq(key, "DEVLINKS")) {
                for (const char *p = value;;) {
                        _cleanup_free_ char *word = NULL;

                        /* udev rules may set escaped strings, and sd-device does not modify the input
                         * strings. So, it is also necessary to keep the strings received through
                         * sd-device-monitor. */
                        r = extract_first_word(&p, &word, NULL, EXTRACT_RETAIN_ESCAPE);
                        if (r < 0)
                                return r;
                        if (r == 0)
                                break;

                        r = device_add_devlink(device, word);
                        if (r < 0)
                                return log_device_debug_errno(device, r, "sd-device: Failed to add devlink '%s': %m", word);
                }
        } else if (STR_IN_SET(key, "TAGS", "CURRENT_TAGS")) {
                for (const char *p = value;;) {
                        _cleanup_free_ char *word = NULL;

                        r = extract_first_word(&p, &word, ":", EXTRACT_DONT_COALESCE_SEPARATORS);
                        if (r < 0)
                                return r;
                        if (r == 0)
                                break;
                        if (isempty(word))
                                continue;

                        r = device_add_tag(device, word, streq(key, "CURRENT_TAGS"));
                        if (r < 0)
                                return log_device_debug_errno(device, r, "sd-device: Failed to add tag '%s': %m", word);
                }
        } else if (streq(key, "UDEV_DATABASE_VERSION")) {
                r = safe_atou(value, &device->database_version);
                if (r < 0)
                        return log_device_debug_errno(device, r, "sd-device: Failed to parse udev database version '%s': %m", value);
        } else {
            /*遇到其它key,value*/
                r = device_add_property_internal(device, key, value);
                if (r < 0)
                        return log_device_debug_errno(device, r, "sd-device: Failed to add property '%s=%s': %m", key, value);
        }

        return 0;
}

static int device_append(
                sd_device *device,
                char *key,
                const char **_major,
                const char **_minor) {

        const char *major = NULL, *minor = NULL;
        char *value;
        int r;

        assert(device);
        assert(key);
        assert(_major);
        assert(_minor);

        value = strchr(key, '=');
        if (!value)
                return log_device_debug_errno(device, SYNTHETIC_ERRNO(EINVAL),
                                              "sd-device: Not a key-value pair: '%s'", key);

        *value = '\0';

        value++;

        if (streq(key, "MAJOR"))
                major = value;
        else if (streq(key, "MINOR"))
                minor = value;
        else {
<<<<<<< HEAD
                if (streq(key, "ACTION")) {
                        action = device_action_from_string(value);
                        if (action == _DEVICE_ACTION_INVALID)
                                return -EINVAL;
                } else if (streq(key, "SEQNUM")) {
                        r = safe_atou64(value, &seqnum);
                        if (r < 0)
                                return r;
                        else if (seqnum == 0)
                                 /* kernel only sends seqnum > 0 */
                                return -EINVAL;
                }

                /*遇到其它不认识的key,value*/
=======
>>>>>>> 40238aee
                r = device_amend(device, key, value);
                if (r < 0)
                        return r;
        }

        if (major)
                *_major = major;

        if (minor)
                *_minor = minor;

        return 0;
}

void device_seal(sd_device *device) {
        assert(device);

        device->sealed = true;
}

static int device_verify(sd_device *device) {
        int r;

        assert(device);

        if (!device->devpath || !device->subsystem || device->action < 0 || device->seqnum == 0)
                return log_device_debug_errno(device, SYNTHETIC_ERRNO(EINVAL),
                                              "sd-device: Device created from strv or nulstr lacks devpath, subsystem, action or seqnum.");

        if (streq(device->subsystem, "drivers")) {
                r = device_set_drivers_subsystem(device);
                if (r < 0)
                        return r;
        }

        device->sealed = true;

        return 0;
}

int device_new_from_strv(sd_device **ret, char **strv) {
        _cleanup_(sd_device_unrefp) sd_device *device = NULL;
        const char *major = NULL, *minor = NULL;
        int r;

        assert(ret);
        assert(strv);

        r = device_new_aux(&device);
        if (r < 0)
                return r;

        STRV_FOREACH(key, strv) {
                r = device_append(device, *key, &major, &minor);
                if (r < 0)
                        return r;
        }

        if (major) {
                r = device_set_devnum(device, major, minor);
                if (r < 0)
                        return log_device_debug_errno(device, r, "sd-device: Failed to set devnum %s:%s: %m", major, minor);
        }

        r = device_verify(device);
        if (r < 0)
                return r;

        *ret = TAKE_PTR(device);

        return 0;
}

int device_new_from_nulstr(sd_device **ret, char *nulstr, size_t len) {
        _cleanup_(sd_device_unrefp) sd_device *device = NULL;
        const char *major = NULL, *minor = NULL;
        int r;

        assert(ret);
        assert(nulstr);
        assert(len);

        r = device_new_aux(&device);
        if (r < 0)
                return r;

        for (size_t i = 0; i < len; ) {
                char *key;
                const char *end;

                key = nulstr + i;
                end = memchr(key, '\0', len - i);
                if (!end)
                        return log_device_debug_errno(device, SYNTHETIC_ERRNO(EINVAL),
                                                      "sd-device: Failed to parse nulstr");

                i += end - key + 1;

                /* netlink messages for some devices contain an unwanted newline at the end of value.
                 * Let's drop the newline and remaining characters after the newline. */
                truncate_nl(key);

                r = device_append(device, key, &major, &minor);
                if (r < 0)
                        return r;
        }

        if (major) {
                r = device_set_devnum(device, major, minor);
                if (r < 0)
                        return log_device_debug_errno(device, r, "sd-device: Failed to set devnum %s:%s: %m", major, minor);
        }

        r = device_verify(device);
        if (r < 0)
                return r;

        *ret = TAKE_PTR(device);

        return 0;
}

static int device_update_properties_bufs(sd_device *device) {
        _cleanup_free_ char **buf_strv = NULL, *buf_nulstr = NULL;
        size_t nulstr_len = 0, num = 0;

        assert(device);

        if (!device->properties_buf_outdated)
                return 0;

        /* append udev database version */
        buf_nulstr = newdup(char, "UDEV_DATABASE_VERSION=" STRINGIFY(LATEST_UDEV_DATABASE_VERSION) "\0",
                            STRLEN("UDEV_DATABASE_VERSION=" STRINGIFY(LATEST_UDEV_DATABASE_VERSION)) + 2);
        if (!buf_nulstr)
                return -ENOMEM;

        nulstr_len += STRLEN("UDEV_DATABASE_VERSION=" STRINGIFY(LATEST_UDEV_DATABASE_VERSION)) + 1;
        num++;

        FOREACH_DEVICE_PROPERTY(device, prop, val) {
                size_t len = 0;

                len = strlen(prop) + 1 + strlen(val);

                buf_nulstr = GREEDY_REALLOC0(buf_nulstr, nulstr_len + len + 2);
                if (!buf_nulstr)
                        return -ENOMEM;

                strscpyl(buf_nulstr + nulstr_len, len + 1, prop, "=", val, NULL);
                nulstr_len += len + 1;
                num++;
        }

        /* build buf_strv from buf_nulstr */
        buf_strv = new0(char*, num + 1);
        if (!buf_strv)
                return -ENOMEM;

        size_t i = 0;
        NULSTR_FOREACH(p, buf_nulstr)
                buf_strv[i++] = p;
        assert(i == num);

        free_and_replace(device->properties_nulstr, buf_nulstr);
        device->properties_nulstr_len = nulstr_len;
        free_and_replace(device->properties_strv, buf_strv);

        device->properties_buf_outdated = false;
        return 0;
}

int device_get_properties_nulstr(sd_device *device, const char **ret_nulstr, size_t *ret_len) {
        int r;

        assert(device);

        r = device_update_properties_bufs(device);
        if (r < 0)
                return r;

        if (ret_nulstr)
                *ret_nulstr = device->properties_nulstr;
        if (ret_len)
                *ret_len = device->properties_nulstr_len;

        return 0;
}

int device_get_properties_strv(sd_device *device, char ***ret) {
        int r;

        assert(device);

        r = device_update_properties_bufs(device);
        if (r < 0)
                return r;

        if (ret)
                *ret = device->properties_strv;

        return 0;
}

int device_get_devlink_priority(sd_device *device, int *ret) {
        int r;

        assert(device);

        r = device_read_db(device);
        if (r < 0)
                return r;

        if (ret)
                *ret = device->devlink_priority;

        return 0;
}

int device_clone_with_db(sd_device *device, sd_device **ret) {
        _cleanup_(sd_device_unrefp) sd_device *dest = NULL;
        const char *key, *val;
        int r;

        assert(device);
        assert(ret);

        /* The device may be already removed. Let's copy minimal set of information that was obtained through
         * netlink socket. */

        r = device_new_aux(&dest);
        if (r < 0)
                return r;

        /* Seal device to prevent reading the uevent file, as the device may have been already removed. */
        dest->sealed = true;

        /* Copy syspath, then also devname, sysname or sysnum can be obtained. */
        r = device_set_syspath(dest, device->syspath, false);
        if (r < 0)
                return r;

        /* Copy other information stored in database. Here, do not use FOREACH_DEVICE_PROPERTY() and
         * sd_device_get_property_value(), as they calls device_properties_prepare() ->
         * device_read_uevent_file(), but as commented in the above, the device may be already removed and
         * reading uevent file may fail. */
        ORDERED_HASHMAP_FOREACH_KEY(val, key, device->properties) {
                if (streq(key, "MINOR"))
                        continue;

                if (streq(key, "MAJOR")) {
                        const char *minor = NULL;

                        minor = ordered_hashmap_get(device->properties, "MINOR");
                        r = device_set_devnum(dest, val, minor);
                } else
                        r = device_amend(dest, key, val);
                if (r < 0)
                        return r;

                if (streq(key, "SUBSYSTEM") && streq(val, "drivers")) {
                        r = free_and_strdup(&dest->driver_subsystem, device->driver_subsystem);
                        if (r < 0)
                                return r;
                }
        }

        /* Finally, read the udev database. */
        r = device_read_db_internal(dest, /* force = */ true);
        if (r < 0)
                return r;

        *ret = TAKE_PTR(dest);
        return 0;
}

void device_cleanup_tags(sd_device *device) {
        assert(device);

        device->all_tags = set_free_free(device->all_tags);
        device->current_tags = set_free_free(device->current_tags);
        device->property_tags_outdated = true;
        device->tags_generation++;
}

void device_cleanup_devlinks(sd_device *device) {
        assert(device);

        set_free_free(device->devlinks);
        device->devlinks = NULL;
        device->property_devlinks_outdated = true;
        device->devlinks_generation++;
}

void device_remove_tag(sd_device *device, const char *tag) {
        assert(device);
        assert(tag);

        free(set_remove(device->current_tags, tag));
        device->property_tags_outdated = true;
        device->tags_generation++;
}

static int device_tag(sd_device *device, const char *tag, bool add) {
        const char *id;
        char *path;
        int r;

        assert(device);
        assert(tag);

        r = sd_device_get_device_id(device, &id);
        if (r < 0)
                return r;

        path = strjoina("/run/udev/tags/", tag, "/", id);

        if (add)
                return touch_file(path, true, USEC_INFINITY, UID_INVALID, GID_INVALID, 0444);

        if (unlink(path) < 0 && errno != ENOENT)
                return -errno;

        return 0;
}

int device_tag_index(sd_device *device, sd_device *device_old, bool add) {
        int r = 0, k;

        if (add && device_old)
                /* delete possible left-over tags */
                FOREACH_DEVICE_TAG(device_old, tag)
                        if (!sd_device_has_tag(device, tag)) {
                                k = device_tag(device_old, tag, false);
                                if (r >= 0 && k < 0)
                                        r = k;
                        }

        FOREACH_DEVICE_TAG(device, tag) {
                k = device_tag(device, tag, add);
                if (r >= 0 && k < 0)
                        r = k;
        }

        return r;
}

static bool device_has_info(sd_device *device) {
        assert(device);

        if (!set_isempty(device->devlinks))
                return true;

        if (device->devlink_priority != 0)
                return true;

        if (!ordered_hashmap_isempty(device->properties_db))
                return true;

        if (!set_isempty(device->all_tags))
                return true;

        if (!set_isempty(device->current_tags))
                return true;

        return false;
}

bool device_should_have_db(sd_device *device) {
        assert(device);

        if (device_has_info(device))
                return true;

        if (major(device->devnum) != 0)
                return true;

        if (device->ifindex != 0)
                return true;

        return false;
}

void device_set_db_persist(sd_device *device) {
        assert(device);

        device->db_persist = true;
}

static int device_get_db_path(sd_device *device, char **ret) {
        const char *id;
        char *path;
        int r;

        assert(device);
        assert(ret);

        r = sd_device_get_device_id(device, &id);
        if (r < 0)
                return r;

        path = path_join("/run/udev/data/", id);
        if (!path)
                return -ENOMEM;

        *ret = path;
        return 0;
}

int device_has_db(sd_device *device) {
        _cleanup_free_ char *path = NULL;
        int r;

        assert(device);

        r = device_get_db_path(device, &path);
        if (r < 0)
                return r;

        return access(path, F_OK) >= 0;
}

int device_update_db(sd_device *device) {
        _cleanup_(unlink_and_freep) char *path = NULL, *path_tmp = NULL;
        _cleanup_fclose_ FILE *f = NULL;
        int r;

        assert(device);

        /* do not store anything for otherwise empty devices */
        if (!device_should_have_db(device))
                return device_delete_db(device);

        r = device_get_db_path(device, &path);
        if (r < 0)
                return r;

        /* write a database file */
        r = mkdir_parents(path, 0755);
        if (r < 0)
                return log_device_debug_errno(device, r,
                                              "sd-device: Failed to create parent directories of '%s': %m",
                                              path);

        r = fopen_temporary(path, &f, &path_tmp);
        if (r < 0)
                return log_device_debug_errno(device, r,
                                              "sd-device: Failed to create temporary file for database file '%s': %m",
                                              path);

        /* set 'sticky' bit to indicate that we should not clean the database when we transition from initrd
         * to the real root */
        if (fchmod(fileno(f), device->db_persist ? 01644 : 0644) < 0)
                return log_device_debug_errno(device, errno,
                                              "sd-device: Failed to chmod temporary database file '%s': %m",
                                              path_tmp);

        if (device_has_info(device)) {
                const char *property, *value, *ct;

                if (major(device->devnum) > 0) {
                        FOREACH_DEVICE_DEVLINK(device, devlink)
                                fprintf(f, "S:%s\n", devlink + STRLEN("/dev/"));

                        if (device->devlink_priority != 0)
                                fprintf(f, "L:%i\n", device->devlink_priority);
                }

                if (device->usec_initialized > 0)
                        fprintf(f, "I:"USEC_FMT"\n", device->usec_initialized);

                ORDERED_HASHMAP_FOREACH_KEY(value, property, device->properties_db)
                        fprintf(f, "E:%s=%s\n", property, value);

                FOREACH_DEVICE_TAG(device, tag)
                        fprintf(f, "G:%s\n", tag); /* Any tag */

                SET_FOREACH(ct, device->current_tags)
                        fprintf(f, "Q:%s\n", ct); /* Current tag */

                /* Always write the latest database version here, instead of the value stored in
                 * device->database_version, as which may be 0. */
                fputs("V:" STRINGIFY(LATEST_UDEV_DATABASE_VERSION) "\n", f);
        }

        r = fflush_and_check(f);
        if (r < 0)
                return log_device_debug_errno(device, r,
                                              "sd-device: Failed to flush temporary database file '%s': %m",
                                              path_tmp);

        if (rename(path_tmp, path) < 0)
                return log_device_debug_errno(device, errno,
                                              "sd-device: Failed to rename temporary database file '%s' to '%s': %m",
                                              path_tmp, path);

        log_device_debug(device, "sd-device: Created database file '%s' for '%s'.", path, device->devpath);

        path_tmp = mfree(path_tmp);
        path = mfree(path);

        return 0;
}

int device_delete_db(sd_device *device) {
        _cleanup_free_ char *path = NULL;
        int r;

        assert(device);

        r = device_get_db_path(device, &path);
        if (r < 0)
                return r;

        if (unlink(path) < 0 && errno != ENOENT)
                return -errno;

        return 0;
}

int device_read_db_internal(sd_device *device, bool force) {
        _cleanup_free_ char *path = NULL;
        int r;

        assert(device);

        if (device->db_loaded || (!force && device->sealed))
                return 0;

        r = device_get_db_path(device, &path);
        if (r < 0)
                return r;

        return device_read_db_internal_filename(device, path);
}

static const char* const device_action_table[_SD_DEVICE_ACTION_MAX] = {
        [SD_DEVICE_ADD]     = "add",
        [SD_DEVICE_REMOVE]  = "remove",
        [SD_DEVICE_CHANGE]  = "change",
        [SD_DEVICE_MOVE]    = "move",
        [SD_DEVICE_ONLINE]  = "online",
        [SD_DEVICE_OFFLINE] = "offline",
        [SD_DEVICE_BIND]    = "bind",
        [SD_DEVICE_UNBIND]  = "unbind",
};

DEFINE_STRING_TABLE_LOOKUP(device_action, sd_device_action_t);

void dump_device_action_table(void) {
        DUMP_STRING_TABLE(device_action, sd_device_action_t, _SD_DEVICE_ACTION_MAX);
}<|MERGE_RESOLUTION|>--- conflicted
+++ resolved
@@ -401,23 +401,7 @@
         else if (streq(key, "MINOR"))
                 minor = value;
         else {
-<<<<<<< HEAD
-                if (streq(key, "ACTION")) {
-                        action = device_action_from_string(value);
-                        if (action == _DEVICE_ACTION_INVALID)
-                                return -EINVAL;
-                } else if (streq(key, "SEQNUM")) {
-                        r = safe_atou64(value, &seqnum);
-                        if (r < 0)
-                                return r;
-                        else if (seqnum == 0)
-                                 /* kernel only sends seqnum > 0 */
-                                return -EINVAL;
-                }
-
                 /*遇到其它不认识的key,value*/
-=======
->>>>>>> 40238aee
                 r = device_amend(device, key, value);
                 if (r < 0)
                         return r;
