--- conflicted
+++ resolved
@@ -78,14 +78,9 @@
                 goto finish;
         }
 
-<<<<<<< HEAD
         /*遍历所有listen fds*/
-        for (fd = SD_LISTEN_FDS_START; fd < SD_LISTEN_FDS_START + n; fd ++) {
+        for (int fd = SD_LISTEN_FDS_START; fd < SD_LISTEN_FDS_START + n; fd++) {
                 r = fd_cloexec(fd, true);/*exec时关闭此fd*/
-=======
-        for (int fd = SD_LISTEN_FDS_START; fd < SD_LISTEN_FDS_START + n; fd++) {
-                r = fd_cloexec(fd, true);
->>>>>>> 40238aee
                 if (r < 0)
                         goto finish;
         }
@@ -490,12 +485,8 @@
         if (n_fds > SCM_MAX_FD)
                 return -E2BIG;
 
-<<<<<<< HEAD
         /*取notify socket地址*/
-        e = getenv("NOTIFY_SOCKET");
-=======
         const char *e = getenv("NOTIFY_SOCKET");
->>>>>>> 40238aee
         if (!e)
                 return 0;
 
