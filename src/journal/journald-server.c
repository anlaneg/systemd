--- conflicted
+++ resolved
@@ -2168,12 +2168,8 @@
 
         (void) fd_inc_sndbuf(s->notify_fd, NOTIFY_SNDBUF_SIZE);
 
-<<<<<<< HEAD
         /*连接到notify socket*/
-        r = connect(s->notify_fd, &sa.sa, salen);
-=======
         r = connect(s->notify_fd, &sa.sa, sa_len);
->>>>>>> 40238aee
         if (r < 0)
                 return log_error_errno(errno, "Failed to connect to notify socket: %m");
 
