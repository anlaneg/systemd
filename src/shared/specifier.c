--- conflicted
+++ resolved
@@ -45,22 +45,13 @@
         assert(text);
         assert(table);
 
-<<<<<<< HEAD
         l = strlen(text);/*text字符串长度*/
-        if (!GREEDY_REALLOC(ret, allocated, l + 1))
-=======
-        l = strlen(text);
         if (!GREEDY_REALLOC(result, l + 1))
->>>>>>> 40238aee
                 return -ENOMEM;
         t = result;
 
-<<<<<<< HEAD
         /*遍历text中每个字符*/
-        for (f = text; *f; f++, l--)
-=======
         for (const char *f = text; *f != '\0'; f++, l--) {
->>>>>>> 40238aee
                 if (percent) {
                         percent = false;
 
