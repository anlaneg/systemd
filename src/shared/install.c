--- conflicted
+++ resolved
@@ -1447,22 +1447,14 @@
         if (r < 0)
                 return r;
 
-<<<<<<< HEAD
-        f = fdopen(fd, "r");/*将fd映射为FILE* */
-=======
-        f = take_fdopen(&fd, "r");
->>>>>>> 40238aee
+        f = take_fdopen(&fd, "r");/*将fd映射为FILE* */
         if (!f)
                 return -errno;
 
         /* ctx is only needed if we actually load the file (it's referenced from items[] btw, in case you wonder.) */
         assert(ctx);
 
-<<<<<<< HEAD
         r = config_parse(info->name, path/*文件路径*/, f/*FILE*/,
-                         NULL,
-=======
-        r = config_parse(info->name, path, f,
                          "Install\0"
                          "-Unit\0"
                          "-Automount\0"
@@ -1476,7 +1468,6 @@
                          "-Swap\0"
                          "-Target\0"
                          "-Timer\0",
->>>>>>> 40238aee
                          config_item_table_lookup, items,
                          0, info,
                          NULL);
