--- conflicted
+++ resolved
@@ -44,11 +44,8 @@
         return r > 0;
 }
 
-<<<<<<< HEAD
 /*按argv[0]确定子命令，映射对应的verbs,执行参数检查，并调用verbs->dispatch*/
-int dispatch_verb(int argc, char *argv[], const Verb verbs[]/*各命令对应的执行函数*/, void *userdata) {
-=======
-const Verb* verbs_find_verb(const char *name, const Verb verbs[]) {
+const Verb* verbs_find_verb(const char *name, const Verb verbs[]/*各命令对应的执行函数*/) {
         assert(verbs);
 
         for (size_t i = 0; verbs[i].dispatch; i++)
@@ -60,7 +57,6 @@
 }
 
 int dispatch_verb(int argc, char *argv[], const Verb verbs[], void *userdata) {
->>>>>>> 40238aee
         const Verb *verb;
         const char *name;
         int r, left;
@@ -81,29 +77,6 @@
         if (!verb) {
                 _cleanup_strv_free_ char **verb_strv = NULL;
 
-<<<<<<< HEAD
-                /* At the end of the list? */
-                if (!verbs[i].dispatch) {
-                	/*未找到对应的处理函数，报错*/
-                        if (name)
-                                log_error("Unknown operation %s.", name);
-                        else
-                                log_error("Requires operation parameter.");
-                        return -EINVAL;
-                }
-
-                if (name)
-                    /*检查verbs[i]的命令与name是否匹配*/
-                        found = streq(name, verbs[i].verb);
-                else
-                    /*未提供name，当前命令有default标记，则使用默认命令*/
-                        found = verbs[i].flags & VERB_DEFAULT;
-
-                if (found) {
-                    /*命中，确定要执行的动作，跳出*/
-                        verb = &verbs[i];
-                        break;
-=======
                 for (size_t i = 0; verbs[i].dispatch; i++) {
                         r = strv_extend(&verb_strv, verbs[i].verb);
                         if (r < 0)
@@ -118,7 +91,6 @@
                                                        "Unknown command verb '%s', did you mean '%s'?", name, found);
 
                         return log_error_errno(SYNTHETIC_ERRNO(EINVAL), "Unknown command verb '%s'.", name);
->>>>>>> 40238aee
                 }
 
                 if (strv_length(verb_strv) >= 2) {
@@ -146,38 +118,14 @@
                 return log_error_errno(SYNTHETIC_ERRNO(EINVAL), "Too many arguments.");
 
         if ((verb->flags & VERB_ONLINE_ONLY) && running_in_chroot_or_offline()) {
-<<<<<<< HEAD
         	/*此命令仅容许在chroot中运行，退出*/
-                if (name)
-                        log_info("Running in chroot, ignoring request: %s", name);
-                else
-                        log_info("Running in chroot, ignoring request.");
-                return 0;
-        }
-
-        if (verb->flags & VERB_MUST_BE_ROOT) {
-        	/*必须以root权限运行*/
-                r = must_be_root();
-                if (r < 0)
-                        return r;
-        }
-
-        /*执行选中的子命令*/
-        if (name)
-                return verb->dispatch(left, argv, userdata);
-        else {
-                char* fake[2] = {
-                        (char*) verb->verb,
-                        NULL
-                };
-=======
                 log_info("Running in chroot, ignoring command '%s'", name ?: verb->verb);
                 return 0;
         }
 
         if (!name)
+        /*执行选中的子命令*/
                 return verb->dispatch(1, STRV_MAKE(verb->verb), userdata);
->>>>>>> 40238aee
 
         return verb->dispatch(left, argv, userdata);
 }