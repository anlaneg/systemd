--- conflicted
+++ resolved
@@ -70,23 +70,13 @@
 
 /* Prototype for a generic high-level lookup function */
 typedef int (*ConfigItemLookup)(
-<<<<<<< HEAD
                 const void *table/*要查询的table*/,
                 const char *section/*当前lvalue所属的section*/,
                 const char *lvalue/*key值*/,
-                ConfigParserCallback *func/*出参，lvalue对应的解析回调*/,
-                int *ltype/*出参，key对应的类型*/,
-                void **data/*出参，lvalue对应的值*/,
+                ConfigParserCallback *ret_func/*出参，lvalue对应的解析回调*/,
+                int *ret_ltype/*出参，key对应的类型*/,
+                void **ret_data/*出参，lvalue对应的值*/,
                 void *userdata/*不透明参数*/);
-=======
-                const void *table,
-                const char *section,
-                const char *lvalue,
-                ConfigParserCallback *ret_func,
-                int *ret_ltype,
-                void **ret_data,
-                void *userdata);
->>>>>>> 40238aee
 
 /* Linear table search implementation of ConfigItemLookup, based on
  * ConfigTableItem arrays */
@@ -374,12 +364,8 @@
                 return 1;                                               \
         }
 
-<<<<<<< HEAD
 /*枚举类型配置解析函数*/
-#define DEFINE_CONFIG_PARSE_ENUM(function/*函数名*/, name/*类型名称*/, type, msg)             \
-=======
-#define DEFINE_CONFIG_PARSE_ENUM_FULL(function, from_string, type)      \
->>>>>>> 40238aee
+#define DEFINE_CONFIG_PARSE_ENUM_FULL(function/*函数名*/, from_string/*类型名称*/, type)      \
         CONFIG_PARSER_PROTOTYPE(function) {                             \
                 type *i = data, x;                                      \
                                                                         \
