--- conflicted
+++ resolved
@@ -66,15 +66,10 @@
         return 0;
 }
 
-<<<<<<< HEAD
 int module_load_and_warn(struct kmod_ctx *ctx, const char *module/*要加载的模块名*/, bool verbose) {
-        const int probe_flags = KMOD_PROBE_APPLY_BLACKLIST;
-=======
-int module_load_and_warn(struct kmod_ctx *ctx, const char *module, bool verbose) {
         _cleanup_(sym_kmod_module_unref_listp) struct kmod_list *modlist = NULL;
         _cleanup_strv_free_ char **denylist = NULL;
         bool denylist_parsed = false;
->>>>>>> 40238aee
         struct kmod_list *itr;
         int r;
 
@@ -91,35 +86,20 @@
                 return log_full_errno(verbose ? LOG_ERR : LOG_DEBUG, r,
                                       "Failed to look up module alias '%s': %m", module);
 
-<<<<<<< HEAD
-        if (!modlist) {
+        if (!modlist)
             /*没有查找到配置的module*/
-                log_full_errno(verbose ? LOG_ERR : LOG_DEBUG, r,
-                               "Failed to find module '%s'", module);
-                return -ENOENT;
-        }
-
-        /*遍历查找到的所有module*/
-        kmod_list_foreach(itr, modlist) {
-                _cleanup_(kmod_module_unrefp) struct kmod_module *mod = NULL;
-                int state, err;
-
-                mod = kmod_module_get_module(itr);
-                /*取此module当前状态*/
-                state = kmod_module_get_initstate(mod);
-=======
-        if (!modlist)
                 return log_full_errno(verbose ? LOG_ERR : LOG_DEBUG,
                                       SYNTHETIC_ERRNO(ENOENT),
                                       "Failed to find module '%s'", module);
 
+        /*遍历查找到的所有module*/
         sym_kmod_list_foreach(itr, modlist) {
                 _cleanup_(sym_kmod_module_unrefp) struct kmod_module *mod = NULL;
                 int state, err;
 
                 mod = sym_kmod_module_get_module(itr);
+                /*取此module当前状态*/
                 state = sym_kmod_module_get_initstate(mod);
->>>>>>> 40238aee
 
                 switch (state) {
                 case KMOD_MODULE_BUILTIN:
@@ -129,20 +109,12 @@
                         break;
 
                 case KMOD_MODULE_LIVE:
-<<<<<<< HEAD
                     /*已加载*/
-                        log_debug("Module '%s' is already loaded", kmod_module_get_name(mod));
+                        log_debug("Module '%s' is already loaded", sym_kmod_module_get_name(mod));
                         break;
 
                 default:
                         /*实现module插入*/
-                        err = kmod_module_probe_insert_module(mod, probe_flags,
-                                                              NULL, NULL, NULL, NULL);
-=======
-                        log_debug("Module '%s' is already loaded", sym_kmod_module_get_name(mod));
-                        break;
-
-                default:
                         err = sym_kmod_module_probe_insert_module(
                                         mod,
                                         KMOD_PROBE_APPLY_BLACKLIST,
@@ -150,7 +122,6 @@
                                         /* run_install= */ NULL,
                                         /* data= */ NULL,
                                         /* print_action= */ NULL);
->>>>>>> 40238aee
                         if (err == 0)
                                 log_full(verbose ? LOG_INFO : LOG_DEBUG,
                                          "Inserted module '%s'", sym_kmod_module_get_name(mod));
