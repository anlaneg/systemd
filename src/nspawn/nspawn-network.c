/* SPDX-License-Identifier: LGPL-2.1-or-later */

/* Make sure the net/if.h header is included before any linux/ one */
#include <net/if.h>
#include <linux/if.h>
#include <linux/nl80211.h>
#include <linux/veth.h>
#include <sys/file.h>
#include <sys/mount.h>

#include "sd-device.h"
#include "sd-id128.h"
#include "sd-netlink.h"

#include "alloc-util.h"
#include "device-private.h"
#include "device-util.h"
#include "ether-addr-util.h"
#include "fd-util.h"
#include "hexdecoct.h"
#include "lock-util.h"
#include "missing_network.h"
#include "mkdir.h"
#include "mount-util.h"
#include "namespace-util.h"
#include "netif-naming-scheme.h"
#include "netif-util.h"
#include "netlink-util.h"
#include "nspawn-network.h"
#include "parse-util.h"
#include "process-util.h"
#include "siphash24.h"
#include "socket-netlink.h"
#include "socket-util.h"
#include "stat-util.h"
#include "string-util.h"
#include "strv.h"
#include "udev-util.h"

#define HOST_HASH_KEY SD_ID128_MAKE(1a,37,6f,c7,46,ec,45,0b,ad,a3,d5,31,06,60,5d,b1)
#define CONTAINER_HASH_KEY SD_ID128_MAKE(c3,c4,f9,19,b5,57,b2,1c,e6,cf,14,27,03,9c,ee,a2)
#define VETH_EXTRA_HOST_HASH_KEY SD_ID128_MAKE(48,c7,f6,b7,ea,9d,4c,9e,b7,28,d4,de,91,d5,bf,66)
#define VETH_EXTRA_CONTAINER_HASH_KEY SD_ID128_MAKE(af,50,17,61,ce,f9,4d,35,84,0d,2b,20,54,be,ce,59)
#define MACVLAN_HASH_KEY SD_ID128_MAKE(00,13,6d,bc,66,83,44,81,bb,0c,f9,51,1f,24,a6,6f)

static int remove_one_link(sd_netlink *rtnl, const char *name) {
        _cleanup_(sd_netlink_message_unrefp) sd_netlink_message *m = NULL;
        int r;

        if (isempty(name))
                return 0;

        r = sd_rtnl_message_new_link(rtnl, &m, RTM_DELLINK, 0);
        if (r < 0)
                return log_error_errno(r, "Failed to allocate netlink message: %m");

        r = sd_netlink_message_append_string(m, IFLA_IFNAME, name);
        if (r < 0)
                return log_error_errno(r, "Failed to add netlink interface name: %m");

        r = sd_netlink_call(rtnl, m, 0, NULL);
        if (r == -ENODEV) /* Already gone */
                return 0;
        if (r < 0)
                return log_error_errno(r, "Failed to remove interface %s: %m", name);

        return 1;
}

static int set_alternative_ifname(sd_netlink *rtnl, const char *ifname, const char *altifname) {
        int r;

        assert(rtnl);
        assert(ifname);

        if (!altifname)
                return 0;

        if (strlen(altifname) >= ALTIFNAMSIZ)
                return log_warning_errno(SYNTHETIC_ERRNO(ERANGE),
                                         "Alternative interface name '%s' for '%s' is too long, ignoring",
                                         altifname, ifname);

        r = rtnl_set_link_alternative_names_by_ifname(&rtnl, ifname, STRV_MAKE(altifname));
        if (r < 0)
                return log_warning_errno(r,
                                         "Failed to set alternative interface name '%s' to '%s', ignoring: %m",
                                         altifname, ifname);

        return 0;
}

static int add_veth(
                sd_netlink *rtnl,
                pid_t pid,
                const char *ifname_host,
                const char *altifname_host,
                const struct ether_addr *mac_host,
                const char *ifname_container,
                const struct ether_addr *mac_container) {

        _cleanup_(sd_netlink_message_unrefp) sd_netlink_message *m = NULL;
        int r;

        assert(rtnl);
        assert(ifname_host);
        assert(mac_host);
        assert(ifname_container);
        assert(mac_container);

        r = sd_rtnl_message_new_link(rtnl, &m, RTM_NEWLINK, 0);
        if (r < 0)
                return log_error_errno(r, "Failed to allocate netlink message: %m");

        r = sd_netlink_message_append_string(m, IFLA_IFNAME, ifname_host);
        if (r < 0)
                return log_error_errno(r, "Failed to add netlink interface name: %m");

        r = sd_netlink_message_append_ether_addr(m, IFLA_ADDRESS, mac_host);
        if (r < 0)
                return log_error_errno(r, "Failed to add netlink MAC address: %m");

        r = sd_netlink_message_open_container(m, IFLA_LINKINFO);
        if (r < 0)
                return log_error_errno(r, "Failed to open netlink container: %m");

        r = sd_netlink_message_open_container_union(m, IFLA_INFO_DATA, "veth");
        if (r < 0)
                return log_error_errno(r, "Failed to open netlink container: %m");

        r = sd_netlink_message_open_container(m, VETH_INFO_PEER);
        if (r < 0)
                return log_error_errno(r, "Failed to open netlink container: %m");

        r = sd_netlink_message_append_string(m, IFLA_IFNAME, ifname_container);
        if (r < 0)
                return log_error_errno(r, "Failed to add netlink interface name: %m");

        r = sd_netlink_message_append_ether_addr(m, IFLA_ADDRESS, mac_container);
        if (r < 0)
                return log_error_errno(r, "Failed to add netlink MAC address: %m");

        r = sd_netlink_message_append_u32(m, IFLA_NET_NS_PID, pid);
        if (r < 0)
                return log_error_errno(r, "Failed to add netlink namespace field: %m");

        r = sd_netlink_message_close_container(m);
        if (r < 0)
                return log_error_errno(r, "Failed to close netlink container: %m");

        r = sd_netlink_message_close_container(m);
        if (r < 0)
                return log_error_errno(r, "Failed to close netlink container: %m");

        r = sd_netlink_message_close_container(m);
        if (r < 0)
                return log_error_errno(r, "Failed to close netlink container: %m");

        r = sd_netlink_call(rtnl, m, 0, NULL);
        if (r < 0)
                return log_error_errno(r, "Failed to add new veth interfaces (%s:%s): %m", ifname_host, ifname_container);

        (void) set_alternative_ifname(rtnl, ifname_host, altifname_host);

        return 0;
}

int setup_veth(const char *machine_name,
               pid_t pid,
               char iface_name[IFNAMSIZ],
               bool bridge,
               const struct ether_addr *provided_mac) {

        _cleanup_(sd_netlink_unrefp) sd_netlink *rtnl = NULL;
        struct ether_addr mac_host, mac_container;
        unsigned u;
        char *n, *a = NULL;
        int r;

        assert(machine_name);
        assert(pid > 0);
        assert(iface_name);

        /* Use two different interface name prefixes depending whether
         * we are in bridge mode or not. */
        n = strjoina(bridge ? "vb-" : "ve-", machine_name);
        r = net_shorten_ifname(n, /* check_naming_scheme= */ true);
        if (r > 0)
                a = strjoina(bridge ? "vb-" : "ve-", machine_name);

        if (ether_addr_is_null(provided_mac)){
                r = net_generate_mac(machine_name, &mac_container, CONTAINER_HASH_KEY, 0);
                if (r < 0)
                        return log_error_errno(r, "Failed to generate predictable MAC address for container side: %m");
        } else
                mac_container = *provided_mac;

        r = net_generate_mac(machine_name, &mac_host, HOST_HASH_KEY, 0);
        if (r < 0)
                return log_error_errno(r, "Failed to generate predictable MAC address for host side: %m");

        r = sd_netlink_open(&rtnl);
        if (r < 0)
                return log_error_errno(r, "Failed to connect to netlink: %m");

        r = add_veth(rtnl, pid, n, a, &mac_host, "host0", &mac_container);
        if (r < 0)
                return r;

        u = if_nametoindex(n); /* We don't need to use rtnl_resolve_ifname() here because the
                                * name we assigned is always the main name. */
        if (u == 0)
                return log_error_errno(errno, "Failed to resolve interface %s: %m", n);

        strcpy(iface_name, n);
        return (int) u;
}

int setup_veth_extra(
                const char *machine_name,
                pid_t pid,
                char **pairs) {

        _cleanup_(sd_netlink_unrefp) sd_netlink *rtnl = NULL;
        uint64_t idx = 0;
        int r;

        assert(machine_name);
        assert(pid > 0);

        if (strv_isempty(pairs))
                return 0;

        r = sd_netlink_open(&rtnl);
        if (r < 0)
                return log_error_errno(r, "Failed to connect to netlink: %m");

        STRV_FOREACH_PAIR(a, b, pairs) {
                struct ether_addr mac_host, mac_container;

                r = net_generate_mac(machine_name, &mac_container, VETH_EXTRA_CONTAINER_HASH_KEY, idx);
                if (r < 0)
                        return log_error_errno(r, "Failed to generate predictable MAC address for container side of extra veth link: %m");

                r = net_generate_mac(machine_name, &mac_host, VETH_EXTRA_HOST_HASH_KEY, idx);
                if (r < 0)
                        return log_error_errno(r, "Failed to generate predictable MAC address for host side of extra veth link: %m");

                r = add_veth(rtnl, pid, *a, NULL, &mac_host, *b, &mac_container);
                if (r < 0)
                        return r;

                idx++;
        }

        return 0;
}

static int join_bridge(sd_netlink *rtnl, const char *veth_name, const char *bridge_name) {
        _cleanup_(sd_netlink_message_unrefp) sd_netlink_message *m = NULL;
        int r, bridge_ifi;

        assert(rtnl);
        assert(veth_name);
        assert(bridge_name);

        bridge_ifi = rtnl_resolve_interface(&rtnl, bridge_name);
        if (bridge_ifi < 0)
                return bridge_ifi;

        r = sd_rtnl_message_new_link(rtnl, &m, RTM_SETLINK, 0);
        if (r < 0)
                return r;

        r = sd_rtnl_message_link_set_flags(m, IFF_UP, IFF_UP);
        if (r < 0)
                return r;

        /*将veth_name加入到bridge_ifi中*/
        r = sd_netlink_message_append_string(m, IFLA_IFNAME, veth_name);
        if (r < 0)
                return r;

        r = sd_netlink_message_append_u32(m, IFLA_MASTER, bridge_ifi);
        if (r < 0)
                return r;

        r = sd_netlink_call(rtnl, m, 0, NULL);
        if (r < 0)
                return r;

        return bridge_ifi;
}

static int create_bridge(sd_netlink *rtnl, const char *bridge_name) {
        _cleanup_(sd_netlink_message_unrefp) sd_netlink_message *m = NULL;
        int r;

        r = sd_rtnl_message_new_link(rtnl, &m, RTM_NEWLINK, 0);
        if (r < 0)
                return r;

        r = sd_netlink_message_append_string(m, IFLA_IFNAME, bridge_name);
        if (r < 0)
                return r;

        r = sd_netlink_message_open_container(m, IFLA_LINKINFO);
        if (r < 0)
                return r;

        r = sd_netlink_message_open_container_union(m, IFLA_INFO_DATA, "bridge");
        if (r < 0)
                return r;

        r = sd_netlink_message_close_container(m);
        if (r < 0)
                return r;

        r = sd_netlink_message_close_container(m);
        if (r < 0)
                return r;

        r = sd_netlink_call(rtnl, m, 0, NULL);
        if (r < 0)
                return r;

        return 0;
}

int setup_bridge(const char *veth_name, const char *bridge_name, bool create) {
        _cleanup_(release_lock_file) LockFile bridge_lock = LOCK_FILE_INIT;
        _cleanup_(sd_netlink_unrefp) sd_netlink *rtnl = NULL;
        int r, bridge_ifi;
        unsigned n = 0;

        assert(veth_name);
        assert(bridge_name);

        r = sd_netlink_open(&rtnl);
        if (r < 0)
                return log_error_errno(r, "Failed to connect to netlink: %m");

        if (create) {
                /* We take a system-wide lock here, so that we can safely check whether there's still a member in the
                 * bridge before removing it, without risking interference from other nspawn instances. */

                r = make_lock_file("/run/systemd/nspawn-network-zone", LOCK_EX, &bridge_lock);
                if (r < 0)
                        return log_error_errno(r, "Failed to take network zone lock: %m");
        }

        for (;;) {
                bridge_ifi = join_bridge(rtnl, veth_name, bridge_name);
                if (bridge_ifi >= 0)
                        return bridge_ifi;
                if (bridge_ifi != -ENODEV || !create || n > 10)
                        return log_error_errno(bridge_ifi, "Failed to add interface %s to bridge %s: %m", veth_name, bridge_name);

                /* Count attempts, so that we don't enter an endless loop here. */
                n++;

                /* The bridge doesn't exist yet. Let's create it */
                r = create_bridge(rtnl, bridge_name);
                if (r < 0)
                        return log_error_errno(r, "Failed to create bridge interface %s: %m", bridge_name);

                /* Try again, now that the bridge exists */
        }
}

int remove_bridge(const char *bridge_name) {
        _cleanup_(release_lock_file) LockFile bridge_lock = LOCK_FILE_INIT;
        _cleanup_(sd_netlink_unrefp) sd_netlink *rtnl = NULL;
        const char *path;
        int r;

        /* Removes the specified bridge, but only if it is currently empty */

        if (isempty(bridge_name))
                return 0;

        r = make_lock_file("/run/systemd/nspawn-network-zone", LOCK_EX, &bridge_lock);
        if (r < 0)
                return log_error_errno(r, "Failed to take network zone lock: %m");

        path = strjoina("/sys/class/net/", bridge_name, "/brif");

        r = dir_is_empty(path, /* ignore_hidden_or_backup= */ false);
        if (r == -ENOENT) /* Already gone? */
                return 0;
        if (r < 0)
                return log_error_errno(r, "Can't detect if bridge %s is empty: %m", bridge_name);
        if (r == 0) /* Still populated, leave it around */
                return 0;

        r = sd_netlink_open(&rtnl);
        if (r < 0)
                return log_error_errno(r, "Failed to connect to netlink: %m");

        return remove_one_link(rtnl, bridge_name);
}

static int test_network_interface_initialized(const char *name) {
        _cleanup_(sd_device_unrefp) sd_device *d = NULL;
        int r;

        if (!udev_available())
                return 0;

        /* udev should be around. */

        r = sd_device_new_from_ifname(&d, name);
        if (r < 0)
                return log_error_errno(r, "Failed to get device %s: %m", name);

        r = device_is_processed(d);
        if (r < 0)
                return log_error_errno(r, "Failed to determine whether interface %s is initialized: %m", name);
        if (r == 0)
                return log_error_errno(SYNTHETIC_ERRNO(EBUSY), "Network interface %s is not initialized yet.", name);

        r = device_is_renaming(d);
        if (r < 0)
                return log_error_errno(r, "Failed to determine the interface %s is being renamed: %m", name);
        if (r > 0)
                return log_error_errno(SYNTHETIC_ERRNO(EBUSY), "Interface %s is being renamed.", name);

        return 0;
}

int test_network_interfaces_initialized(char **iface_pairs) {
        int r;
        STRV_FOREACH_PAIR(a, b, iface_pairs) {
                r = test_network_interface_initialized(*a);
                if (r < 0)
                        return r;
        }
        return 0;
}

int resolve_network_interface_names(char **iface_pairs) {
        _cleanup_(sd_netlink_unrefp) sd_netlink *rtnl = NULL;
        int r;

        /* Due to a bug in kernel fixed by 8e15aee621618a3ee3abecaf1fd8c1428098b7ef (v6.6, backported to
         * 6.1.60 and 6.5.9), an interface with alternative names cannot be resolved by the alternative name
         * if the interface is moved to another network namespace. Hence, we need to adjust the provided
         * names before moving interfaces to container namespace. */

        STRV_FOREACH_PAIR(from, to, iface_pairs) {
                _cleanup_free_ char *name = NULL;
                _cleanup_strv_free_ char **altnames = NULL;

                r = rtnl_resolve_ifname_full(&rtnl, _RESOLVE_IFNAME_ALL, *from, &name, &altnames);
                if (r < 0)
                        return r;

                /* Always use the resolved name for 'from'. */
                free_and_replace(*from, name);

                /* If the name 'to' is assigned as an alternative name, we cannot rename the interface.
                 * Hence, use the assigned interface name (including the alternative names) as is, and
                 * use the resolved name for 'to'. */
                if (strv_contains(altnames, *to)) {
                        r = free_and_strdup_warn(to, *from);
                        if (r < 0)
                                return r;
                }
        }
        return 0;
}

static int netns_child_begin(int netns_fd, int *ret_original_netns_fd) {
        _cleanup_close_ int original_netns_fd = -EBADF;
        int r;

        assert(netns_fd >= 0);

        if (ret_original_netns_fd) {
                r = namespace_open(0,
                                   /* ret_pidns_fd = */ NULL,
                                   /* ret_mntns_fd = */ NULL,
                                   &original_netns_fd,
                                   /* ret_userns_fd = */ NULL,
                                   /* ret_root_fd = */ NULL);
                if (r < 0)
                        return log_error_errno(r, "Failed to open original network namespace: %m");
        }

        r = namespace_enter(/* pidns_fd = */ -EBADF,
                            /* mntns_fd = */ -EBADF,
                            netns_fd,
                            /* userns_fd = */ -EBADF,
                            /* root_fd = */ -EBADF);
        if (r < 0)
                return log_error_errno(r, "Failed to enter child network namespace: %m");

        r = umount_recursive("/sys/", /* flags = */ 0);
        if (r < 0)
                log_debug_errno(r, "Failed to unmount directories below /sys/, ignoring: %m");

        (void) mkdir_p("/sys/", 0755);

        /* Populate new sysfs instance associated with the client netns, to make sd_device usable. */
        r = mount_nofollow_verbose(LOG_ERR, "sysfs", "/sys/", "sysfs",
                                   MS_RDONLY|MS_NOSUID|MS_NOEXEC|MS_NODEV, /* opts = */ NULL);
        if (r < 0)
                return log_error_errno(r, "Failed to mount sysfs on /sys/: %m");

        /* udev_avaliable() might be called previously and the result may be cached.
         * Now, we (re-)mount sysfs. Hence, we need to reset the cache. */
        reset_cached_udev_availability();

        if (ret_original_netns_fd)
                *ret_original_netns_fd = TAKE_FD(original_netns_fd);

        return 0;
}

static int netns_fork_and_wait(int netns_fd, int *ret_original_netns_fd) {
        int r;

        assert(netns_fd >= 0);

        r = safe_fork("(sd-netns)", FORK_RESET_SIGNALS|FORK_DEATHSIG_SIGTERM|FORK_WAIT|FORK_LOG|FORK_NEW_MOUNTNS|FORK_MOUNTNS_SLAVE, NULL);
        if (r < 0)
                return log_error_errno(r, "Failed to fork process (sd-netns): %m");
        if (r == 0) {
                if (netns_child_begin(netns_fd, ret_original_netns_fd) < 0)
                        _exit(EXIT_FAILURE);

                return 0;
        }

        if (ret_original_netns_fd)
                *ret_original_netns_fd = -EBADF;

        return 1;
}

static int move_wlan_interface_impl(sd_netlink **genl, int netns_fd, sd_device *dev) {
        _cleanup_(sd_netlink_unrefp) sd_netlink *our_genl = NULL;
        _cleanup_(sd_netlink_message_unrefp) sd_netlink_message *m = NULL;
        int r;

        assert(netns_fd >= 0);
        assert(dev);

        if (!genl)
                genl = &our_genl;
        if (!*genl) {
                r = sd_genl_socket_open(genl);
                if (r < 0)
                        return log_error_errno(r, "Failed to connect to generic netlink: %m");
        }

        r = sd_genl_message_new(*genl, NL80211_GENL_NAME, NL80211_CMD_SET_WIPHY_NETNS, &m);
        if (r < 0)
                return log_device_error_errno(dev, r, "Failed to allocate netlink message: %m");

        uint32_t phy_index;
        r = device_get_sysattr_u32(dev, "phy80211/index", &phy_index);
        if (r < 0)
                return log_device_error_errno(dev, r, "Failed to get phy index: %m");

        r = sd_netlink_message_append_u32(m, NL80211_ATTR_WIPHY, phy_index);
        if (r < 0)
                return log_device_error_errno(dev, r, "Failed to append phy index to netlink message: %m");

<<<<<<< HEAD
                /*变更ifi对应的net ns*/
                r = sd_rtnl_message_new_link(rtnl, &m, RTM_SETLINK, ifi);
=======
        r = sd_netlink_message_append_u32(m, NL80211_ATTR_NETNS_FD, netns_fd);
        if (r < 0)
                return log_device_error_errno(dev, r, "Failed to append namespace fd to netlink message: %m");

        r = sd_netlink_call(*genl, m, 0, NULL);
        if (r < 0)
                return log_device_error_errno(dev, r, "Failed to move interface to namespace: %m");

        return 0;
}

static int move_wlan_interface_one(
                        sd_netlink **rtnl,
                        sd_netlink **genl,
                        int *temp_netns_fd,
                        int netns_fd,
                        sd_device *dev,
                        const char *name) {

        int r;

        assert(rtnl);
        assert(genl);
        assert(temp_netns_fd);
        assert(netns_fd >= 0);
        assert(dev);

        if (!name)
                return move_wlan_interface_impl(genl, netns_fd, dev);

        /* The command NL80211_CMD_SET_WIPHY_NETNS takes phy instead of network interface, and does not take
         * an interface name in the passed network namespace. Hence, we need to move the phy and interface to
         * a temporary network namespace, rename the interface in it, and move them to the requested netns. */

        if (*temp_netns_fd < 0) {
                r = netns_acquire();
>>>>>>> 40238aee
                if (r < 0)
                        return log_error_errno(r, "Failed to acquire new network namespace: %m");
                *temp_netns_fd = r;
        }

        r = move_wlan_interface_impl(genl, *temp_netns_fd, dev);
        if (r < 0)
                return r;

        const char *sysname;
        r = sd_device_get_sysname(dev, &sysname);
        if (r < 0)
                return log_device_error_errno(dev, r, "Failed to get interface name: %m");

        r = netns_fork_and_wait(*temp_netns_fd, NULL);
        if (r < 0)
                return log_error_errno(r, "Failed to fork process (nspawn-rename-wlan): %m");
        if (r == 0) {
                _cleanup_(sd_device_unrefp) sd_device *temp_dev = NULL;

                r = rtnl_rename_link(NULL, sysname, name);
                if (r < 0) {
                        log_error_errno(r, "Failed to rename network interface '%s' to '%s': %m", sysname, name);
                        goto finalize;
                }

                r = sd_device_new_from_ifname(&temp_dev, name);
                if (r < 0) {
                        log_error_errno(r, "Failed to acquire device '%s': %m", name);
                        goto finalize;
                }

                r = move_wlan_interface_impl(NULL, netns_fd, temp_dev);

        finalize:
                _exit(r < 0 ? EXIT_FAILURE : EXIT_SUCCESS);
        }

        return 0;
}

static int move_network_interface_one(sd_netlink **rtnl, int netns_fd, sd_device *dev, const char *name) {
        _cleanup_(sd_netlink_message_unrefp) sd_netlink_message *m = NULL;
        int r;

        assert(rtnl);
        assert(netns_fd >= 0);
        assert(dev);

        if (!*rtnl) {
                r = sd_netlink_open(rtnl);
                if (r < 0)
                        return log_error_errno(r, "Failed to connect to rtnetlink: %m");
        }

        int ifindex;
        r = sd_device_get_ifindex(dev, &ifindex);
        if (r < 0)
                return log_device_error_errno(dev, r, "Failed to get ifindex: %m");

        r = sd_rtnl_message_new_link(*rtnl, &m, RTM_SETLINK, ifindex);
        if (r < 0)
                return log_device_error_errno(dev, r, "Failed to allocate netlink message: %m");

        r = sd_netlink_message_append_u32(m, IFLA_NET_NS_FD, netns_fd);
        if (r < 0)
                return log_device_error_errno(dev, r, "Failed to append namespace fd to netlink message: %m");

        if (name) {
                r = sd_netlink_message_append_string(m, IFLA_IFNAME, name);
                if (r < 0)
                        return log_device_error_errno(dev, r, "Failed to add netlink interface name: %m");
        }

        r = sd_netlink_call(*rtnl, m, 0, NULL);
        if (r < 0)
                return log_device_error_errno(dev, r, "Failed to move interface to namespace: %m");

        return 0;
}

int move_network_interfaces(int netns_fd, char **iface_pairs) {
        _cleanup_(sd_netlink_unrefp) sd_netlink *rtnl = NULL, *genl = NULL;
        _cleanup_close_ int temp_netns_fd = -EBADF;
        int r;

        assert(netns_fd >= 0);

        if (strv_isempty(iface_pairs))
                return 0;

        STRV_FOREACH_PAIR(from, to, iface_pairs) {
                _cleanup_(sd_device_unrefp) sd_device *dev = NULL;
                const char *name;

                name = streq(*from, *to) ? NULL : *to;

                r = sd_device_new_from_ifname(&dev, *from);
                if (r < 0)
                        return log_error_errno(r, "Unknown interface name %s: %m", *from);

                if (device_is_devtype(dev, "wlan"))
                        r = move_wlan_interface_one(&rtnl, &genl, &temp_netns_fd, netns_fd, dev, name);
                else
                        r = move_network_interface_one(&rtnl, netns_fd, dev, name);
                if (r < 0)
                        return r;
        }

        return 0;
}

int move_back_network_interfaces(int child_netns_fd, char **interface_pairs) {
        _cleanup_close_ int parent_netns_fd = -EBADF;
        int r;

        assert(child_netns_fd >= 0);

        if (strv_isempty(interface_pairs))
                return 0;

        r = netns_fork_and_wait(child_netns_fd, &parent_netns_fd);
        if (r < 0)
                return r;
        if (r == 0) {
                /* Reverse network interfaces pair list so that interfaces get their initial name back.
                 * This is about ensuring interfaces get their old name back when being moved back. */
                interface_pairs = strv_reverse(interface_pairs);

                r = move_network_interfaces(parent_netns_fd, interface_pairs);
                _exit(r < 0 ? EXIT_FAILURE : EXIT_SUCCESS);
        }

        return 0;
}

int setup_macvlan(const char *machine_name, pid_t pid, char **iface_pairs) {
        _cleanup_(sd_netlink_unrefp) sd_netlink *rtnl = NULL;
        unsigned idx = 0;
        int r;

        if (strv_isempty(iface_pairs))
                return 0;

        r = sd_netlink_open(&rtnl);
        if (r < 0)
                return log_error_errno(r, "Failed to connect to netlink: %m");

        STRV_FOREACH_PAIR(i, b, iface_pairs) {
                _cleanup_(sd_netlink_message_unrefp) sd_netlink_message *m = NULL;
                _cleanup_free_ char *n = NULL;
                int shortened, ifi;
                struct ether_addr mac;

                ifi = rtnl_resolve_interface_or_warn(&rtnl, *i);
                if (ifi < 0)
                        return ifi;

                r = net_generate_mac(machine_name, &mac, MACVLAN_HASH_KEY, idx++);
                if (r < 0)
                        return log_error_errno(r, "Failed to create MACVLAN MAC address: %m");

                r = sd_rtnl_message_new_link(rtnl, &m, RTM_NEWLINK, 0);
                if (r < 0)
                        return log_error_errno(r, "Failed to allocate netlink message: %m");

                r = sd_netlink_message_append_u32(m, IFLA_LINK, ifi);
                if (r < 0)
                        return log_error_errno(r, "Failed to add netlink interface index: %m");

                n = strdup(*b);
                if (!n)
                        return log_oom();

                shortened = net_shorten_ifname(n, /* check_naming_scheme= */ true);

                r = sd_netlink_message_append_string(m, IFLA_IFNAME, n);
                if (r < 0)
                        return log_error_errno(r, "Failed to add netlink interface name: %m");

                r = sd_netlink_message_append_ether_addr(m, IFLA_ADDRESS, &mac);
                if (r < 0)
                        return log_error_errno(r, "Failed to add netlink MAC address: %m");

                r = sd_netlink_message_append_u32(m, IFLA_NET_NS_PID, pid);
                if (r < 0)
                        return log_error_errno(r, "Failed to add netlink namespace field: %m");

                r = sd_netlink_message_open_container(m, IFLA_LINKINFO);
                if (r < 0)
                        return log_error_errno(r, "Failed to open netlink container: %m");

                r = sd_netlink_message_open_container_union(m, IFLA_INFO_DATA, "macvlan");
                if (r < 0)
                        return log_error_errno(r, "Failed to open netlink container: %m");

                r = sd_netlink_message_append_u32(m, IFLA_MACVLAN_MODE, MACVLAN_MODE_BRIDGE);
                if (r < 0)
                        return log_error_errno(r, "Failed to append macvlan mode: %m");

                r = sd_netlink_message_close_container(m);
                if (r < 0)
                        return log_error_errno(r, "Failed to close netlink container: %m");

                r = sd_netlink_message_close_container(m);
                if (r < 0)
                        return log_error_errno(r, "Failed to close netlink container: %m");

                r = sd_netlink_call(rtnl, m, 0, NULL);
                if (r < 0)
                        return log_error_errno(r, "Failed to add new macvlan interfaces: %m");

                if (shortened > 0)
                        (void) set_alternative_ifname(rtnl, n, *b);
        }

        return 0;
}

static int remove_macvlan_impl(char **interface_pairs) {
        _cleanup_(sd_netlink_unrefp) sd_netlink *rtnl = NULL;
        int r;

        assert(interface_pairs);

        r = sd_netlink_open(&rtnl);
        if (r < 0)
                return log_error_errno(r, "Failed to connect to netlink: %m");

        STRV_FOREACH_PAIR(a, b, interface_pairs) {
                _cleanup_free_ char *n = NULL;

                n = strdup(*b);
                if (!n)
                        return log_oom();

                (void) net_shorten_ifname(n, /* check_naming_scheme= */ true);

                r = remove_one_link(rtnl, n);
                if (r < 0)
                        log_warning_errno(r, "Failed to remove macvlan interface %s, ignoring: %m", n);
        }

        return 0;
}

int remove_macvlan(int child_netns_fd, char **interface_pairs) {
        _cleanup_close_ int parent_netns_fd = -EBADF;
        int r;

        /* In some cases the kernel might pin the macvlan links on the container even after the namespace
         * died. Hence, let's better remove them explicitly too. See issue #680. */

        assert(child_netns_fd >= 0);

        if (strv_isempty(interface_pairs))
                return 0;

        r = netns_fork_and_wait(child_netns_fd, &parent_netns_fd);
        if (r < 0)
                return r;
        if (r == 0) {
                r = remove_macvlan_impl(interface_pairs);
                _exit(r < 0 ? EXIT_FAILURE : EXIT_SUCCESS);
        }

        return 0;
}

int setup_ipvlan(const char *machine_name, pid_t pid, char **iface_pairs) {
        _cleanup_(sd_netlink_unrefp) sd_netlink *rtnl = NULL;
        int r;

        if (strv_isempty(iface_pairs))
                return 0;

        r = sd_netlink_open(&rtnl);
        if (r < 0)
                return log_error_errno(r, "Failed to connect to netlink: %m");

        STRV_FOREACH_PAIR(i, b, iface_pairs) {
                _cleanup_(sd_netlink_message_unrefp) sd_netlink_message *m = NULL;
                _cleanup_free_ char *n = NULL;
                int shortened, ifi ;

                ifi = rtnl_resolve_interface_or_warn(&rtnl, *i);
                if (ifi < 0)
                        return ifi;

                r = sd_rtnl_message_new_link(rtnl, &m, RTM_NEWLINK, 0);
                if (r < 0)
                        return log_error_errno(r, "Failed to allocate netlink message: %m");

                r = sd_netlink_message_append_u32(m, IFLA_LINK, ifi);
                if (r < 0)
                        return log_error_errno(r, "Failed to add netlink interface index: %m");

                n = strdup(*b);
                if (!n)
                        return log_oom();

                shortened = net_shorten_ifname(n, /* check_naming_scheme= */ true);

                r = sd_netlink_message_append_string(m, IFLA_IFNAME, n);
                if (r < 0)
                        return log_error_errno(r, "Failed to add netlink interface name: %m");

                r = sd_netlink_message_append_u32(m, IFLA_NET_NS_PID, pid);
                if (r < 0)
                        return log_error_errno(r, "Failed to add netlink namespace field: %m");

                r = sd_netlink_message_open_container(m, IFLA_LINKINFO);
                if (r < 0)
                        return log_error_errno(r, "Failed to open netlink container: %m");

                r = sd_netlink_message_open_container_union(m, IFLA_INFO_DATA, "ipvlan");
                if (r < 0)
                        return log_error_errno(r, "Failed to open netlink container: %m");

                r = sd_netlink_message_append_u16(m, IFLA_IPVLAN_MODE, IPVLAN_MODE_L2);
                if (r < 0)
                        return log_error_errno(r, "Failed to add ipvlan mode: %m");

                r = sd_netlink_message_close_container(m);
                if (r < 0)
                        return log_error_errno(r, "Failed to close netlink container: %m");

                r = sd_netlink_message_close_container(m);
                if (r < 0)
                        return log_error_errno(r, "Failed to close netlink container: %m");

                r = sd_netlink_call(rtnl, m, 0, NULL);
                if (r < 0)
                        return log_error_errno(r, "Failed to add new ipvlan interfaces: %m");

                if (shortened > 0)
                        (void) set_alternative_ifname(rtnl, n, *b);
        }

        return 0;
}

int veth_extra_parse(char ***l, const char *p) {
        _cleanup_free_ char *a = NULL, *b = NULL;
        int r;

        r = extract_first_word(&p, &a, ":", EXTRACT_DONT_COALESCE_SEPARATORS);
        if (r < 0)
                return r;
        if (r == 0 || !ifname_valid(a))
                return -EINVAL;

        r = extract_first_word(&p, &b, ":", EXTRACT_DONT_COALESCE_SEPARATORS);
        if (r < 0)
                return r;
        if (r == 0 || !ifname_valid(b)) {
                r = free_and_strdup(&b, a);
                if (r < 0)
                        return r;
        }

        if (p)
                return -EINVAL;

        r = strv_push_pair(l, a, b);
        if (r < 0)
                return -ENOMEM;

        a = b = NULL;
        return 0;
}

int remove_veth_links(const char *primary, char **pairs) {
        _cleanup_(sd_netlink_unrefp) sd_netlink *rtnl = NULL;
        int r;

        /* In some cases the kernel might pin the veth links between host and container even after the namespace
         * died. Hence, let's better remove them explicitly too. */

        if (isempty(primary) && strv_isempty(pairs))
                return 0;

        r = sd_netlink_open(&rtnl);
        if (r < 0)
                return log_error_errno(r, "Failed to connect to netlink: %m");

        remove_one_link(rtnl, primary);

        STRV_FOREACH_PAIR(a, b, pairs)
                remove_one_link(rtnl, *a);

        return 0;
}

static int network_iface_pair_parse(const char* iftype, char ***l, const char *p, const char* ifprefix) {
        int r;

        for (;;) {
                _cleanup_free_ char *word = NULL, *a = NULL, *b = NULL;
                const char *interface;

                r = extract_first_word(&p, &word, NULL, 0);
                if (r < 0)
                        return log_error_errno(r, "Failed to parse interface name: %m");
                if (r == 0)
                        break;

                interface = word;
                r = extract_first_word(&interface, &a, ":", EXTRACT_DONT_COALESCE_SEPARATORS);
                if (r < 0)
                        return log_error_errno(r, "Failed to extract first word in %s parameter: %m", iftype);
                if (r == 0)
                        return log_error_errno(SYNTHETIC_ERRNO(EINVAL),
                                               "Short read while reading %s parameter: %m", iftype);
                if (!ifname_valid(a))
                        return log_error_errno(SYNTHETIC_ERRNO(EINVAL),
                                               "%s, interface name not valid: %s", iftype, a);

                /* Here, we only check the validity of the specified second name. If it is not specified,
                 * the copied or prefixed name should be already valid, except for its length. If it is too
                 * long, then it will be shortened later. */
                if (!isempty(interface)) {
                        if (!ifname_valid(interface))
                                return log_error_errno(SYNTHETIC_ERRNO(EINVAL),
                                                       "%s, interface name not valid: %s", iftype, interface);

                        b = strdup(interface);
                } else if (ifprefix)
                        b = strjoin(ifprefix, a);
                else
                        b = strdup(a);
                if (!b)
                        return log_oom();

                r = strv_consume_pair(l, TAKE_PTR(a), TAKE_PTR(b));
                if (r < 0)
                        return log_oom();
        }

        return 0;
}

int interface_pair_parse(char ***l, const char *p) {
        return network_iface_pair_parse("Network interface", l, p, NULL);
}

int macvlan_pair_parse(char ***l, const char *p) {
        return network_iface_pair_parse("MACVLAN network interface", l, p, "mv-");
}

int ipvlan_pair_parse(char ***l, const char *p) {
        return network_iface_pair_parse("IPVLAN network interface", l, p, "iv-");
}<|MERGE_RESOLUTION|>--- conflicted
+++ resolved
@@ -567,10 +567,6 @@
         if (r < 0)
                 return log_device_error_errno(dev, r, "Failed to append phy index to netlink message: %m");
 
-<<<<<<< HEAD
-                /*变更ifi对应的net ns*/
-                r = sd_rtnl_message_new_link(rtnl, &m, RTM_SETLINK, ifi);
-=======
         r = sd_netlink_message_append_u32(m, NL80211_ATTR_NETNS_FD, netns_fd);
         if (r < 0)
                 return log_device_error_errno(dev, r, "Failed to append namespace fd to netlink message: %m");
@@ -607,7 +603,6 @@
 
         if (*temp_netns_fd < 0) {
                 r = netns_acquire();
->>>>>>> 40238aee
                 if (r < 0)
                         return log_error_errno(r, "Failed to acquire new network namespace: %m");
                 *temp_netns_fd = r;
