--- conflicted
+++ resolved
@@ -26,14 +26,7 @@
  * Opaque object representing the library context.
  */
 struct udev {
-<<<<<<< HEAD
-        int refcount;//引用计数
-        void (*log_fn)(struct udev *udev,
-                       int priority, const char *file, int line, const char *fn,
-                       const char *format, va_list args);
-=======
-        unsigned n_ref;
->>>>>>> b9e7ea48
+        unsigned n_ref;//引用计数
         void *userdata;
 };
 
