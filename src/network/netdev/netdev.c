--- conflicted
+++ resolved
@@ -547,14 +547,7 @@
 
 #define HASH_KEY SD_ID128_MAKE(52,e1,45,bd,00,6f,29,96,21,c6,30,6d,83,71,04,48)
 
-<<<<<<< HEAD
 /*通过ifname生成netdev的mac地址*/
-int netdev_get_mac(const char *ifname, struct ether_addr **ret) {
-        _cleanup_free_ struct ether_addr *mac = NULL;
-        uint64_t result;
-        size_t l, sz;
-        uint8_t *v;
-=======
 int netdev_generate_hw_addr(
                 NetDev *netdev,
                 Link *parent,
@@ -564,7 +557,6 @@
 
         struct hw_addr_data a = HW_ADDR_NULL;
         bool is_static = false;
->>>>>>> 40238aee
         int r;
 
         assert(netdev);
@@ -580,29 +572,14 @@
         if (hw_addr->length == 0) {
                 uint64_t result;
 
-<<<<<<< HEAD
-        /* fetch some persistent data unique to the machine */
-        r = sd_id128_get_machine((sd_id128_t*) v);/*读取machine id到v*/
-        if (r < 0)
-                return r;
-
-        /* combine with some data unique (on this machine) to this
-         * netdev */
-        memcpy(v + sizeof(sd_id128_t), ifname, l);/*合入ifname到v*/
-=======
                 /* HardwareAddress= is not specified. */
 
                 if (!NETDEV_VTABLE(netdev)->generate_mac)
                         goto finalize;
->>>>>>> 40238aee
 
                 if (!IN_SET(NETDEV_VTABLE(netdev)->iftype, ARPHRD_ETHER, ARPHRD_INFINIBAND))
                         goto finalize;
 
-<<<<<<< HEAD
-        assert_cc(ETH_ALEN <= sizeof(result));
-        memcpy(mac->ether_addr_octet, &result, ETH_ALEN);/*合入mac地址*/
-=======
                 r = net_get_unique_predictable_data_from_name(name, &HASH_KEY, &result);
                 if (r < 0) {
                         log_netdev_warning_errno(netdev, r,
@@ -637,7 +614,6 @@
                 default:
                         assert_not_reached();
                 }
->>>>>>> 40238aee
 
         } else {
                 a = *hw_addr;
@@ -690,16 +666,9 @@
         if (mtu <= 0)
                 return false;
 
-<<<<<<< HEAD
-                /*调用create回调，创建指定类型的netdev*/
-                r = NETDEV_VTABLE(netdev)->create(netdev);
-                if (r < 0)
-                        return r;
-=======
         Link *link;
         if (link_get_by_index(netdev->manager, netdev->ifindex, &link) < 0)
                 return true; /* The netdev does not exist yet. We can set MTU. */
->>>>>>> 40238aee
 
         if (mtu < link->min_mtu || link->max_mtu < mtu)
                 return false; /* The MTU is out of range. */
@@ -732,21 +701,12 @@
         if (r < 0)
                 return r;
 
-<<<<<<< HEAD
-                /*设置mtu*/
-                if (netdev->mtu) {
-                        r = sd_netlink_message_append_u32(m, IFLA_MTU, netdev->mtu);
-                        if (r < 0)
-                                return log_netdev_error_errno(netdev, r, "Could not append IFLA_MTU attribute: %m");
-                }
-=======
         if (netdev_can_set_mac(netdev, &hw_addr)) {
                 log_netdev_debug(netdev, "Using MAC address: %s", HW_ADDR_TO_STR(&hw_addr));
                 r = netlink_message_append_hw_addr(m, IFLA_ADDRESS, &hw_addr);
                 if (r < 0)
                         return r;
         }
->>>>>>> 40238aee
 
         if (netdev_can_set_mtu(netdev, netdev->mtu)) {
                 r = sd_netlink_message_append_u32(m, IFLA_MTU, netdev->mtu);
@@ -798,6 +758,7 @@
 
         /* create netdev */
         if (NETDEV_VTABLE(netdev)->create) {
+                /*调用create回调，创建指定类型的netdev*/
                 r = NETDEV_VTABLE(netdev)->create(netdev);
                 if (r < 0)
                         return r;
@@ -1045,12 +1006,8 @@
         return 0;
 }
 
-<<<<<<< HEAD
 /*加载配置filename*/
-int netdev_load_one(Manager *manager, const char *filename) {
-=======
 int netdev_load_one(Manager *manager, const char *filename, NetDev **ret) {
->>>>>>> 40238aee
         _cleanup_(netdev_unrefp) NetDev *netdev_raw = NULL, *netdev = NULL;
         const char *dropin_dirname;
         int r;
@@ -1059,28 +1016,12 @@
         assert(filename);
         assert(ret);
 
-<<<<<<< HEAD
-        /*打开.netdev配置文件*/
-        file = fopen(filename, "re");
-        if (!file) {
-                if (errno == ENOENT)
-                        return 0;
-
-                return -errno;
-        }
-
         /*跳过空文件*/
-        if (null_or_empty_fd(fileno(file))) {
-                log_debug("Skipping empty file: %s", filename);
-                return 0;
-        }
-=======
         r = null_or_empty_path(filename);
         if (r < 0)
                 return log_warning_errno(r, "Failed to check if \"%s\" is empty: %m", filename);
         if (r > 0)
                 return log_debug_errno(SYNTHETIC_ERRNO(ENOENT), "Skipping empty file: %s", filename);
->>>>>>> 40238aee
 
         /*初始化netdev*/
         netdev_raw = new(NetDev, 1);
@@ -1095,14 +1036,7 @@
 
         /*添加.d后缀*/
         dropin_dirname = strjoina(basename(filename), ".d");
-<<<<<<< HEAD
-
         /*解析.netdev后缀的配置文件，采用netdev-gpref.gpref生成的函数*/
-        r = config_parse_many(filename, NETWORK_DIRS, dropin_dirname,
-                              "Match\0NetDev\0",
-                              config_item_perf_lookup, network_netdev_gperf_lookup,
-                              CONFIG_PARSE_WARN|CONFIG_PARSE_RELAXED, netdev_raw);
-=======
         r = config_parse_many(
                         STRV_MAKE_CONST(filename), NETWORK_DIRS, dropin_dirname, /* root = */ NULL,
                         NETDEV_COMMON_SECTIONS NETDEV_OTHER_SECTIONS,
@@ -1111,48 +1045,21 @@
                         netdev_raw,
                         NULL,
                         NULL);
->>>>>>> 40238aee
         if (r < 0)
                 return r; /* config_parse_many() logs internally. */
 
         /* skip out early if configuration does not match the environment */
-<<<<<<< HEAD
-        if (!net_match_config(NULL, NULL, NULL, NULL, NULL,
-                              netdev_raw->match_host, netdev_raw->match_virt,
-                              netdev_raw->match_kernel_cmdline, netdev_raw->match_kernel_version,
-                              netdev_raw->match_arch,
-                              NULL, NULL, NULL, NULL, NULL)) {
+        if (!condition_test_list(netdev_raw->conditions, environ, NULL, NULL, NULL))
         	/*跳过与当前环境不匹配的配置文件*/
-                log_debug("%s: Conditions in the file do not match the system environment, skipping.", filename);
-                return 0;
-        }
-
-        if (netdev_raw->kind == _NETDEV_KIND_INVALID) {
+                return log_debug_errno(SYNTHETIC_ERRNO(ESTALE), "%s: Conditions in the file do not match the system environment, skipping.", filename);
+
+        if (netdev_raw->kind == _NETDEV_KIND_INVALID)
         	/*跳过kind无效的netdev*/
-                log_warning("NetDev has no Kind configured in %s. Ignoring", filename);
-                return 0;
-        }
-
-        if (!netdev_raw->ifname) {
+                return log_warning_errno(SYNTHETIC_ERRNO(EINVAL), "NetDev has no Kind= configured in \"%s\", ignoring.", filename);
+
+        if (!netdev_raw->ifname)
         	/*跳过未指定ifname的配置*/
-                log_warning("NetDev without Name configured in %s. Ignoring", filename);
-                return 0;
-        }
-
-        /*设置文件游标0*/
-        r = fseek(file, 0, SEEK_SET);
-        if (r < 0)
-                return -errno;
-=======
-        if (!condition_test_list(netdev_raw->conditions, environ, NULL, NULL, NULL))
-                return log_debug_errno(SYNTHETIC_ERRNO(ESTALE), "%s: Conditions in the file do not match the system environment, skipping.", filename);
-
-        if (netdev_raw->kind == _NETDEV_KIND_INVALID)
-                return log_warning_errno(SYNTHETIC_ERRNO(EINVAL), "NetDev has no Kind= configured in \"%s\", ignoring.", filename);
-
-        if (!netdev_raw->ifname)
                 return log_warning_errno(SYNTHETIC_ERRNO(EINVAL), "NetDev without Name= configured in \"%s\", ignoring.", filename);
->>>>>>> 40238aee
 
         netdev = malloc0(NETDEV_VTABLE(netdev_raw)->object_size);
         if (!netdev)
@@ -1190,16 +1097,7 @@
         if (!netdev->filename)
                 return log_oom();
 
-<<<<<<< HEAD
-        if (!netdev->mac && netdev->kind != NETDEV_KIND_VLAN) {
-        	/*生成netdev的mac地址*/
-                r = netdev_get_mac(netdev->ifname, &netdev->mac);
-                if (r < 0)
-                        return log_error_errno(r, "Failed to generate predictable MAC address for %s: %m", netdev->ifname);
-        }
-=======
         log_syntax(/* unit = */ NULL, LOG_DEBUG, filename, /* config_line = */ 0, /* error = */ 0, "Successfully loaded.");
->>>>>>> 40238aee
 
         *ret = TAKE_PTR(netdev);
         return 0;
@@ -1211,30 +1109,24 @@
 
         assert(manager);
 
+        /*获取配置路径下所有.netdev配置文件*/
         r = conf_files_list_strv(&files, ".netdev", NULL, 0, NETWORK_DIRS);
         if (r < 0)
                 return log_error_errno(r, "Failed to enumerate netdev files: %m");
 
+        /*遍历所有配置，逐个加载*/
         STRV_FOREACH(f, files) {
                 _cleanup_(netdev_unrefp) NetDev *netdev = NULL;
 
+        		/*加载配置文件f*/
                 if (netdev_load_one(manager, *f, &netdev) < 0)
                         continue;
 
                 if (netdev_attach(netdev) < 0)
                         continue;
 
-<<<<<<< HEAD
-        if (independent) {
-        	/*依据配置参数创建netdev*/
-                r = netdev_create(netdev, NULL, NULL);
-                if (r < 0)
-                        return r;
-        }
-=======
                 if (netdev_request_to_create(netdev) < 0)
                         continue;
->>>>>>> 40238aee
 
                 TAKE_PTR(netdev);
         }
@@ -1249,24 +1141,10 @@
 
         assert(manager);
 
-<<<<<<< HEAD
-        hashmap_clear_with_destructor(manager->netdevs, netdev_unref);
-
-        /*获取配置路径下所有.netdev配置文件*/
-=======
->>>>>>> 40238aee
         r = conf_files_list_strv(&files, ".netdev", NULL, 0, NETWORK_DIRS);
         if (r < 0)
                 return log_error_errno(r, "Failed to enumerate netdev files: %m");
 
-<<<<<<< HEAD
-        /*遍历所有配置，逐个加载*/
-        STRV_FOREACH_BACKWARDS(f, files) {
-        		/*加载配置文件f*/
-                r = netdev_load_one(manager, *f);
-                if (r < 0)
-                        return r;
-=======
         STRV_FOREACH(f, files) {
                 _cleanup_(netdev_unrefp) NetDev *netdev = NULL;
                 NetDev *old;
@@ -1352,7 +1230,6 @@
         if (k < 0) {
                 log_syntax(unit, LOG_WARNING, filename, line, k, "Failed to parse netdev kind, ignoring assignment: %s", rvalue);
                 return 0;
->>>>>>> 40238aee
         }
 
         if (*kind != _NETDEV_KIND_INVALID && *kind != k) {
