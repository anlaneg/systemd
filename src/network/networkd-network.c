/* SPDX-License-Identifier: LGPL-2.1-or-later */

/* Make sure the net/if.h header is included before any linux/ one */
#include <net/if.h>
#include <netinet/in.h>
#include <linux/netdevice.h>
#include <unistd.h>

#include "alloc-util.h"
#include "conf-files.h"
#include "conf-parser.h"
#include "dns-domain.h"
#include "fd-util.h"
#include "hostname-util.h"
#include "in-addr-util.h"
#include "net-condition.h"
#include "netdev/macvlan.h"
#include "network-util.h"
#include "networkd-address-label.h"
#include "networkd-address.h"
#include "networkd-bridge-fdb.h"
#include "networkd-bridge-mdb.h"
#include "networkd-dhcp-common.h"
#include "networkd-dhcp-server-static-lease.h"
#include "networkd-ipv6-proxy-ndp.h"
#include "networkd-manager.h"
#include "networkd-ndisc.h"
#include "networkd-neighbor.h"
#include "networkd-network.h"
#include "networkd-nexthop.h"
#include "networkd-radv.h"
#include "networkd-route.h"
#include "networkd-routing-policy-rule.h"
#include "networkd-sriov.h"
#include "parse-util.h"
#include "path-lookup.h"
#include "qdisc.h"
#include "radv-internal.h"
#include "set.h"
#include "socket-util.h"
#include "stat-util.h"
#include "string-table.h"
#include "string-util.h"
#include "strv.h"
#include "tclass.h"

static int network_resolve_netdev_one(Network *network, const char *name, NetDevKind kind, NetDev **ret) {
        const char *kind_string;
        NetDev *netdev;
        int r;

        /* For test-networkd-conf, the check must be earlier than the assertions. */
        if (!name)
                return 0;

        assert(network);
        assert(network->manager);
        assert(network->filename);
        assert(ret);

        if (kind == _NETDEV_KIND_TUNNEL)
                kind_string = "tunnel";
        else {
                kind_string = netdev_kind_to_string(kind);
                if (!kind_string)
                        return log_warning_errno(SYNTHETIC_ERRNO(EINVAL),
                                                 "%s: Invalid NetDev kind of %s, ignoring assignment.",
                                                 network->filename, name);
        }

        r = netdev_get(network->manager, name, &netdev);
        if (r < 0)
                return log_warning_errno(r, "%s: %s NetDev could not be found, ignoring assignment.",
                                         network->filename, name);

        if (netdev->kind != kind && !(kind == _NETDEV_KIND_TUNNEL &&
                                      IN_SET(netdev->kind,
                                             NETDEV_KIND_ERSPAN,
                                             NETDEV_KIND_GRE,
                                             NETDEV_KIND_GRETAP,
                                             NETDEV_KIND_IP6GRE,
                                             NETDEV_KIND_IP6GRETAP,
                                             NETDEV_KIND_IP6TNL,
                                             NETDEV_KIND_IPIP,
                                             NETDEV_KIND_SIT,
                                             NETDEV_KIND_VTI,
                                             NETDEV_KIND_VTI6)))
                return log_warning_errno(SYNTHETIC_ERRNO(EINVAL),
                                         "%s: NetDev %s is not a %s, ignoring assignment",
                                         network->filename, name, kind_string);

        *ret = netdev_ref(netdev);
        return 1;
}

static int network_resolve_stacked_netdevs(Network *network) {
        void *name, *kind;
        int r;

        assert(network);

        HASHMAP_FOREACH_KEY(kind, name, network->stacked_netdev_names) {
                _cleanup_(netdev_unrefp) NetDev *netdev = NULL;

                if (network_resolve_netdev_one(network, name, PTR_TO_INT(kind), &netdev) <= 0)
                        continue;

                r = hashmap_ensure_put(&network->stacked_netdevs, &string_hash_ops, netdev->ifname, netdev);
                if (r == -ENOMEM)
                        return log_oom();
                if (r < 0)
                        log_warning_errno(r, "%s: Failed to add NetDev '%s' to network, ignoring: %m",
                                          network->filename, (const char *) name);

                netdev = NULL;
        }

        return 0;
}

int network_verify(Network *network) {
        int r;

        assert(network);
        assert(network->manager);
        assert(network->filename);

        if (net_match_is_empty(&network->match) && !network->conditions)
                return log_warning_errno(SYNTHETIC_ERRNO(EINVAL),
                                         "%s: No valid settings found in the [Match] section, ignoring file. "
                                         "To match all interfaces, add Name=* in the [Match] section.",
                                         network->filename);

        /* skip out early if configuration does not match the environment */
        if (!condition_test_list(network->conditions, environ, NULL, NULL, NULL))
                return log_debug_errno(SYNTHETIC_ERRNO(EINVAL),
                                       "%s: Conditions in the file do not match the system environment, skipping.",
                                       network->filename);

        if (network->keep_master) {
                if (network->batadv_name)
                        log_warning("%s: BatmanAdvanced= set with KeepMaster= enabled, ignoring BatmanAdvanced=.",
                                    network->filename);
                if (network->bond_name)
                        log_warning("%s: Bond= set with KeepMaster= enabled, ignoring Bond=.",
                                    network->filename);
                if (network->bridge_name)
                        log_warning("%s: Bridge= set with KeepMaster= enabled, ignoring Bridge=.",
                                    network->filename);
                if (network->vrf_name)
                        log_warning("%s: VRF= set with KeepMaster= enabled, ignoring VRF=.",
                                    network->filename);

                network->batadv_name = mfree(network->batadv_name);
                network->bond_name = mfree(network->bond_name);
                network->bridge_name = mfree(network->bridge_name);
                network->vrf_name = mfree(network->vrf_name);
        }

        (void) network_resolve_netdev_one(network, network->batadv_name, NETDEV_KIND_BATADV, &network->batadv);
        (void) network_resolve_netdev_one(network, network->bond_name, NETDEV_KIND_BOND, &network->bond);
        (void) network_resolve_netdev_one(network, network->bridge_name, NETDEV_KIND_BRIDGE, &network->bridge);
        (void) network_resolve_netdev_one(network, network->vrf_name, NETDEV_KIND_VRF, &network->vrf);
        r = network_resolve_stacked_netdevs(network);
        if (r < 0)
                return r;

        /* Free unnecessary entries. */
        network->batadv_name = mfree(network->batadv_name);
        network->bond_name = mfree(network->bond_name);
        network->bridge_name = mfree(network->bridge_name);
        network->vrf_name = mfree(network->vrf_name);
        network->stacked_netdev_names = hashmap_free_free_key(network->stacked_netdev_names);

        if (network->bond) {
                /* Bonding slave does not support addressing. */
                if (network->link_local >= 0 && network->link_local != ADDRESS_FAMILY_NO) {
                        log_warning("%s: Cannot enable LinkLocalAddressing= when Bond= is specified, disabling LinkLocalAddressing=.",
                                    network->filename);
                        network->link_local = ADDRESS_FAMILY_NO;
                }
                if (!ordered_hashmap_isempty(network->addresses_by_section))
                        log_warning("%s: Cannot set addresses when Bond= is specified, ignoring addresses.",
                                    network->filename);
                if (!hashmap_isempty(network->routes_by_section))
                        log_warning("%s: Cannot set routes when Bond= is specified, ignoring routes.",
                                    network->filename);

                network->addresses_by_section = ordered_hashmap_free(network->addresses_by_section);
                network->routes_by_section = hashmap_free(network->routes_by_section);
        }

        if (network->link_local < 0) {
                network->link_local = ADDRESS_FAMILY_IPV6;

                if (network->keep_master || network->bridge)
                        network->link_local = ADDRESS_FAMILY_NO;
                else {
                        NetDev *netdev;

                        HASHMAP_FOREACH(netdev, network->stacked_netdevs) {
                                MacVlan *m;

                                if (netdev->kind == NETDEV_KIND_MACVLAN)
                                        m = MACVLAN(netdev);
                                else if (netdev->kind == NETDEV_KIND_MACVTAP)
                                        m = MACVTAP(netdev);
                                else
                                        continue;

                                if (m->mode == NETDEV_MACVLAN_MODE_PASSTHRU)
                                        network->link_local = ADDRESS_FAMILY_NO;

                                /* There won't be a passthru MACVLAN/MACVTAP if there's already one in another mode */
                                break;
                        }
                }
        }

        if (network->ipv6ll_address_gen_mode == IPV6_LINK_LOCAL_ADDRESSS_GEN_MODE_NONE)
                SET_FLAG(network->link_local, ADDRESS_FAMILY_IPV6, false);

        if (in6_addr_is_set(&network->ipv6ll_stable_secret) &&
            network->ipv6ll_address_gen_mode < 0)
                network->ipv6ll_address_gen_mode = IPV6_LINK_LOCAL_ADDRESSS_GEN_MODE_STABLE_PRIVACY;

        network_adjust_ipv6_proxy_ndp(network);
        network_adjust_ndisc(network);
        network_adjust_dhcp(network);
        network_adjust_radv(network);
        network_adjust_bridge_vlan(network);

        if (network->mtu > 0 && network->dhcp_use_mtu) {
                log_warning("%s: MTUBytes= in [Link] section and UseMTU= in [DHCP] section are set. "
                            "Disabling UseMTU=.", network->filename);
                network->dhcp_use_mtu = false;
        }

        if (network->dhcp_critical >= 0) {
                if (network->keep_configuration >= 0) {
                        if (network->manager->keep_configuration < 0)
                                log_warning("%s: Both KeepConfiguration= and deprecated CriticalConnection= are set. "
                                            "Ignoring CriticalConnection=.", network->filename);
                } else if (network->dhcp_critical)
                        /* CriticalConnection=yes also preserve foreign static configurations. */
                        network->keep_configuration = KEEP_CONFIGURATION_YES;
                else
                        network->keep_configuration = KEEP_CONFIGURATION_NO;
        }

        if (!strv_isempty(network->bind_carrier)) {
                if (!IN_SET(network->activation_policy, _ACTIVATION_POLICY_INVALID, ACTIVATION_POLICY_BOUND))
                        log_warning("%s: ActivationPolicy=bound is required with BindCarrier=. "
                                    "Setting ActivationPolicy=bound.", network->filename);
                network->activation_policy = ACTIVATION_POLICY_BOUND;
        } else if (network->activation_policy == ACTIVATION_POLICY_BOUND) {
                log_warning("%s: ActivationPolicy=bound requires BindCarrier=. "
                            "Ignoring ActivationPolicy=bound.", network->filename);
                network->activation_policy = ACTIVATION_POLICY_UP;
        }

        if (network->activation_policy == _ACTIVATION_POLICY_INVALID)
                network->activation_policy = ACTIVATION_POLICY_UP;

        if (network->activation_policy == ACTIVATION_POLICY_ALWAYS_UP) {
                if (network->ignore_carrier_loss_set && network->ignore_carrier_loss_usec < USEC_INFINITY)
                        log_warning("%s: IgnoreCarrierLoss=no or finite timespan conflicts with ActivationPolicy=always-up. "
                                    "Setting IgnoreCarrierLoss=yes.", network->filename);
                network->ignore_carrier_loss_set = true;
                network->ignore_carrier_loss_usec = USEC_INFINITY;
        }

        if (!network->ignore_carrier_loss_set) /* Set implied default. */
                network->ignore_carrier_loss_usec = network->configure_without_carrier ? USEC_INFINITY : 0;

        if (IN_SET(network->activation_policy, ACTIVATION_POLICY_DOWN, ACTIVATION_POLICY_ALWAYS_DOWN, ACTIVATION_POLICY_MANUAL)) {
                if (network->required_for_online < 0 ||
                    (network->required_for_online == true && network->activation_policy == ACTIVATION_POLICY_ALWAYS_DOWN)) {
                        log_debug("%s: Setting RequiredForOnline=no because ActivationPolicy=%s.", network->filename,
                                  activation_policy_to_string(network->activation_policy));
                        network->required_for_online = false;
                } else if (network->required_for_online == true)
                        log_warning("%s: RequiredForOnline=yes and ActivationPolicy=%s, "
                                    "this may cause a delay at boot.", network->filename,
                                    activation_policy_to_string(network->activation_policy));
        }

        if (network->required_for_online < 0)
                network->required_for_online = true;

        if (network->keep_configuration < 0)
                network->keep_configuration = KEEP_CONFIGURATION_NO;

        if (network->ipv6_proxy_ndp == 0 && !set_isempty(network->ipv6_proxy_ndp_addresses)) {
                log_warning("%s: IPv6ProxyNDP= is disabled. Ignoring IPv6ProxyNDPAddress=.", network->filename);
                network->ipv6_proxy_ndp_addresses = set_free_free(network->ipv6_proxy_ndp_addresses);
        }

        r = network_drop_invalid_addresses(network);
        if (r < 0)
                return r; /* network_drop_invalid_addresses() logs internally. */
        network_drop_invalid_routes(network);
        r = network_drop_invalid_nexthops(network);
        if (r < 0)
                return r;
        network_drop_invalid_bridge_fdb_entries(network);
        network_drop_invalid_bridge_mdb_entries(network);
        r = network_drop_invalid_neighbors(network);
        if (r < 0)
                return r;
        network_drop_invalid_address_labels(network);
        network_drop_invalid_routing_policy_rules(network);
        network_drop_invalid_qdisc(network);
        network_drop_invalid_tclass(network);
        r = sr_iov_drop_invalid_sections(UINT32_MAX, network->sr_iov_by_section);
        if (r < 0)
                return r; /* sr_iov_drop_invalid_sections() logs internally. */
        network_drop_invalid_static_leases(network);

        return 0;
}

int network_load_one(Manager *manager, OrderedHashmap **networks, const char *filename) {
        _cleanup_free_ char *fname = NULL, *name = NULL;
        _cleanup_(network_unrefp) Network *network = NULL;
        const char *dropin_dirname;
        char *d;
        int r;

        assert(manager);
        assert(filename);

        r = null_or_empty_path(filename);
        if (r < 0)
                return log_warning_errno(r, "Failed to check if \"%s\" is empty: %m", filename);
        if (r > 0) {
                log_debug("Skipping empty file: %s", filename);
                return 0;
        }

        fname = strdup(filename);
        if (!fname)
                return log_oom();

        name = strdup(basename(filename));
        if (!name)
                return log_oom();

        d = strrchr(name, '.');
        if (!d)
                return log_warning_errno(SYNTHETIC_ERRNO(EINVAL), "Invalid file name: %s", filename);

        *d = '\0';

        dropin_dirname = strjoina(name, ".network.d");

        network = new(Network, 1);
        if (!network)
                return log_oom();

        *network = (Network) {
                .filename = TAKE_PTR(fname),
                .name = TAKE_PTR(name),

                .manager = manager,
                .n_ref = 1,

                .required_for_online = -1,
                .required_operstate_for_online = LINK_OPERSTATE_RANGE_INVALID,
                .activation_policy = _ACTIVATION_POLICY_INVALID,
                .group = -1,
                .arp = -1,
                .multicast = -1,
                .allmulticast = -1,
                .promiscuous = -1,

                .keep_configuration = manager->keep_configuration,

                .use_domains = _USE_DOMAINS_INVALID,

                .compat_dhcp_use_domains = _USE_DOMAINS_INVALID,
                .compat_dhcp_use_dns = -1,
                .compat_dhcp_use_ntp = -1,

                .dhcp_duid.type = _DUID_TYPE_INVALID,
                .dhcp_critical = -1,
                .dhcp_use_ntp = -1,
                .dhcp_routes_to_ntp = true,
                .dhcp_use_sip = true,
                .dhcp_use_captive_portal = true,
                .dhcp_use_dns = -1,
                .dhcp_use_dnr = -1,
                .dhcp_routes_to_dns = true,
                .dhcp_use_domains = _USE_DOMAINS_INVALID,
                .dhcp_use_hostname = true,
                .dhcp_use_routes = true,
                .dhcp_use_gateway = -1,
                .dhcp_send_hostname = true,
                .dhcp_send_release = true,
                .dhcp_route_metric = DHCP_ROUTE_METRIC,
                .dhcp_use_rapid_commit = -1,
                .dhcp_client_identifier = _DHCP_CLIENT_ID_INVALID,
                .dhcp_route_table = RT_TABLE_MAIN,
                .dhcp_ip_service_type = -1,
                .dhcp_broadcast = -1,
                .dhcp_ipv6_only_mode = -1,
                .dhcp_6rd_prefix_route_type = RTN_UNREACHABLE,

                .dhcp6_use_address = true,
                .dhcp6_use_pd_prefix = true,
                .dhcp6_use_dns = -1,
                .dhcp6_use_dnr = -1,
                .dhcp6_use_domains = _USE_DOMAINS_INVALID,
                .dhcp6_use_hostname = true,
                .dhcp6_use_ntp = -1,
                .dhcp6_use_captive_portal = true,
                .dhcp6_use_rapid_commit = true,
                .dhcp6_send_hostname = true,
                .dhcp6_duid.type = _DUID_TYPE_INVALID,
                .dhcp6_client_start_mode = _DHCP6_CLIENT_START_MODE_INVALID,
                .dhcp6_send_release = true,
                .dhcp6_pd_prefix_route_type = RTN_UNREACHABLE,

                .dhcp_pd = -1,
                .dhcp_pd_announce = true,
                .dhcp_pd_assign = true,
                .dhcp_pd_manage_temporary_address = true,
                .dhcp_pd_subnet_id = -1,
                .dhcp_pd_route_metric = DHCP6PD_ROUTE_METRIC,

                .dhcp_server_bind_to_interface = true,
                .dhcp_server_emit[SD_DHCP_LEASE_DNS].emit = true,
                .dhcp_server_emit[SD_DHCP_LEASE_NTP].emit = true,
                .dhcp_server_emit[SD_DHCP_LEASE_SIP].emit = true,
                .dhcp_server_emit_router = true,
                .dhcp_server_emit_timezone = true,
                .dhcp_server_rapid_commit = true,
                .dhcp_server_persist_leases = -1,

                .router_lifetime_usec = RADV_DEFAULT_ROUTER_LIFETIME_USEC,
                .router_dns_lifetime_usec = RADV_DEFAULT_VALID_LIFETIME_USEC,
                .router_emit_dns = true,
                .router_emit_domains = true,

                .use_bpdu = -1,
                .hairpin = -1,
                .isolated = -1,
                .fast_leave = -1,
                .allow_port_to_be_root = -1,
                .unicast_flood = -1,
                .multicast_flood = -1,
                .multicast_to_unicast = -1,
                .neighbor_suppression = -1,
                .learning = -1,
                .bridge_proxy_arp = -1,
                .bridge_proxy_arp_wifi = -1,
                .priority = LINK_BRIDGE_PORT_PRIORITY_INVALID,
                .multicast_router = _MULTICAST_ROUTER_INVALID,

                .bridge_vlan_pvid = BRIDGE_VLAN_KEEP_PVID,

                .lldp_mode = LLDP_MODE_ROUTERS_ONLY,
                .lldp_multicast_mode = _SD_LLDP_MULTICAST_MODE_INVALID,

                .dns_default_route = -1,
                .llmnr = RESOLVE_SUPPORT_YES,
                .mdns = RESOLVE_SUPPORT_NO,
                .dnssec_mode = _DNSSEC_MODE_INVALID,
                .dns_over_tls_mode = _DNS_OVER_TLS_MODE_INVALID,

                /* If LinkLocalAddressing= is not set, then set to ADDRESS_FAMILY_IPV6 later. */
                .link_local = _ADDRESS_FAMILY_INVALID,
                .ipv6ll_address_gen_mode = _IPV6_LINK_LOCAL_ADDRESS_GEN_MODE_INVALID,

                .ip_forwarding = { -1, -1, },
                .ipv4_accept_local = -1,
                .ipv4_route_localnet = -1,
                .ipv6_privacy_extensions = _IPV6_PRIVACY_EXTENSIONS_INVALID,
                .ipv6_dad_transmits = -1,
                .ipv6_proxy_ndp = -1,
                .proxy_arp = -1,
                .proxy_arp_pvlan = -1,
                .ipv4_rp_filter = _IP_REVERSE_PATH_FILTER_INVALID,
                .ipv4_force_igmp_version = _IPV4_FORCE_IGMP_VERSION_INVALID,

                .ndisc = -1,
                .ndisc_use_redirect = true,
                .ndisc_use_dns = -1,
                .ndisc_use_dnr = -1,
                .ndisc_use_gateway = true,
                .ndisc_use_captive_portal = true,
                .ndisc_use_route_prefix = true,
                .ndisc_use_autonomous_prefix = true,
                .ndisc_use_onlink_prefix = true,
                .ndisc_use_mtu = true,
                .ndisc_use_hop_limit = true,
                .ndisc_use_reachable_time = true,
                .ndisc_use_retransmission_time = true,
                .ndisc_use_domains = _USE_DOMAINS_INVALID,
                .ndisc_route_table = RT_TABLE_MAIN,
                .ndisc_route_metric_high = IPV6RA_ROUTE_METRIC_HIGH,
                .ndisc_route_metric_medium = IPV6RA_ROUTE_METRIC_MEDIUM,
                .ndisc_route_metric_low = IPV6RA_ROUTE_METRIC_LOW,
                .ndisc_start_dhcp6_client = IPV6_ACCEPT_RA_START_DHCP6_CLIENT_YES,

                .can_termination = -1,

                .ipoib_mode = _IP_OVER_INFINIBAND_MODE_INVALID,
                .ipoib_umcast = -1,
        };

<<<<<<< HEAD
        //解析配置文件，填充network
        r = config_parse_many(filename, NETWORK_DIRS, dropin_dirname,
                              "Match\0"
                              "Link\0"
                              "Network\0"
                              "Address\0"
                              "Neighbor\0"
                              "IPv6AddressLabel\0"
                              "RoutingPolicyRule\0"
                              "Route\0"
                              "DHCP\0"
                              "DHCPv4\0" /* compat */
                              "DHCPServer\0"
                              "IPv6AcceptRA\0"
                              "IPv6NDPProxyAddress\0"
                              "Bridge\0"
                              "BridgeFDB\0"
                              "BridgeVLAN\0"
                              "IPv6PrefixDelegation\0"
                              "IPv6Prefix\0"
                              "CAN\0",
                              config_item_perf_lookup, network_network_gperf_lookup,
                              CONFIG_PARSE_WARN, network);
=======
        r = config_parse_many(
                        STRV_MAKE_CONST(filename), NETWORK_DIRS, dropin_dirname, /* root = */ NULL,
                        "Match\0"
                        "Link\0"
                        "SR-IOV\0"
                        "Network\0"
                        "Address\0"
                        "Neighbor\0"
                        "IPv6AddressLabel\0"
                        "RoutingPolicyRule\0"
                        "Route\0"
                        "NextHop\0"
                        "DHCP\0" /* compat */
                        "DHCPv4\0"
                        "DHCPv6\0"
                        "DHCPv6PrefixDelegation\0" /* compat */
                        "DHCPPrefixDelegation\0"
                        "DHCPServer\0"
                        "DHCPServerStaticLease\0"
                        "IPv6AcceptRA\0"
                        "IPv6NDPProxyAddress\0"
                        "Bridge\0"
                        "BridgeFDB\0"
                        "BridgeMDB\0"
                        "BridgeVLAN\0"
                        "IPv6SendRA\0"
                        "IPv6PrefixDelegation\0"
                        "IPv6Prefix\0"
                        "IPv6RoutePrefix\0"
                        "IPv6PREF64Prefix\0"
                        "LLDP\0"
                        "TrafficControlQueueingDiscipline\0"
                        "CAN\0"
                        "QDisc\0"
                        "BFIFO\0"
                        "CAKE\0"
                        "ControlledDelay\0"
                        "DeficitRoundRobinScheduler\0"
                        "DeficitRoundRobinSchedulerClass\0"
                        "EnhancedTransmissionSelection\0"
                        "FairQueueing\0"
                        "FairQueueingControlledDelay\0"
                        "FlowQueuePIE\0"
                        "GenericRandomEarlyDetection\0"
                        "HeavyHitterFilter\0"
                        "HierarchyTokenBucket\0"
                        "HierarchyTokenBucketClass\0"
                        "ClassfulMultiQueueing\0"
                        "BandMultiQueueing\0"
                        "NetworkEmulator\0"
                        "PFIFO\0"
                        "PFIFOFast\0"
                        "PFIFOHeadDrop\0"
                        "PIE\0"
                        "QuickFairQueueing\0"
                        "QuickFairQueueingClass\0"
                        "StochasticFairBlue\0"
                        "StochasticFairnessQueueing\0"
                        "TokenBucketFilter\0"
                        "TrivialLinkEqualizer\0",
                        config_item_perf_lookup, network_network_gperf_lookup,
                        CONFIG_PARSE_WARN,
                        network,
                        &network->stats_by_path,
                        &network->dropins);
>>>>>>> 40238aee
        if (r < 0)
                return r; /* config_parse_many() logs internally. */

        r = network_add_ipv4ll_route(network);
        if (r < 0)
                return log_warning_errno(r, "%s: Failed to add IPv4LL route: %m", network->filename);

        r = network_add_default_route_on_device(network);
        if (r < 0)
                return log_warning_errno(r, "%s: Failed to add default route on device: %m",
                                         network->filename);

        r = network_verify(network);
        if (r < 0)
                return r; /* network_verify() logs internally. */

        r = ordered_hashmap_ensure_put(networks, &string_hash_ops, network->name, network);
        if (r < 0)
                return log_warning_errno(r, "%s: Failed to store configuration into hashmap: %m", filename);

        TAKE_PTR(network);
        log_syntax(/* unit = */ NULL, LOG_DEBUG, filename, /* config_line = */ 0, /* error = */ 0, "Successfully loaded.");
        return 0;
}

int network_load(Manager *manager, OrderedHashmap **ret) {
        _cleanup_strv_free_ char **files = NULL;
        OrderedHashmap *networks = NULL;
        int r;

        assert(manager);
        assert(ret);

        r = conf_files_list_strv(&files, ".network", NULL, 0, NETWORK_DIRS);
        if (r < 0)
                return log_error_errno(r, "Failed to enumerate network files: %m");

        STRV_FOREACH(f, files)
                (void) network_load_one(manager, &networks, *f);

        *ret = TAKE_PTR(networks);
        return 0;
}

static bool network_netdev_equal(Network *a, Network *b) {
        assert(a);
        assert(b);

        if (a->batadv != b->batadv ||
            a->bridge != b->bridge ||
            a->bond != b->bond ||
            a->vrf != b->vrf ||
            a->xfrm != b->xfrm)
                return false;

        if (hashmap_size(a->stacked_netdevs) != hashmap_size(b->stacked_netdevs))
                return false;

        NetDev *n;
        HASHMAP_FOREACH(n, a->stacked_netdevs)
                if (hashmap_get(b->stacked_netdevs, n->ifname) != n)
                        return false;

        return true;
}

int network_reload(Manager *manager) {
        OrderedHashmap *new_networks = NULL;
        Network *n, *old;
        int r;

        assert(manager);

        r = network_load(manager, &new_networks);
        if (r < 0)
                goto failure;

        ORDERED_HASHMAP_FOREACH(n, new_networks) {
                r = network_get_by_name(manager, n->name, &old);
                if (r < 0) {
                        log_debug("%s: Found new .network file.", n->filename);
                        continue;
                }

                if (!stats_by_path_equal(n->stats_by_path, old->stats_by_path)) {
                        log_debug("%s: Found updated .network file.", n->filename);
                        continue;
                }

                if (!network_netdev_equal(n, old)) {
                        log_debug("%s: Detected update of referenced .netdev file(s).", n->filename);
                        continue;
                }

                /* Nothing updated, use the existing Network object, and drop the new one. */
                r = ordered_hashmap_replace(new_networks, old->name, old);
                if (r < 0)
                        goto failure;

                network_ref(old);
                network_unref(n);
        }

        ordered_hashmap_free_with_destructor(manager->networks, network_unref);
        manager->networks = new_networks;

        r = manager_build_dhcp_pd_subnet_ids(manager);
        if (r < 0)
                return r;

        r = manager_build_nexthop_ids(manager);
        if (r < 0)
                return r;

        return 0;

failure:
        ordered_hashmap_free_with_destructor(new_networks, network_unref);

        return r;
}

int manager_build_dhcp_pd_subnet_ids(Manager *manager) {
        Network *n;
        int r;

        assert(manager);

        set_clear(manager->dhcp_pd_subnet_ids);

        ORDERED_HASHMAP_FOREACH(n, manager->networks) {
                if (n->unmanaged)
                        continue;

                if (!n->dhcp_pd)
                        continue;

                if (n->dhcp_pd_subnet_id < 0)
                        continue;

                r = set_ensure_put(&manager->dhcp_pd_subnet_ids, &uint64_hash_ops, &n->dhcp_pd_subnet_id);
                if (r < 0)
                        return r;
        }

        return 0;
}

static Network *network_free(Network *network) {
        if (!network)
                return NULL;

        free(network->name);
        free(network->filename);
        free(network->description);
        strv_free(network->dropins);
        hashmap_free(network->stats_by_path);

        /* conditions */
        net_match_clear(&network->match);
        condition_free_list(network->conditions);

        /* link settings */
        strv_free(network->bind_carrier);

        /* NTP */
        strv_free(network->ntp);

        /* DNS */
        for (unsigned i = 0; i < network->n_dns; i++)
                in_addr_full_free(network->dns[i]);
        free(network->dns);
        ordered_set_free(network->search_domains);
        ordered_set_free(network->route_domains);
        set_free_free(network->dnssec_negative_trust_anchors);

        /* DHCP server */
        free(network->dhcp_server_relay_agent_circuit_id);
        free(network->dhcp_server_relay_agent_remote_id);
        free(network->dhcp_server_boot_server_name);
        free(network->dhcp_server_boot_filename);
        free(network->dhcp_server_timezone);
        free(network->dhcp_server_uplink_name);
        for (sd_dhcp_lease_server_type_t t = 0; t < _SD_DHCP_LEASE_SERVER_TYPE_MAX; t++)
                free(network->dhcp_server_emit[t].addresses);
        ordered_hashmap_free(network->dhcp_server_send_options);
        ordered_hashmap_free(network->dhcp_server_send_vendor_options);

        /* DHCP client */
        free(network->dhcp_vendor_class_identifier);
        free(network->dhcp_mudurl);
        free(network->dhcp_hostname);
        free(network->dhcp_label);
        set_free(network->dhcp_deny_listed_ip);
        set_free(network->dhcp_allow_listed_ip);
        strv_free(network->dhcp_user_class);
        set_free(network->dhcp_request_options);
        ordered_hashmap_free(network->dhcp_client_send_options);
        ordered_hashmap_free(network->dhcp_client_send_vendor_options);
        free(network->dhcp_netlabel);
        nft_set_context_clear(&network->dhcp_nft_set_context);

        /* DHCPv6 client */
        free(network->dhcp6_mudurl);
        free(network->dhcp6_hostname);
        strv_free(network->dhcp6_user_class);
        strv_free(network->dhcp6_vendor_class);
        set_free(network->dhcp6_request_options);
        ordered_hashmap_free(network->dhcp6_client_send_options);
        ordered_hashmap_free(network->dhcp6_client_send_vendor_options);
        free(network->dhcp6_netlabel);
        nft_set_context_clear(&network->dhcp6_nft_set_context);

        /* DHCP PD */
        free(network->dhcp_pd_uplink_name);
        set_free(network->dhcp_pd_tokens);
        free(network->dhcp_pd_netlabel);
        nft_set_context_clear(&network->dhcp_pd_nft_set_context);

        /* Router advertisement */
        ordered_set_free(network->router_search_domains);
        free(network->router_dns);
        free(network->router_uplink_name);

        /* NDisc */
        set_free(network->ndisc_deny_listed_router);
        set_free(network->ndisc_allow_listed_router);
        set_free(network->ndisc_deny_listed_prefix);
        set_free(network->ndisc_allow_listed_prefix);
        set_free(network->ndisc_deny_listed_route_prefix);
        set_free(network->ndisc_allow_listed_route_prefix);
        set_free(network->ndisc_tokens);
        free(network->ndisc_netlabel);
        nft_set_context_clear(&network->ndisc_nft_set_context);

        /* LLDP */
        free(network->lldp_mudurl);

        /* netdev */
        free(network->batadv_name);
        free(network->bridge_name);
        free(network->bond_name);
        free(network->vrf_name);
        hashmap_free_free_key(network->stacked_netdev_names);
        netdev_unref(network->bridge);
        netdev_unref(network->bond);
        netdev_unref(network->vrf);
        hashmap_free_with_destructor(network->stacked_netdevs, netdev_unref);

        /* static configs */
        set_free_free(network->ipv6_proxy_ndp_addresses);
        ordered_hashmap_free(network->addresses_by_section);
        hashmap_free(network->routes_by_section);
        ordered_hashmap_free(network->nexthops_by_section);
        hashmap_free_with_destructor(network->bridge_fdb_entries_by_section, bridge_fdb_free);
        hashmap_free_with_destructor(network->bridge_mdb_entries_by_section, bridge_mdb_free);
        ordered_hashmap_free(network->neighbors_by_section);
        hashmap_free(network->address_labels_by_section);
        hashmap_free_with_destructor(network->prefixes_by_section, prefix_free);
        hashmap_free_with_destructor(network->route_prefixes_by_section, route_prefix_free);
        hashmap_free_with_destructor(network->pref64_prefixes_by_section, prefix64_free);
        hashmap_free(network->rules_by_section);
        hashmap_free_with_destructor(network->dhcp_static_leases_by_section, dhcp_static_lease_free);
        ordered_hashmap_free_with_destructor(network->sr_iov_by_section, sr_iov_free);
        hashmap_free(network->qdiscs_by_section);
        hashmap_free(network->tclasses_by_section);

        return mfree(network);
}

DEFINE_TRIVIAL_REF_UNREF_FUNC(Network, network, network_free);

int network_get_by_name(Manager *manager, const char *name, Network **ret) {
        Network *network;

        assert(manager);
        assert(name);
        assert(ret);

        network = ordered_hashmap_get(manager->networks, name);
        if (!network)
                return -ENOENT;

        *ret = network;

        return 0;
}

bool network_has_static_ipv6_configurations(Network *network) {
        Address *address;
        Route *route;
        BridgeFDB *fdb;
        BridgeMDB *mdb;
        Neighbor *neighbor;

        assert(network);

        ORDERED_HASHMAP_FOREACH(address, network->addresses_by_section)
                if (address->family == AF_INET6)
                        return true;

        HASHMAP_FOREACH(route, network->routes_by_section)
                if (route->family == AF_INET6)
                        return true;

        HASHMAP_FOREACH(fdb, network->bridge_fdb_entries_by_section)
                if (fdb->family == AF_INET6)
                        return true;

        HASHMAP_FOREACH(mdb, network->bridge_mdb_entries_by_section)
                if (mdb->family == AF_INET6)
                        return true;

        ORDERED_HASHMAP_FOREACH(neighbor, network->neighbors_by_section)
                if (neighbor->dst_addr.family == AF_INET6)
                        return true;

        if (!hashmap_isempty(network->address_labels_by_section))
                return true;

        if (!hashmap_isempty(network->prefixes_by_section))
                return true;

        if (!hashmap_isempty(network->route_prefixes_by_section))
                return true;

        if (!hashmap_isempty(network->pref64_prefixes_by_section))
                return true;

        return false;
}

<<<<<<< HEAD
//解析netdev配置文件
int config_parse_stacked_netdev(const char *unit,
=======
int config_parse_stacked_netdev(
                const char *unit,
>>>>>>> 40238aee
                const char *filename,
                unsigned line,
                const char *section,
                unsigned section_line,
                const char *lvalue,
                int ltype,
                const char *rvalue,
                void *data,
                void *userdata) {

        _cleanup_free_ char *name = NULL;
        NetDevKind kind = ltype;
        Hashmap **h = ASSERT_PTR(data);
        int r;

        assert(filename);
        assert(lvalue);
        assert(rvalue);
        assert(IN_SET(kind,
                      NETDEV_KIND_IPOIB,
                      NETDEV_KIND_IPVLAN,
                      NETDEV_KIND_IPVTAP,
                      NETDEV_KIND_MACSEC,
                      NETDEV_KIND_MACVLAN,
                      NETDEV_KIND_MACVTAP,
                      NETDEV_KIND_VLAN,
                      NETDEV_KIND_VXLAN,
                      NETDEV_KIND_XFRM,
                      _NETDEV_KIND_TUNNEL));

        if (!ifname_valid(rvalue)) {
                log_syntax(unit, LOG_WARNING, filename, line, 0,
                           "Invalid netdev name in %s=, ignoring assignment: %s", lvalue, rvalue);
                return 0;
        }

        name = strdup(rvalue);
        if (!name)
                return log_oom();

        r = hashmap_ensure_put(h, &string_hash_ops, name, INT_TO_PTR(kind));
        if (r == -ENOMEM)
                return log_oom();
        if (r < 0)
                log_syntax(unit, LOG_WARNING, filename, line, r,
                           "Cannot add NetDev '%s' to network, ignoring assignment: %m", name);
        else if (r == 0)
                log_syntax(unit, LOG_DEBUG, filename, line, r,
                           "NetDev '%s' specified twice, ignoring.", name);
        else
                TAKE_PTR(name);

        return 0;
}

int config_parse_required_for_online(
                const char *unit,
                const char *filename,
                unsigned line,
                const char *section,
                unsigned section_line,
                const char *lvalue,
                int ltype,
                const char *rvalue,
                void *data,
                void *userdata) {

        Network *network = ASSERT_PTR(userdata);
        int r;

        assert(filename);
        assert(lvalue);
        assert(rvalue);

        if (isempty(rvalue)) {
                network->required_for_online = -1;
                network->required_operstate_for_online = LINK_OPERSTATE_RANGE_INVALID;
                return 0;
        }

        r = parse_operational_state_range(rvalue, &network->required_operstate_for_online);
        if (r < 0) {
                r = parse_boolean(rvalue);
                if (r < 0) {
                        log_syntax(unit, LOG_WARNING, filename, line, r,
                                   "Failed to parse %s= setting, ignoring assignment: %s",
                                   lvalue, rvalue);
                        return 0;
                }

                network->required_for_online = r;
                network->required_operstate_for_online = LINK_OPERSTATE_RANGE_DEFAULT;
                return 0;
        }

        network->required_for_online = true;
        return 0;
}

int config_parse_link_group(
                const char *unit,
                const char *filename,
                unsigned line,
                const char *section,
                unsigned section_line,
                const char *lvalue,
                int ltype,
                const char *rvalue,
                void *data,
                void *userdata) {

        Network *network = ASSERT_PTR(userdata);
        int r;
        int32_t group;

        assert(filename);
        assert(lvalue);
        assert(rvalue);

        if (isempty(rvalue)) {
                network->group = -1;
                return 0;
        }

        r = safe_atoi32(rvalue, &group);
        if (r < 0) {
                log_syntax(unit, LOG_WARNING, filename, line, r,
                           "Failed to parse Group=, ignoring assignment: %s", rvalue);
                return 0;
        }

        if (group < 0) {
                log_syntax(unit, LOG_WARNING, filename, line, r,
                           "Value of Group= must be in the range 0…2147483647, ignoring assignment: %s", rvalue);
                return 0;
        }

        network->group = group;
        return 0;
}

int config_parse_ignore_carrier_loss(
                const char *unit,
                const char *filename,
                unsigned line,
                const char *section,
                unsigned section_line,
                const char *lvalue,
                int ltype,
                const char *rvalue,
                void *data,
                void *userdata) {

        Network *network = ASSERT_PTR(userdata);
        usec_t usec;
        int r;

        assert(filename);
        assert(lvalue);
        assert(rvalue);

        if (isempty(rvalue)) {
                network->ignore_carrier_loss_set = false;
                return 0;
        }

        r = parse_boolean(rvalue);
        if (r >= 0) {
                network->ignore_carrier_loss_set = true;
                network->ignore_carrier_loss_usec = r > 0 ? USEC_INFINITY : 0;
                return 0;
        }

        r = parse_sec(rvalue, &usec);
        if (r < 0) {
                log_syntax(unit, LOG_WARNING, filename, line, r,
                           "Failed to parse %s=, ignoring assignment: %s", lvalue, rvalue);
                return 0;
        }

        network->ignore_carrier_loss_set = true;
        network->ignore_carrier_loss_usec = usec;
        return 0;
}

int config_parse_keep_configuration(
                const char *unit,
                const char *filename,
                unsigned line,
                const char *section,
                unsigned section_line,
                const char *lvalue,
                int ltype,
                const char *rvalue,
                void *data,
                void *userdata) {

        KeepConfiguration t, *k = ASSERT_PTR(data);
        Network *network = ASSERT_PTR(userdata);

        if (isempty(rvalue)) {
                *k = ASSERT_PTR(network->manager)->keep_configuration;
                return 0;
        }

        /* backward compatibility */
        if (streq(rvalue, "dhcp")) {
                *k = KEEP_CONFIGURATION_DYNAMIC;
                return 0;
        }

        if (streq(rvalue, "dhcp-on-stop")) {
                *k = KEEP_CONFIGURATION_DYNAMIC_ON_STOP;
                return 0;
        }

        t = keep_configuration_from_string(rvalue);
        if (t < 0)
                return log_syntax_parse_error(unit, filename, line, t, lvalue, rvalue);

        *k = t;
        return 0;
}

DEFINE_CONFIG_PARSE_ENUM(config_parse_required_family_for_online, link_required_address_family, AddressFamily);

static const char* const keep_configuration_table[_KEEP_CONFIGURATION_MAX] = {
        [KEEP_CONFIGURATION_NO]              = "no",
        [KEEP_CONFIGURATION_DYNAMIC_ON_STOP] = "dynamic-on-stop",
        [KEEP_CONFIGURATION_DYNAMIC]         = "dynamic",
        [KEEP_CONFIGURATION_STATIC]          = "static",
        [KEEP_CONFIGURATION_YES]             = "yes",
};

DEFINE_STRING_TABLE_LOOKUP_WITH_BOOLEAN(keep_configuration, KeepConfiguration, KEEP_CONFIGURATION_YES);

static const char* const activation_policy_table[_ACTIVATION_POLICY_MAX] = {
        [ACTIVATION_POLICY_UP]          = "up",
        [ACTIVATION_POLICY_ALWAYS_UP]   = "always-up",
        [ACTIVATION_POLICY_MANUAL]      = "manual",
        [ACTIVATION_POLICY_ALWAYS_DOWN] = "always-down",
        [ACTIVATION_POLICY_DOWN]        = "down",
        [ACTIVATION_POLICY_BOUND]       = "bound",
};

DEFINE_STRING_TABLE_LOOKUP(activation_policy, ActivationPolicy);
DEFINE_CONFIG_PARSE_ENUM(config_parse_activation_policy, activation_policy, ActivationPolicy);<|MERGE_RESOLUTION|>--- conflicted
+++ resolved
@@ -509,31 +509,7 @@
                 .ipoib_umcast = -1,
         };
 
-<<<<<<< HEAD
         //解析配置文件，填充network
-        r = config_parse_many(filename, NETWORK_DIRS, dropin_dirname,
-                              "Match\0"
-                              "Link\0"
-                              "Network\0"
-                              "Address\0"
-                              "Neighbor\0"
-                              "IPv6AddressLabel\0"
-                              "RoutingPolicyRule\0"
-                              "Route\0"
-                              "DHCP\0"
-                              "DHCPv4\0" /* compat */
-                              "DHCPServer\0"
-                              "IPv6AcceptRA\0"
-                              "IPv6NDPProxyAddress\0"
-                              "Bridge\0"
-                              "BridgeFDB\0"
-                              "BridgeVLAN\0"
-                              "IPv6PrefixDelegation\0"
-                              "IPv6Prefix\0"
-                              "CAN\0",
-                              config_item_perf_lookup, network_network_gperf_lookup,
-                              CONFIG_PARSE_WARN, network);
-=======
         r = config_parse_many(
                         STRV_MAKE_CONST(filename), NETWORK_DIRS, dropin_dirname, /* root = */ NULL,
                         "Match\0"
@@ -599,7 +575,6 @@
                         network,
                         &network->stats_by_path,
                         &network->dropins);
->>>>>>> 40238aee
         if (r < 0)
                 return r; /* config_parse_many() logs internally. */
 
@@ -932,13 +907,9 @@
         return false;
 }
 
-<<<<<<< HEAD
 //解析netdev配置文件
-int config_parse_stacked_netdev(const char *unit,
-=======
 int config_parse_stacked_netdev(
                 const char *unit,
->>>>>>> 40238aee
                 const char *filename,
                 unsigned line,
                 const char *section,
