--- conflicted
+++ resolved
@@ -345,21 +345,9 @@
         assert(req);
         assert(link);
 
-<<<<<<< HEAD
-        r = sd_netlink_message_get_errno(m);
-        if (r < 0 && r != -EEXIST) {
-                log_link_error_errno(link, r, "Could not set DHCPv4 address: %m");
-                link_enter_failed(link);
-        } else if (r >= 0)
-                manager_rtnl_process_address(rtnl, m, link->manager);
-
-        //设置link上dhcp路由
-        link_set_dhcp_routes(link);
-=======
         r = route_configure_handler_internal(rtnl, m, req, "Could not set DHCPv4 route");
         if (r <= 0)
                 return r;
->>>>>>> 40238aee
 
         r = dhcp4_check_ready(link);
         if (r < 0)
@@ -368,19 +356,10 @@
         return 1;
 }
 
-<<<<<<< HEAD
 //更新link的地址
-static int dhcp4_update_address(Link *link,
-                                struct in_addr *address,
-                                struct in_addr *netmask,
-                                uint32_t lifetime) {
-        _cleanup_(address_freep) Address *addr = NULL;
-        unsigned prefixlen;
-=======
 static int dhcp4_request_route(Route *route, Link *link) {
         struct in_addr server;
         Route *existing;
->>>>>>> 40238aee
         int r;
 
         assert(route);
@@ -415,21 +394,7 @@
         if (r < 0)
                 return r;
 
-<<<<<<< HEAD
-        addr->family = AF_INET;
-        addr->in_addr.in.s_addr = address->s_addr;
-        addr->cinfo.ifa_prefered = lifetime;
-        addr->cinfo.ifa_valid = lifetime;
-        addr->prefixlen = prefixlen;
-        addr->broadcast.s_addr = address->s_addr | ~netmask->s_addr;
-
-        /* allow reusing an existing address and simply update its lifetime
-         * in case it already exists */
-        //为link配置v4地址
-        r = address_configure(addr, link, dhcp4_address_handler, true);
-=======
         r = route_adjust_nexthops(route, link);
->>>>>>> 40238aee
         if (r < 0)
                 return r;
 
@@ -483,21 +448,11 @@
         assert(link->dhcp_lease);
         assert(gw);
 
-<<<<<<< HEAD
-        //取client->lease
-        r = sd_dhcp_client_get_lease(client, &lease);
-=======
         r = sd_dhcp_lease_get_address(link->dhcp_lease, &address);
->>>>>>> 40238aee
-        if (r < 0)
-                return r;
-
-<<<<<<< HEAD
-        //取lease提供的address,netmask,gateway,
-        r = sd_dhcp_lease_get_address(lease, &address);
-=======
+        if (r < 0)
+                return r;
+
         r = route_new(&route);
->>>>>>> 40238aee
         if (r < 0)
                 return r;
 
@@ -509,35 +464,6 @@
         return dhcp4_request_route(route, link);
 }
 
-<<<<<<< HEAD
-        r = sd_dhcp_lease_get_router(lease, &router);
-        if (r < 0 && r != -ENODATA)
-                return log_link_error_errno(link, r, "DHCP error: Could not get gateway: %m");
-
-        //显示获得的ip地址
-        if (r > 0 && !in4_addr_is_null(&router[0]))
-                log_struct(LOG_INFO,
-                           LOG_LINK_INTERFACE(link),
-                           LOG_LINK_MESSAGE(link, "DHCPv4 address %u.%u.%u.%u/%u via %u.%u.%u.%u",
-                                            ADDRESS_FMT_VAL(address),
-                                            prefixlen,
-                                            ADDRESS_FMT_VAL(router[0])),
-                           "ADDRESS=%u.%u.%u.%u", ADDRESS_FMT_VAL(address),
-                           "PREFIXLEN=%u", prefixlen,
-                           "GATEWAY=%u.%u.%u.%u", ADDRESS_FMT_VAL(router[0]));
-        else
-                log_struct(LOG_INFO,
-                           LOG_LINK_INTERFACE(link),
-                           LOG_LINK_MESSAGE(link, "DHCPv4 address %u.%u.%u.%u/%u",
-                                            ADDRESS_FMT_VAL(address),
-                                            prefixlen),
-                           "ADDRESS=%u.%u.%u.%u", ADDRESS_FMT_VAL(address),
-                           "PREFIXLEN=%u", prefixlen);
-
-        //设置link对应的lease，为客户端获得的lease
-        link->dhcp_lease = sd_dhcp_lease_ref(lease);
-        link_dirty(link);
-=======
 static int dhcp4_request_route_auto(
                 Route *route,
                 Link *link,
@@ -545,7 +471,6 @@
 
         struct in_addr address;
         int r;
->>>>>>> 40238aee
 
         assert(route);
         assert(link);
@@ -1045,6 +970,7 @@
         addr->route_metric = link->network->dhcp_route_metric;
         addr->duplicate_address_detection = link->network->dhcp_send_decline ? ADDRESS_FAMILY_IPV4 : ADDRESS_FAMILY_NO;
 
+        //为link配置v4地址
         r = free_and_strdup_warn(&addr->label, link->network->dhcp_label);
         if (r < 0)
                 return r;
@@ -1126,11 +1052,13 @@
         assert(client);
         assert(link);
 
+        //取client->lease
         r = sd_dhcp_client_get_lease(client, &lease);
         if (r < 0)
                 return log_link_error_errno(link, r, "DHCP error: No lease: %m");
 
         sd_dhcp_lease_unref(link->dhcp_lease);
+        //设置link对应的lease，为客户端获得的lease
         link->dhcp_lease = sd_dhcp_lease_ref(lease);
         link_dirty(link);
 
@@ -1576,6 +1504,7 @@
         if (r < 0)
                 return log_link_debug_errno(link, r, "DHCPv4 CLIENT: Failed to set ifindex: %m");
 
+        //注册事件回调，为link处理其上dhcpv4地址
         r = sd_dhcp_client_set_callback(link->dhcp_client, dhcp4_handler, link);
         if (r < 0)
                 return log_link_debug_errno(link, r, "DHCPv4 CLIENT: Failed to set callback: %m");
@@ -1796,20 +1725,9 @@
         if (!link->dhcp_client)
                 return 0;
 
-<<<<<<< HEAD
-                        if (event == SD_DHCP_CLIENT_EVENT_IP_CHANGE) {
-                        		//为link更新地址
-                                r = dhcp_lease_acquired(client, link);
-                                if (r < 0) {
-                                        link_enter_failed(link);
-                                        return;
-                                }
-                        }
-=======
         /* If the client is running, set the current connectivity. */
         if (sd_dhcp_client_is_running(link->dhcp_client))
                 return sd_dhcp_client_set_ipv6_connectivity(link->dhcp_client, link_has_ipv6_connectivity(link));
->>>>>>> 40238aee
 
         /* If the client has been already stopped or not started yet, let's check the current connectivity
          * and start the client if necessary. */
@@ -1989,14 +1907,7 @@
                 return 0;
         }
 
-<<<<<<< HEAD
-        //注册事件回调，为link处理其上dhcpv4地址
-        r = sd_dhcp_client_set_callback(link->dhcp_client, dhcp4_handler, link);
-        if (r < 0)
-                return log_link_error_errno(link, r, "DHCP4 CLIENT: Failed to set callback: %m");
-=======
         network->dhcp_max_attempts = a;
->>>>>>> 40238aee
 
         return 0;
 }
