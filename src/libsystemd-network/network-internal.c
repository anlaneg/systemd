--- conflicted
+++ resolved
@@ -16,68 +16,6 @@
 #include "parse-util.h"
 #include "strv.h"
 
-<<<<<<< HEAD
-const char *net_get_name(sd_device *device) {
-        const char *name, *field;
-
-        assert(device);
-
-        /* fetch some persistent data unique (on this machine) to this device */
-        FOREACH_STRING(field, "ID_NET_NAME_ONBOARD", "ID_NET_NAME_SLOT", "ID_NET_NAME_PATH", "ID_NET_NAME_MAC")
-                if (sd_device_get_property_value(device, field, &name) >= 0)
-                        return name;
-
-        return NULL;
-}
-
-#define HASH_KEY SD_ID128_MAKE(d3,1e,48,fa,90,fe,4b,4c,9d,af,d5,d7,a1,b1,2e,8a)
-
-int net_get_unique_predictable_data(sd_device *device, uint64_t *result) {
-        size_t l, sz = 0;
-        const char *name;
-        int r;
-        uint8_t *v;
-
-        assert(device);
-
-        /* net_get_name() will return one of the device names based on stable information about the
-         * device. If this is not available, we fall back to using the device name. */
-        name = net_get_name(device);
-        if (!name)
-                (void) sd_device_get_sysname(device, &name);
-        if (!name)
-                return log_device_debug_errno(device, SYNTHETIC_ERRNO(ENODATA),
-                                              "No stable identifying information found");
-
-        log_device_debug(device, "Using \"%s\" as stable identifying information", name);
-        l = strlen(name);
-        sz = sizeof(sd_id128_t) + l;
-        v = newa(uint8_t, sz);
-
-        /* Fetch some persistent data unique to this machine */
-        r = sd_id128_get_machine((sd_id128_t*) v);
-        if (r < 0)
-                 return r;
-        memcpy(v + sizeof(sd_id128_t), name, l);
-
-        /* Let's hash the machine ID plus the device name. We use
-         * a fixed, but originally randomly created hash key here. */
-        *result = htole64(siphash24(v, sz, HASH_KEY.bytes));
-        return 0;
-}
-
-static bool net_condition_test_strv(char * const *raw_patterns,
-                                    const char *string) {
-        if (strv_isempty(raw_patterns))
-        	/*此集合为空时，则返回true*/
-                return true;
-
-        /* If the patterns begin with "!", edit it out and negate the test. */
-        if (raw_patterns[0][0] == '!') {
-        	/*如果此patterns[0]以'!'开头，则移除'!',并重建patterns，匹配结果取反*/
-                char **patterns;
-                size_t i, length;
-=======
 size_t serialize_in_addrs(FILE *f,
                           const struct in_addr *addresses,
                           size_t size,
@@ -90,7 +28,6 @@
         bool _space = false;
         if (!with_leading_space)
                 with_leading_space = &_space;
->>>>>>> 40238aee
 
         for (size_t i = 0; i < size; i++) {
                 if (predicate && !predicate(&addresses[i]))
@@ -103,104 +40,7 @@
                 *with_leading_space = true;
         }
 
-<<<<<<< HEAD
-        return string && strv_fnmatch(raw_patterns, string, 0);
-}
-
-bool net_match_config(Set *match_mac/*可匹配的mac集合(不为NULL时需匹配）*/,
-                      char * const *match_paths,
-                      char * const *match_drivers/*可匹配的驱动集合*/,
-                      char * const *match_types,
-                      char * const *match_names,
-                      Condition *match_host,
-                      Condition *match_virt,
-                      Condition *match_kernel_cmdline,
-                      Condition *match_kernel_version,
-                      Condition *match_arch,
-                      const struct ether_addr *dev_mac/*待匹配的mac*/,
-                      const char *dev_path,
-                      const char *dev_driver,
-                      const char *dev_type,
-                      const char *dev_name) {
-
-        if (match_host && condition_test(match_host) <= 0)
-        	/*match_host不为空，则调用match_host->type对应回调*/
-                return false;
-
-        if (match_virt && condition_test(match_virt) <= 0)
-                return false;
-
-        if (match_kernel_cmdline && condition_test(match_kernel_cmdline) <= 0)
-                return false;
-
-        if (match_kernel_version && condition_test(match_kernel_version) <= 0)
-                return false;
-
-        if (match_arch && condition_test(match_arch) <= 0)
-                return false;
-
-        if (match_mac && (!dev_mac || !set_contains(match_mac, dev_mac)))
-        	/*如果match_mac不为NULL，且dev_mac未提供或者dev_mac与match_mac集合不匹配，则返回false*/
-                return false;
-
-        /*dev_path是否在match_paths集合中的匹配*/
-        if (!net_condition_test_strv(match_paths, dev_path))
-                return false;
-
-        if (!net_condition_test_strv(match_drivers, dev_driver))
-                return false;
-
-        if (!net_condition_test_strv(match_types, dev_type))
-                return false;
-
-        if (!net_condition_test_strv(match_names, dev_name))
-                return false;
-
-        return true;
-}
-
-int config_parse_net_condition(const char *unit,
-                               const char *filename,
-                               unsigned line,
-                               const char *section,
-                               unsigned section_line,
-                               const char *lvalue,
-                               int ltype,
-                               const char *rvalue/*设置右值*/,
-                               void *data,
-                               void *userdata) {
-
-        ConditionType cond = ltype;/*将ltype做为cond*/
-        Condition **ret = data;
-        bool negate;
-        Condition *c;
-        _cleanup_free_ char *s = NULL;
-
-        assert(filename);
-        assert(lvalue);
-        assert(rvalue);
-        assert(data);
-
-        negate = rvalue[0] == '!';
-        if (negate)
-                rvalue++;
-
-        s = strdup(rvalue);
-        if (!s)
-                return log_oom();
-
-        c = condition_new(cond, s/*设置参数*/, false, negate);
-        if (!c)
-                return log_oom();
-
-        if (*ret)
-                condition_free(*ret);
-
-        *ret = c;
-        return 0;
-=======
         return count;
->>>>>>> 40238aee
 }
 
 int deserialize_in_addrs(struct in_addr **ret, const char *string) {
