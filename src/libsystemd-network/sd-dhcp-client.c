--- conflicted
+++ resolved
@@ -56,15 +56,11 @@
         sd_event_source *timeout_resend;
 
         int ifindex;
-<<<<<<< HEAD
+        char *ifname;
+
+        sd_device *dev;
+
         int fd;//socket,用于发送dhcp报文
-=======
-        char *ifname;
-
-        sd_device *dev;
-
-        int fd;
->>>>>>> 40238aee
         uint16_t port;
         uint16_t server_port;
         union sockaddr_union link;
@@ -83,14 +79,8 @@
         char *mudurl;
         char **user_class;
         uint32_t mtu;
-<<<<<<< HEAD
+        usec_t fallback_lease_lifetime;
         uint32_t xid;//dhcp请求事务id
-        usec_t start_time;
-        unsigned attempt;//尝试次数
-        usec_t request_sent;
-=======
-        usec_t fallback_lease_lifetime;
-        uint32_t xid;
         usec_t start_time;
         usec_t t1_time;
         usec_t t2_time;
@@ -101,20 +91,15 @@
         uint64_t max_request_attempts;
         OrderedHashmap *extra_options;
         OrderedHashmap *vendor_options;
->>>>>>> 40238aee
         sd_event_source *timeout_t1;
         sd_event_source *timeout_t2;
         sd_event_source *timeout_expire;
         sd_event_source *timeout_ipv6_only_mode;
         sd_dhcp_client_callback_t callback;
         void *userdata;
-<<<<<<< HEAD
-        sd_dhcp_lease *lease;//记录获得的dhcp lease
-=======
         sd_dhcp_client_callback_t state_callback;
         void *state_userdata;
-        sd_dhcp_lease *lease;
->>>>>>> 40238aee
+        sd_dhcp_lease *lease;//记录获得的dhcp lease
         usec_t start_delay;
         int ip_service_type;
         int socket_priority;
@@ -585,9 +570,6 @@
         return 0;
 }
 
-<<<<<<< HEAD
-//获取客户端获得的lease
-=======
 int sd_dhcp_client_set_max_attempts(sd_dhcp_client *client, uint64_t max_attempts) {
         assert_return(client, -EINVAL);
         assert_return(!sd_dhcp_client_is_running(client), -EBUSY);
@@ -632,7 +614,7 @@
         return 1;
 }
 
->>>>>>> 40238aee
+//获取客户端获得的lease
 int sd_dhcp_client_get_lease(sd_dhcp_client *client, sd_dhcp_lease **ret) {
         assert_return(client, -EINVAL);
 
@@ -750,9 +732,6 @@
         client_initialize(client);
 }
 
-<<<<<<< HEAD
-//构造dhcp client消息
-=======
 /* RFC2131 section 4.1:
  * retransmission delays should include -1 to +1 sec of random 'fuzz'. */
 #define RFC2131_RANDOM_FUZZ \
@@ -788,7 +767,7 @@
         return CMP(*a, *b);
 }
 
->>>>>>> 40238aee
+//构造dhcp client消息
 static int client_message_init(
                 sd_dhcp_client *client,
                 DHCPPacket **ret,
@@ -818,12 +797,8 @@
 
         //构造dhcp请求消息
         r = dhcp_message_init(&packet->dhcp, BOOTREQUEST, client->xid, type,
-<<<<<<< HEAD
-                              client->arp_type/*硬件类型*/, optlen, &optoffset);
-=======
-                              client->arp_type, client->hw_addr.length, client->hw_addr.bytes,
+                              client->arp_type/*硬件类型*/, client->hw_addr.length, client->hw_addr.bytes,
                               optlen, &optoffset);
->>>>>>> 40238aee
         if (r < 0)
                 return r;
 
@@ -973,46 +948,12 @@
                                             packet, len);
 }
 
-<<<<<<< HEAD
-//构造并发送discover报文
-static int client_send_discover(sd_dhcp_client *client) {
-        _cleanup_free_ DHCPPacket *discover = NULL;
-        size_t optoffset, optlen;
-        int r;
-
-        assert(client);
-        //client当前仅处于init,selecting状态
-        assert(IN_SET(client->state, DHCP_STATE_INIT, DHCP_STATE_SELECTING));
-
-        //构造discover报文
-        r = client_message_init(client, &discover, DHCP_DISCOVER,
-                                &optlen, &optoffset);
-        if (r < 0)
-                return r;
-
-        /* the client may suggest values for the network address
-           and lease time in the DHCPDISCOVER message. The client may include
-           the ’requested IP address’ option to suggest that a particular IP
-           address be assigned, and may include the ’IP address lease time’
-           option to suggest the lease time it would like.
-         */
-        if (client->last_addr != INADDR_ANY) {
-        		//设置请求设置的地址
-                r = dhcp_option_append(&discover->dhcp, optlen, &optoffset, 0,
-                                       SD_DHCP_OPTION_REQUESTED_IP_ADDRESS,
-                                       4, &client->last_addr);
-                if (r < 0)
-                        return r;
-        }
-=======
 static int client_append_common_discover_request_options(sd_dhcp_client *client, DHCPPacket *packet, size_t *optoffset, size_t optlen) {
         sd_dhcp_option *j;
         int r;
 
         assert(client);
->>>>>>> 40238aee
-
-        //设置client端hostname
+
         if (client->hostname) {
                 /* According to RFC 4702 "clients that send the Client FQDN option in
                    their messages MUST NOT also send the Host Name option". Just send
@@ -1032,7 +973,6 @@
                         return r;
         }
 
-        //设置vendor id
         if (client->vendor_class_identifier) {
                 r = dhcp_option_append(&packet->dhcp, optlen, optoffset, 0,
                                        SD_DHCP_OPTION_VENDOR_CLASS_IDENTIFIER,
@@ -1079,14 +1019,17 @@
         return 0;
 }
 
+//构造并发送discover报文
 static int client_send_discover(sd_dhcp_client *client) {
         _cleanup_free_ DHCPPacket *discover = NULL;
         size_t optoffset, optlen;
         int r;
 
         assert(client);
+        //client当前仅处于init,selecting状态
         assert(IN_SET(client->state, DHCP_STATE_INIT, DHCP_STATE_SELECTING));
 
+        //构造discover报文
         r = client_message_init(client, &discover, DHCP_DISCOVER,
                                 &optlen, &optoffset);
         if (r < 0)
@@ -1101,6 +1044,7 @@
         /* RFC7844 section 3:
            SHOULD NOT contain any other option. */
         if (!client->anonymize && client->last_addr != INADDR_ANY) {
+        		//设置请求设置的地址
                 r = dhcp_option_append(&discover->dhcp, optlen, &optoffset, 0,
                                        SD_DHCP_OPTION_REQUESTED_IP_ADDRESS,
                                        4, &client->last_addr);
@@ -1342,22 +1286,12 @@
         		//当前处于init状态，发送discover报文
                 r = client_send_discover(client);
                 if (r >= 0) {
-<<<<<<< HEAD
-                		//进入selecting状态
-                        client->state = DHCP_STATE_SELECTING;
-                        client->attempt = 1;
-                } else {
-                		//尝试次数过多，进失败流程
-                        if (client->attempt >= 64)
-                                goto error;
-                }
-
-=======
+                	//进入selecting状态
                         client_set_state(client, DHCP_STATE_SELECTING);
                         client->discover_attempt = 0;
                 } else if (client->discover_attempt >= client->max_discover_attempts)
+                	//尝试次数过多，进失败流程
                         goto error;
->>>>>>> 40238aee
                 break;
 
         case DHCP_STATE_SELECTING:
@@ -1382,10 +1316,7 @@
 
         case DHCP_STATE_REBOOTING:
         case DHCP_STATE_BOUND:
-<<<<<<< HEAD
-        		//处于bound状态时，不处理
-=======
->>>>>>> 40238aee
+        	//处于bound状态时，不处理
                 break;
 
         case DHCP_STATE_STOPPED:
@@ -1502,16 +1433,11 @@
         }
         client->fd = r;
 
-<<<<<<< HEAD
         //设置延迟发送时间
-        if (IN_SET(client->state, DHCP_STATE_INIT, DHCP_STATE_INIT_REBOOT))
-                client->start_time = now(clock_boottime_or_monotonic());
-=======
         client->start_time = now(CLOCK_BOOTTIME);
 
         if (client->state == DHCP_STATE_STOPPED)
                 client->state = DHCP_STATE_INIT;
->>>>>>> 40238aee
 
         return client_initialize_events(client, client_receive_message_raw/*收取dhcp server消息处理函数*/);
 }
@@ -1601,18 +1527,10 @@
                         return r;
         }
 
-<<<<<<< HEAD
         //选项解析
-        r = dhcp_option_parse(offer, len, dhcp_lease_parse_options, lease, NULL);
-        if (r != DHCP_OFFER) {
-                log_dhcp_client(client, "received message was not an OFFER, ignoring");
-                return -ENOMSG;
-        }
-=======
         r = dhcp_option_parse(message, len, dhcp_lease_parse_options, lease, &error_message);
         if (r < 0)
                 return log_dhcp_client_errno(client, r, "Failed to parse DHCP options, ignoring: %m");
->>>>>>> 40238aee
 
         switch (client->state) {
         case DHCP_STATE_SELECTING:
@@ -1660,14 +1578,8 @@
                 assert_not_reached();
         }
 
-<<<<<<< HEAD
-        //记录收到的offer
-        sd_dhcp_lease_unref(client->lease);
-        client->lease = TAKE_PTR(lease);
-=======
         lease->next_server = message->siaddr;
         lease->address = message->yiaddr;
->>>>>>> 40238aee
 
         if (lease->address == 0 ||
             lease->server_address == 0 ||
@@ -1721,12 +1633,6 @@
         return 0;
 }
 
-<<<<<<< HEAD
-//解析ack报文
-static int client_handle_ack(sd_dhcp_client *client, DHCPMessage *ack, size_t len) {
-        _cleanup_(sd_dhcp_lease_unrefp) sd_dhcp_lease *lease = NULL;
-        _cleanup_free_ char *error_message = NULL;
-=======
 static int client_enter_requesting_now(sd_dhcp_client *client) {
         assert(client);
 
@@ -1744,7 +1650,6 @@
 static int client_enter_requesting_delayed(sd_event_source *s, uint64_t usec, void *userdata) {
         sd_dhcp_client *client = ASSERT_PTR(userdata);
         DHCP_CLIENT_DONT_DESTROY(client);
->>>>>>> 40238aee
         int r;
 
         r = client_enter_requesting_now(client);
@@ -1818,6 +1723,7 @@
         return true;
 }
 
+//解析ack报文
 static int client_handle_ack(sd_dhcp_client *client, DHCPMessage *message, size_t len, const triple_timestamp *timestamp) {
         _cleanup_(sd_dhcp_lease_unrefp) sd_dhcp_lease *lease = NULL;
         int r;
@@ -1951,13 +1857,6 @@
         return 0;
 }
 
-<<<<<<< HEAD
-//处理收到的dhcp消息（server端回包）
-static int client_handle_message(sd_dhcp_client *client, DHCPMessage *message, int len) {
-        DHCP_CLIENT_DONT_DESTROY(client);
-        char time_string[FORMAT_TIMESPAN_MAX];
-        int r = 0, notify_event = 0;
-=======
 static int client_enter_bound_now(sd_dhcp_client *client, int notify_event) {
         int r;
 
@@ -2058,37 +1957,14 @@
         return 0;
 }
 
+//处理收到的dhcp消息（server端回包）
 static int client_verify_message_header(sd_dhcp_client *client, DHCPMessage *message, size_t len) {
         const uint8_t *expected_chaddr = NULL;
         uint8_t expected_hlen = 0;
->>>>>>> 40238aee
 
         assert(client);
         assert(message);
 
-<<<<<<< HEAD
-        switch (client->state) {
-        case DHCP_STATE_SELECTING:
-        		//当前处于selecting状态，收到server发送来的offer报文
-                r = client_handle_offer(client, message, len);
-                if (r >= 0) {
-
-                        //收到offer成功，置状态为requesting状态
-                        client->state = DHCP_STATE_REQUESTING;
-                        client->attempt = 1;
-
-                        //立即开启resend定时器（状态变更了重新启定时器）
-                        r = event_reset_time(client->event, &client->timeout_resend,
-                                             clock_boottime_or_monotonic(),
-                                             0, 0,
-                                             client_timeout_resend, client,
-                                             client->event_priority, "dhcp4-resend-timer", true);
-                        if (r < 0)
-                                goto error;
-                } else if (r == -ENOMSG)
-                        /* invalid message, let's ignore it */
-                        return 0;
-=======
         if (len < sizeof(DHCPMessage))
                 return log_dhcp_client_errno(client, SYNTHETIC_ERRNO(EBADMSG),
                                              "Too small to be a DHCP message, ignoring.");
@@ -2100,44 +1976,11 @@
         if (message->op != BOOTREPLY)
                 return log_dhcp_client_errno(client, SYNTHETIC_ERRNO(EBADMSG),
                                              "Not a BOOTREPLY message, ignoring.");
->>>>>>> 40238aee
 
         if (message->htype != client->arp_type)
                 return log_dhcp_client_errno(client, SYNTHETIC_ERRNO(EBADMSG),
                                              "Packet type does not match client type, ignoring.");
 
-<<<<<<< HEAD
-        case DHCP_STATE_REBOOTING:
-        case DHCP_STATE_REQUESTING:
-        case DHCP_STATE_RENEWING:
-        case DHCP_STATE_REBINDING:
-        		//收到server端发送过来的ack报文
-                r = client_handle_ack(client, message, len);
-                if (r >= 0) {
-                        client->start_delay = 0;
-                        (void) event_source_disable(client->timeout_resend);
-                        client->receive_message =
-                                sd_event_source_unref(client->receive_message);
-                        client->fd = asynchronous_close(client->fd);
-
-                        if (IN_SET(client->state, DHCP_STATE_REQUESTING,
-                                   DHCP_STATE_REBOOTING))
-                                notify_event = SD_DHCP_CLIENT_EVENT_IP_ACQUIRE;
-                        else if (r != SD_DHCP_CLIENT_EVENT_IP_ACQUIRE)
-                                notify_event = r;
-
-                        //置bound状态
-                        client->state = DHCP_STATE_BOUND;
-                        client->attempt = 1;
-
-                        client->last_addr = client->lease->address;
-
-                        r = client_set_lease_timeouts(client);
-                        if (r < 0) {
-                                log_dhcp_client(client, "could not set lease timeouts");
-                                goto error;
-                        }
-=======
         if (client->arp_type == ARPHRD_ETHER) {
                 expected_hlen = ETH_ALEN;
                 expected_chaddr = client->hw_addr.bytes;
@@ -2147,7 +1990,6 @@
                 return log_dhcp_client_errno(client, SYNTHETIC_ERRNO(EBADMSG),
                                              "Received packet hlen (%u) does not match expected (%u), ignoring.",
                                              message->hlen, expected_hlen);
->>>>>>> 40238aee
 
         if (memcmp_safe(message->chaddr, expected_chaddr, expected_hlen))
                 return log_dhcp_client_errno(client, SYNTHETIC_ERRNO(EBADMSG),
@@ -2161,13 +2003,8 @@
                                              "Received xid (%u) does not match expected (%u), ignoring.",
                                              be32toh(message->xid), client->xid);
 
-<<<<<<< HEAD
-                        //重新替换fd的注册函数，用于renew
-                        client_initialize_io_events(client, client_receive_message_udp);
-=======
-        return 0;
-}
->>>>>>> 40238aee
+        return 0;
+}
 
 static int client_handle_message(sd_dhcp_client *client, DHCPMessage *message, size_t len, const triple_timestamp *timestamp) {
         DHCP_CLIENT_DONT_DESTROY(client);
@@ -2183,6 +2020,7 @@
         switch (client->state) {
         case DHCP_STATE_SELECTING:
 
+		//当前处于selecting状态，收到server发送来的offer报文
                 r = client_handle_offer_or_rapid_ack(client, message, len, timestamp);
                 if (ERRNO_IS_NEG_RESOURCE(r))
                         return r;
@@ -2326,14 +2164,10 @@
 
         iov = IOVEC_MAKE(packet, buflen);
 
-<<<<<<< HEAD
         //读取dhcp server响应消息
-        len = recvmsg(fd, &msg, 0);
-=======
         len = recvmsg_safe(fd, &msg, 0);
         if (ERRNO_IS_NEG_TRANSIENT(len) || ERRNO_IS_NEG_DISCONNECT(len))
                 return 0;
->>>>>>> 40238aee
         if (len < 0) {
                 log_dhcp_client_errno(client, len, "Could not receive message from raw socket, ignoring: %m");
                 return 0;
@@ -2343,21 +2177,13 @@
         if (aux)
                 checksum = !(aux->tp_status & TP_STATUS_CSUMNOTREADY);
 
-<<<<<<< HEAD
         //dhcp消息校验
-        r = dhcp_packet_verify_headers(packet, len, checksum, client->port);
-        if (r < 0)
-=======
         if (dhcp_packet_verify_headers(packet, len, checksum, client->port) < 0)
->>>>>>> 40238aee
                 return 0;
 
         len -= DHCP_IP_UDP_SIZE;
 
-<<<<<<< HEAD
         //处理收到的dhcp消息
-        return client_handle_message(client, &packet->dhcp, len);
-=======
         log_dhcp_client(client, "Received message from RAW socket, processing.");
         r = client_handle_message(client, &packet->dhcp, len, TRIPLE_TIMESTAMP_FROM_CMSG(&msg));
         if (r < 0)
@@ -2383,7 +2209,6 @@
                 return 0;
 
         return client->state != DHCP_STATE_STOPPED;
->>>>>>> 40238aee
 }
 
 int sd_dhcp_client_start(sd_dhcp_client *client) {
