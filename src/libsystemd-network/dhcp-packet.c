--- conflicted
+++ resolved
@@ -14,12 +14,7 @@
 
 #define DHCP_CLIENT_MIN_OPTIONS_SIZE            312
 
-<<<<<<< HEAD
 //构造dhcp消息（非常简单的）
-int dhcp_message_init(DHCPMessage *message, uint8_t op, uint32_t xid,
-                      uint8_t type, uint16_t arp_type, size_t optlen,
-                      size_t *optoffset) {
-=======
 int dhcp_message_init(
                 DHCPMessage *message,
                 uint8_t op,
@@ -31,7 +26,6 @@
                 size_t optlen,
                 size_t *optoffset) {
 
->>>>>>> 40238aee
         size_t offset = 0;
         int r;
 
