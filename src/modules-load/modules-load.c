--- conflicted
+++ resolved
@@ -24,31 +24,6 @@
 
 STATIC_DESTRUCTOR_REGISTER(arg_proc_cmdline_modules, strv_freep);
 
-<<<<<<< HEAD
-static void systemd_kmod_log(void *data, int priority, const char *file, int line,
-                             const char *fn, const char *format, va_list args) {
-
-        DISABLE_WARNING_FORMAT_NONLITERAL;
-        log_internalv(priority, 0, file, line, fn, format, args);
-        REENABLE_WARNING;
-}
-
-/*解析p中的内容，将module名称存入到arg_proc_cmdline_modules*/
-static int add_modules(const char *p) {
-        _cleanup_strv_free_ char **k = NULL;
-
-        k = strv_split(p, ",");
-        if (!k)
-                return log_oom();
-
-        if (strv_extend_strv(&arg_proc_cmdline_modules, k, true) < 0)
-                return log_oom();
-
-        return 0;
-}
-
-=======
->>>>>>> 40238aee
 static int parse_proc_cmdline_item(const char *key, const char *value, void *data) {
         int r;
 
@@ -88,12 +63,8 @@
                 _cleanup_free_ char *line = NULL;
                 int k;
 
-<<<<<<< HEAD
                 /*自此文件中读取一行*/
-                k = read_line(f, LONG_LINE_MAX, &line);
-=======
                 k = read_stripped_line(f, LONG_LINE_MAX, &line);
->>>>>>> 40238aee
                 if (k < 0)
                         return log_error_errno(k, "Failed to read file '%s': %m", pp);
                 if (k == 0)
@@ -101,23 +72,14 @@
 
                 if (isempty(line))
                         continue;
-<<<<<<< HEAD
-                if (strchr(COMMENTS, *l))
+                if (strchr(COMMENTS, *line))
                     /*跳过注释行*/
                         continue;
 
-                k = module_load_and_warn(ctx, l/*要加载的模块名*/, true);
-                if (k < 0 && r >= 0)
-                        r = k;
-=======
-                if (strchr(COMMENTS, *line))
-                        continue;
-
-                k = module_load_and_warn(ctx, line, true);
+                k = module_load_and_warn(ctx, line/*要加载的模块名*/, true);
                 if (k == -ENOENT)
                         continue;
                 RET_GATHER(r, k);
->>>>>>> 40238aee
         }
 
         return r;
@@ -196,38 +158,17 @@
         if (r < 0)
                 log_warning_errno(r, "Failed to parse kernel command line, ignoring: %m");
 
-<<<<<<< HEAD
         /*初始化kmod_ctx*/
-        ctx = kmod_new(NULL, NULL);
-        if (!ctx) {
-                log_error("Failed to allocate memory for kmod.");
-                return -ENOMEM;
-        }
-
-        kmod_load_resources(ctx);
-        kmod_set_log_fn(ctx, systemd_kmod_log, NULL);
-=======
         r = module_setup_context(&ctx);
         if (r < 0)
                 return log_error_errno(r, "Failed to initialize libkmod context: %m");
->>>>>>> 40238aee
 
         r = 0;
 
         if (argc > optind) {
-<<<<<<< HEAD
-                int i;
-
                 /*按参数指定的文件名进行模块加载*/
-                for (i = optind; i < argc; i++) {
-                        k = apply_file(ctx, argv[i], false);
-                        if (k < 0 && r == 0)
-                                r = k;
-                }
-=======
                 for (int i = optind; i < argc; i++)
                         RET_GATHER(r, apply_file(ctx, argv[i], false));
->>>>>>> 40238aee
 
         } else {
                 _cleanup_strv_free_ char **files = NULL;
@@ -244,17 +185,9 @@
                 if (k < 0)
                         return log_error_errno(k, "Failed to enumerate modules-load.d files: %m");
 
-<<<<<<< HEAD
                 /*逐个加载这些文件指定的module*/
-                STRV_FOREACH(fn, files) {
-                        k = apply_file(ctx, *fn, true);
-                        if (k < 0 && r == 0)
-                                r = k;
-                }
-=======
                 STRV_FOREACH(fn, files)
                         RET_GATHER(r, apply_file(ctx, *fn, true));
->>>>>>> 40238aee
         }
 
         return r;
