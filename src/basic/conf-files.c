/* SPDX-License-Identifier: LGPL-2.1-or-later */

#include <errno.h>
#include <stdarg.h>
#include <stdio.h>
#include <stdlib.h>

#include "chase.h"
#include "conf-files.h"
#include "constants.h"
#include "dirent-util.h"
#include "errno-util.h"
#include "fd-util.h"
#include "fileio.h"
#include "glyph-util.h"
#include "hashmap.h"
#include "log.h"
#include "macro.h"
#include "nulstr-util.h"
#include "path-util.h"
#include "set.h"
#include "sort-util.h"
#include "stat-util.h"
#include "string-util.h"
#include "strv.h"
#include "terminal-util.h"

static int files_add(
<<<<<<< HEAD
                Hashmap *h/*记录收集的文件*/,
                Set *masked/*指明要忽略收集的文件*/,
                const char *suffix/*指明满足收集要求的文件后缀*/,
                const char *root/*根目录前缀*/,
                unsigned flags,
                const char *path/*目录名称*/) {
=======
                DIR *dir,
                const char *dirpath,
                Hashmap **files,
                Set **masked,
                const char *suffix,
                unsigned flags) {
>>>>>>> 40238aee

        int r;

<<<<<<< HEAD
        assert(h);
        assert((flags & CONF_FILES_FILTER_MASKED) == 0 || masked);
        assert(path);

        //生成路径
        dirpath = prefix_roota(root, path);

        dir = opendir(dirpath);
        if (!dir) {
                if (errno == ENOENT)
                        return 0;

                return log_debug_errno(errno, "Failed to open directory '%s': %m", dirpath);
        }
=======
        assert(dir);
        assert(dirpath);
        assert(files);
        assert(masked);
>>>>>>> 40238aee

        //遍历dir下所有文件（忽略隐藏文件）
        FOREACH_DIRENT(de, dir, return -errno) {
                _cleanup_free_ char *n = NULL, *p = NULL;
                struct stat st;

                /* Does this match the suffix? */
                //忽略后缀不相等的
                if (suffix && !endswith(de->d_name, suffix))
                        continue;

                /* Has this file already been found in an earlier directory? */
<<<<<<< HEAD
                if (hashmap_contains(h, de->d_name)) {
                    /*跳过hash表中已包含的文件名称*/
=======
                if (hashmap_contains(*files, de->d_name)) {
>>>>>>> 40238aee
                        log_debug("Skipping overridden file '%s/%s'.", dirpath, de->d_name);
                        continue;
                }

                /* Has this been masked in an earlier directory? */
<<<<<<< HEAD
                if ((flags & CONF_FILES_FILTER_MASKED) && set_contains(masked, de->d_name)) {
                    /*跳过masked集合中指明的文件*/
=======
                if ((flags & CONF_FILES_FILTER_MASKED) && set_contains(*masked, de->d_name)) {
>>>>>>> 40238aee
                        log_debug("File '%s/%s' is masked by previous entry.", dirpath, de->d_name);
                        continue;
                }

                /* Read file metadata if we shall validate the check for file masks, for node types or whether the node is marked executable. */
                if (flags & (CONF_FILES_FILTER_MASKED|CONF_FILES_REGULAR|CONF_FILES_DIRECTORY|CONF_FILES_EXECUTABLE))
                        if (fstatat(dirfd(dir), de->d_name, &st, 0) < 0) {
                                log_debug_errno(errno, "Failed to stat '%s/%s', ignoring: %m", dirpath, de->d_name);
                                continue;
                        }

                /* Is this a masking entry? */
                if ((flags & CONF_FILES_FILTER_MASKED))
                        if (null_or_empty(&st)) {
                                /* Mark this one as masked */
                                r = set_put_strdup(masked, de->d_name);
                                if (r < 0)
                                        return r;

                                log_debug("File '%s/%s' is a mask.", dirpath, de->d_name);
                                continue;
                        }

                /* Does this node have the right type? */
                if (flags & (CONF_FILES_REGULAR|CONF_FILES_DIRECTORY))
                        if (!((flags & CONF_FILES_DIRECTORY) && S_ISDIR(st.st_mode)) &&
                            !((flags & CONF_FILES_REGULAR) && S_ISREG(st.st_mode))) {
                                log_debug("Ignoring '%s/%s', as it does not have the right type.", dirpath, de->d_name);
                                continue;
                        }

                /* Does this node have the executable bit set? */
                if (flags & CONF_FILES_EXECUTABLE)
                        /* As requested: check if the file is marked executable. Note that we don't check access(X_OK)
                         * here, as we care about whether the file is marked executable at all, and not whether it is
                         * executable for us, because if so, such errors are stuff we should log about. */

                        if ((st.st_mode & 0111) == 0) { /* not executable */
                                log_debug("Ignoring '%s/%s', as it is not marked executable.", dirpath, de->d_name);
                                continue;
                        }

<<<<<<< HEAD
                if (flags & CONF_FILES_BASENAME) {
                    /*key使用basename,value使用basename*/
                        p = strdup(de->d_name);
                        if (!p)
                                return -ENOMEM;

                        key = p;
                } else {
                    /*key使用basename,value使用全名称*/
                        p = strjoin(dirpath, "/", de->d_name);
=======
                n = strdup(de->d_name);
                if (!n)
                        return -ENOMEM;

                if ((flags & CONF_FILES_BASENAME))
                        r = hashmap_ensure_put(files, &string_hash_ops_free, n, n);
                else {
                        p = path_join(dirpath, de->d_name);
>>>>>>> 40238aee
                        if (!p)
                                return -ENOMEM;

                        r = hashmap_ensure_put(files, &string_hash_ops_free_free, n, p);
                }
<<<<<<< HEAD

                /*存入hash表*/
                r = hashmap_put(h, key, p);
                if (r < 0) {
                        free(p);
                        return log_debug_errno(r, "Failed to add item to hashmap: %m");
                }

=======
                if (r < 0)
                        return r;
>>>>>>> 40238aee
                assert(r > 0);

                TAKE_PTR(n);
                TAKE_PTR(p);
        }

        return 0;
}

static int base_cmp(char * const *a, char * const *b) {
        assert(a);
        assert(b);
        return path_compare_filename(*a, *b);
}

<<<<<<< HEAD
static int conf_files_list_strv_internal(char ***strv/*出参，收集要的合乎要求的文件*/, const char *suffix/*合乎要求的后缀*/, const char *root/*根目录前缀*/, unsigned flags, char **dirs) {
        _cleanup_hashmap_free_ Hashmap *fh = NULL;
        _cleanup_set_free_free_ Set *masked = NULL;
        char **files, **p;
        int r;
=======
static int copy_and_sort_files_from_hashmap(Hashmap *fh, char ***ret) {
        _cleanup_free_ char **sv = NULL;
        char **files;
>>>>>>> 40238aee

        assert(ret);

<<<<<<< HEAD
        /* This alters the dirs string array */
        /*dirs指向一组路径，root为空或者不为空，是根目录前缀
         * dirs中每一个元素需要添加上根目录前缀后，进行解link并去重后，获得真实的地址
         * */
        if (!path_strv_resolve_uniq(dirs, root))
                return -ENOMEM;

        //创建hashmap
        fh = hashmap_new(&path_hash_ops);
        if (!fh)
=======
        sv = hashmap_get_strv(fh);
        if (!sv)
                return -ENOMEM;

        /* The entries in the array given by hashmap_get_strv() are still owned by the hashmap. */
        files = strv_copy(sv);
        if (!files)
>>>>>>> 40238aee
                return -ENOMEM;

        typesafe_qsort(files, strv_length(files), base_cmp);

        *ret = files;
        return 0;
}

int conf_files_list_strv(
                char ***ret,
                const char *suffix,
                const char *root,
                unsigned flags,
                const char * const *dirs) {

        _cleanup_hashmap_free_ Hashmap *fh = NULL;
        _cleanup_set_free_ Set *masked = NULL;
        int r;

        assert(ret);

        //遍历每个目录，将找到的文件存放fh中
        STRV_FOREACH(p, dirs) {
                _cleanup_closedir_ DIR *dir = NULL;
                _cleanup_free_ char *path = NULL;

                r = chase_and_opendir(*p, root, CHASE_PREFIX_ROOT, &path, &dir);
                if (r < 0) {
                        if (r != -ENOENT)
                                log_debug_errno(r, "Failed to chase and open directory '%s', ignoring: %m", *p);
                        continue;
                }

                r = files_add(dir, path, &fh, &masked, suffix, flags);
                if (r == -ENOMEM)
                        return r;
                if (r < 0)
                        log_debug_errno(r, "Failed to search for files in '%s', ignoring: %m", path);
        }

<<<<<<< HEAD
        //获取hash表中所有value,并编成string vector
        files = hashmap_get_strv(fh);
        if (!files)
                return -ENOMEM;

        /*对这些文件按名称进行排序*/
        typesafe_qsort(files, hashmap_size(fh), base_cmp);
        *strv = files;
=======
        return copy_and_sort_files_from_hashmap(fh, ret);
}

int conf_files_list_strv_at(
                char ***ret,
                const char *suffix,
                int rfd,
                unsigned flags,
                const char * const *dirs) {
>>>>>>> 40238aee

        _cleanup_hashmap_free_ Hashmap *fh = NULL;
        _cleanup_set_free_ Set *masked = NULL;
        int r;

        assert(rfd >= 0 || rfd == AT_FDCWD);
        assert(ret);

        STRV_FOREACH(p, dirs) {
                _cleanup_closedir_ DIR *dir = NULL;
                _cleanup_free_ char *path = NULL;

                r = chase_and_opendirat(rfd, *p, CHASE_AT_RESOLVE_IN_ROOT, &path, &dir);
                if (r < 0) {
                        if (r != -ENOENT)
                                log_debug_errno(r, "Failed to chase and open directory '%s', ignoring: %m", *p);
                        continue;
                }

                r = files_add(dir, path, &fh, &masked, suffix, flags);
                if (r == -ENOMEM)
                        return r;
                if (r < 0)
                        log_debug_errno(r, "Failed to search for files in '%s', ignoring: %m", path);
        }

        return copy_and_sort_files_from_hashmap(fh, ret);
}

int conf_files_insert(char ***strv, const char *root, char **dirs, const char *path) {
        /* Insert a path into strv, at the place honouring the usual sorting rules:
         * - we first compare by the basename
         * - and then we compare by dirname, allowing just one file with the given
         *   basename.
         * This means that we will
         * - add a new entry if basename(path) was not on the list,
         * - do nothing if an entry with higher priority was already present,
         * - do nothing if our new entry matches the existing entry,
         * - replace the existing entry if our new entry has higher priority.
         */
        size_t i, n;
        char *t;
        int r;

        n = strv_length(*strv);
        for (i = 0; i < n; i++) {
                int c;

                c = base_cmp((char* const*) *strv + i, (char* const*) &path);
                if (c == 0)
                        /* Oh, there already is an entry with a matching name (the last component). */
                        STRV_FOREACH(dir, dirs) {
                                _cleanup_free_ char *rdir = NULL;
                                char *p1, *p2;

                                rdir = path_join(root, *dir);
                                if (!rdir)
                                        return -ENOMEM;

                                p1 = path_startswith((*strv)[i], rdir);
                                if (p1)
                                        /* Existing entry with higher priority
                                         * or same priority, no need to do anything. */
                                        return 0;

                                p2 = path_startswith(path, *dir);
                                if (p2) {
                                        /* Our new entry has higher priority */

                                        t = path_join(root, path);
                                        if (!t)
                                                return log_oom();

                                        return free_and_replace((*strv)[i], t);
                                }
                        }

                else if (c > 0)
                        /* Following files have lower priority, let's go insert our
                         * new entry. */
                        break;

                /* … we are not there yet, let's continue */
        }

        /* The new file has lower priority than all the existing entries */
        t = path_join(root, path);
        if (!t)
                return -ENOMEM;

        r = strv_insert(strv, i, t);
        if (r < 0)
                free(t);

        return r;
}

<<<<<<< HEAD
//在dirs指定的目录中查找所有以suffix结尾的文件，将其存放在strv中
//root是dirs的路径前缀
int conf_files_list_strv(char ***strv, const char *suffix, const char *root, unsigned flags, const char* const* dirs) {
        _cleanup_strv_free_ char **copy = NULL;

        assert(strv);

        /*复制dirs*/
        copy = strv_copy((char**) dirs);
        if (!copy)
                return -ENOMEM;

        /*在copy对应的目录下进行合乎要求的suffix后缀文件收集，存入strv中*/
        return conf_files_list_strv_internal(strv, suffix, root, flags, copy);
=======
int conf_files_list(char ***ret, const char *suffix, const char *root, unsigned flags, const char *dir) {
        return conf_files_list_strv(ret, suffix, root, flags, STRV_MAKE_CONST(dir));
>>>>>>> 40238aee
}

int conf_files_list_at(char ***ret, const char *suffix, int rfd, unsigned flags, const char *dir) {
        return conf_files_list_strv_at(ret, suffix, rfd, flags, STRV_MAKE_CONST(dir));
}

int conf_files_list_nulstr(char ***ret, const char *suffix, const char *root, unsigned flags, const char *dirs) {
        _cleanup_strv_free_ char **d = NULL;

        assert(ret);

        d = strv_split_nulstr(dirs);
        if (!d)
                return -ENOMEM;

        return conf_files_list_strv(ret, suffix, root, flags, (const char**) d);
}

int conf_files_list_nulstr_at(char ***ret, const char *suffix, int rfd, unsigned flags, const char *dirs) {
        _cleanup_strv_free_ char **d = NULL;

        assert(ret);

        //将dirs构造为字符串指针数组
        d = strv_split_nulstr(dirs);
        if (!d)
                return -ENOMEM;

        return conf_files_list_strv_at(ret, suffix, rfd, flags, (const char**) d);
}

int conf_files_list_with_replacement(
                const char *root,
                char **config_dirs,
                const char *replacement,
                char ***ret_files,
                char **ret_replace_file) {

        _cleanup_strv_free_ char **f = NULL;
        _cleanup_free_ char *p = NULL;
        int r;

        assert(config_dirs);
        assert(ret_files);
        assert(ret_replace_file || !replacement);

        r = conf_files_list_strv(&f, ".conf", root, 0, (const char* const*) config_dirs);
        if (r < 0)
                return log_error_errno(r, "Failed to enumerate config files: %m");

        if (replacement) {
                r = conf_files_insert(&f, root, config_dirs, replacement);
                if (r < 0)
                        return log_error_errno(r, "Failed to extend config file list: %m");

                p = path_join(root, replacement);
                if (!p)
                        return log_oom();
        }

        *ret_files = TAKE_PTR(f);
        if (ret_replace_file)
                *ret_replace_file = TAKE_PTR(p);

        return 0;
}

int conf_files_list_dropins(
                char ***ret,
                const char *dropin_dirname,
                const char *root,
                const char * const *dirs) {

        _cleanup_strv_free_ char **dropin_dirs = NULL;
        const char *suffix;
        int r;

        assert(ret);
        assert(dropin_dirname);
        assert(dirs);

        suffix = strjoina("/", dropin_dirname);
        r = strv_extend_strv_concat(&dropin_dirs, dirs, suffix);
        if (r < 0)
                return r;

        return conf_files_list_strv(ret, ".conf", root, 0, (const char* const*) dropin_dirs);
}

/**
 * Open and read a config file.
 *
 * The <fn> argument may be:
 * - '-', meaning stdin.
 * - a file name without a path. In this case <config_dirs> are searched.
 * - a path, either relative or absolute. In this case <fn> is opened directly.
 *
 * This method is only suitable for configuration files which have a flat layout without dropins.
 */
int conf_file_read(
                const char *root,
                const char **config_dirs,
                const char *fn,
                parse_line_t parse_line,
                void *userdata,
                bool ignore_enoent,
                bool *invalid_config) {

        _cleanup_fclose_ FILE *_f = NULL;
        _cleanup_free_ char *_fn = NULL;
        unsigned v = 0;
        FILE *f;
        int r = 0;

        assert(fn);

        if (streq(fn, "-")) {
                f = stdin;
                fn = "<stdin>";

                log_debug("Reading config from stdin%s", special_glyph(SPECIAL_GLYPH_ELLIPSIS));

        } else if (is_path(fn)) {
                r = path_make_absolute_cwd(fn, &_fn);
                if (r < 0)
                        return log_error_errno(r, "Failed to make path absolute: %m");
                fn = _fn;

                f = _f = fopen(fn, "re");
                if (!_f)
                        r = -errno;
                else
                        log_debug("Reading config file \"%s\"%s", fn, special_glyph(SPECIAL_GLYPH_ELLIPSIS));

        } else {
                r = search_and_fopen(fn, "re", root, config_dirs, &_f, &_fn);
                if (r >= 0) {
                        f = _f;
                        fn = _fn;
                        log_debug("Reading config file \"%s\"%s", fn, special_glyph(SPECIAL_GLYPH_ELLIPSIS));
                }
        }

        if (r == -ENOENT && ignore_enoent) {
                log_debug_errno(r, "Failed to open \"%s\", ignoring: %m", fn);
                return 0; /* No error, but nothing happened. */
        }
        if (r < 0)
                return log_error_errno(r, "Failed to read '%s': %m", fn);

        r = 1;  /* We entered the part where we may modify state. */

        for (;;) {
                _cleanup_free_ char *line = NULL;
                bool invalid_line = false;
                int k;

                k = read_stripped_line(f, LONG_LINE_MAX, &line);
                if (k < 0)
                        return log_error_errno(k, "Failed to read '%s': %m", fn);
                if (k == 0)
                        break;

                v++;

                if (IN_SET(line[0], 0, '#'))
                        continue;

                k = parse_line(fn, v, line, invalid_config ? &invalid_line : NULL, userdata);
                if (k < 0 && invalid_line)
                        /* Allow reporting with a special code if the caller requested this. */
                        *invalid_config = true;
                else
                        /* The first error, if any, becomes our return value. */
                        RET_GATHER(r, k);
        }

        if (ferror(f))
                RET_GATHER(r, log_error_errno(SYNTHETIC_ERRNO(EIO), "Failed to read from file %s.", fn));

        return r;
}<|MERGE_RESOLUTION|>--- conflicted
+++ resolved
@@ -26,45 +26,19 @@
 #include "terminal-util.h"
 
 static int files_add(
-<<<<<<< HEAD
-                Hashmap *h/*记录收集的文件*/,
-                Set *masked/*指明要忽略收集的文件*/,
-                const char *suffix/*指明满足收集要求的文件后缀*/,
-                const char *root/*根目录前缀*/,
-                unsigned flags,
-                const char *path/*目录名称*/) {
-=======
                 DIR *dir,
                 const char *dirpath,
-                Hashmap **files,
-                Set **masked,
-                const char *suffix,
+                Hashmap **files/*记录收集的文件*/,
+                Set **masked/*指明要忽略收集的文件*/,
+                const char *suffix/*指明满足收集要求的文件后缀*/,
                 unsigned flags) {
->>>>>>> 40238aee
-
-        int r;
-
-<<<<<<< HEAD
-        assert(h);
-        assert((flags & CONF_FILES_FILTER_MASKED) == 0 || masked);
-        assert(path);
-
-        //生成路径
-        dirpath = prefix_roota(root, path);
-
-        dir = opendir(dirpath);
-        if (!dir) {
-                if (errno == ENOENT)
-                        return 0;
-
-                return log_debug_errno(errno, "Failed to open directory '%s': %m", dirpath);
-        }
-=======
+
+        int r;
+
         assert(dir);
         assert(dirpath);
         assert(files);
         assert(masked);
->>>>>>> 40238aee
 
         //遍历dir下所有文件（忽略隐藏文件）
         FOREACH_DIRENT(de, dir, return -errno) {
@@ -77,23 +51,15 @@
                         continue;
 
                 /* Has this file already been found in an earlier directory? */
-<<<<<<< HEAD
-                if (hashmap_contains(h, de->d_name)) {
-                    /*跳过hash表中已包含的文件名称*/
-=======
                 if (hashmap_contains(*files, de->d_name)) {
->>>>>>> 40238aee
+			/*跳过hash表中已包含的文件名称*/
                         log_debug("Skipping overridden file '%s/%s'.", dirpath, de->d_name);
                         continue;
                 }
 
                 /* Has this been masked in an earlier directory? */
-<<<<<<< HEAD
-                if ((flags & CONF_FILES_FILTER_MASKED) && set_contains(masked, de->d_name)) {
-                    /*跳过masked集合中指明的文件*/
-=======
                 if ((flags & CONF_FILES_FILTER_MASKED) && set_contains(*masked, de->d_name)) {
->>>>>>> 40238aee
+			/*跳过masked集合中指明的文件*/
                         log_debug("File '%s/%s' is masked by previous entry.", dirpath, de->d_name);
                         continue;
                 }
@@ -136,18 +102,7 @@
                                 continue;
                         }
 
-<<<<<<< HEAD
-                if (flags & CONF_FILES_BASENAME) {
-                    /*key使用basename,value使用basename*/
-                        p = strdup(de->d_name);
-                        if (!p)
-                                return -ENOMEM;
-
-                        key = p;
-                } else {
-                    /*key使用basename,value使用全名称*/
-                        p = strjoin(dirpath, "/", de->d_name);
-=======
+		/*key使用basename,value使用basename*/
                 n = strdup(de->d_name);
                 if (!n)
                         return -ENOMEM;
@@ -155,26 +110,16 @@
                 if ((flags & CONF_FILES_BASENAME))
                         r = hashmap_ensure_put(files, &string_hash_ops_free, n, n);
                 else {
+			/*key使用basename,value使用全名称*/
                         p = path_join(dirpath, de->d_name);
->>>>>>> 40238aee
                         if (!p)
                                 return -ENOMEM;
 
+			/*存入hash表*/
                         r = hashmap_ensure_put(files, &string_hash_ops_free_free, n, p);
                 }
-<<<<<<< HEAD
-
-                /*存入hash表*/
-                r = hashmap_put(h, key, p);
-                if (r < 0) {
-                        free(p);
-                        return log_debug_errno(r, "Failed to add item to hashmap: %m");
-                }
-
-=======
                 if (r < 0)
                         return r;
->>>>>>> 40238aee
                 assert(r > 0);
 
                 TAKE_PTR(n);
@@ -190,42 +135,24 @@
         return path_compare_filename(*a, *b);
 }
 
-<<<<<<< HEAD
-static int conf_files_list_strv_internal(char ***strv/*出参，收集要的合乎要求的文件*/, const char *suffix/*合乎要求的后缀*/, const char *root/*根目录前缀*/, unsigned flags, char **dirs) {
-        _cleanup_hashmap_free_ Hashmap *fh = NULL;
-        _cleanup_set_free_free_ Set *masked = NULL;
-        char **files, **p;
-        int r;
-=======
 static int copy_and_sort_files_from_hashmap(Hashmap *fh, char ***ret) {
         _cleanup_free_ char **sv = NULL;
         char **files;
->>>>>>> 40238aee
-
-        assert(ret);
-
-<<<<<<< HEAD
-        /* This alters the dirs string array */
-        /*dirs指向一组路径，root为空或者不为空，是根目录前缀
-         * dirs中每一个元素需要添加上根目录前缀后，进行解link并去重后，获得真实的地址
-         * */
-        if (!path_strv_resolve_uniq(dirs, root))
-                return -ENOMEM;
+
+        assert(ret);
 
         //创建hashmap
-        fh = hashmap_new(&path_hash_ops);
-        if (!fh)
-=======
         sv = hashmap_get_strv(fh);
         if (!sv)
                 return -ENOMEM;
 
         /* The entries in the array given by hashmap_get_strv() are still owned by the hashmap. */
+        //获取hash表中所有value,并编成string vector
         files = strv_copy(sv);
         if (!files)
->>>>>>> 40238aee
                 return -ENOMEM;
 
+        /*对这些文件按名称进行排序*/
         typesafe_qsort(files, strv_length(files), base_cmp);
 
         *ret = files;
@@ -245,7 +172,6 @@
 
         assert(ret);
 
-        //遍历每个目录，将找到的文件存放fh中
         STRV_FOREACH(p, dirs) {
                 _cleanup_closedir_ DIR *dir = NULL;
                 _cleanup_free_ char *path = NULL;
@@ -264,16 +190,6 @@
                         log_debug_errno(r, "Failed to search for files in '%s', ignoring: %m", path);
         }
 
-<<<<<<< HEAD
-        //获取hash表中所有value,并编成string vector
-        files = hashmap_get_strv(fh);
-        if (!files)
-                return -ENOMEM;
-
-        /*对这些文件按名称进行排序*/
-        typesafe_qsort(files, hashmap_size(fh), base_cmp);
-        *strv = files;
-=======
         return copy_and_sort_files_from_hashmap(fh, ret);
 }
 
@@ -283,7 +199,6 @@
                 int rfd,
                 unsigned flags,
                 const char * const *dirs) {
->>>>>>> 40238aee
 
         _cleanup_hashmap_free_ Hashmap *fh = NULL;
         _cleanup_set_free_ Set *masked = NULL;
@@ -381,25 +296,11 @@
         return r;
 }
 
-<<<<<<< HEAD
 //在dirs指定的目录中查找所有以suffix结尾的文件，将其存放在strv中
 //root是dirs的路径前缀
-int conf_files_list_strv(char ***strv, const char *suffix, const char *root, unsigned flags, const char* const* dirs) {
-        _cleanup_strv_free_ char **copy = NULL;
-
-        assert(strv);
-
-        /*复制dirs*/
-        copy = strv_copy((char**) dirs);
-        if (!copy)
-                return -ENOMEM;
-
+int conf_files_list(char ***ret, const char *suffix, const char *root, unsigned flags, const char *dir) {
         /*在copy对应的目录下进行合乎要求的suffix后缀文件收集，存入strv中*/
-        return conf_files_list_strv_internal(strv, suffix, root, flags, copy);
-=======
-int conf_files_list(char ***ret, const char *suffix, const char *root, unsigned flags, const char *dir) {
         return conf_files_list_strv(ret, suffix, root, flags, STRV_MAKE_CONST(dir));
->>>>>>> 40238aee
 }
 
 int conf_files_list_at(char ***ret, const char *suffix, int rfd, unsigned flags, const char *dir) {
@@ -411,6 +312,7 @@
 
         assert(ret);
 
+        //将dirs构造为字符串指针数组
         d = strv_split_nulstr(dirs);
         if (!d)
                 return -ENOMEM;
@@ -423,7 +325,6 @@
 
         assert(ret);
 
-        //将dirs构造为字符串指针数组
         d = strv_split_nulstr(dirs);
         if (!d)
                 return -ENOMEM;
