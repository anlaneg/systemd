/* SPDX-License-Identifier: LGPL-2.1-or-later */

#include <errno.h>
#include <fnmatch.h>
#include <stdarg.h>
#include <stdio.h>
#include <stdlib.h>

#include "alloc-util.h"
#include "env-util.h"
#include "escape.h"
#include "extract-word.h"
#include "fileio.h"
#include "gunicode.h"
#include "memory-util.h"
#include "nulstr-util.h"
#include "sort-util.h"
#include "string-util.h"
#include "strv.h"
#include "utf8.h"

char* strv_find(char * const *l, const char *name) {
        assert(name);

        STRV_FOREACH(i, l)
                if (streq(*i, name))
                        return *i;

        return NULL;
}

char* strv_find_case(char * const *l, const char *name) {
        assert(name);

        STRV_FOREACH(i, l)
                if (strcaseeq(*i, name))
                        return *i;

        return NULL;
}

char* strv_find_prefix(char * const *l, const char *name) {
        assert(name);

        STRV_FOREACH(i, l)
                if (startswith(*i, name))
                        return *i;

        return NULL;
}

char* strv_find_startswith(char * const *l, const char *name) {
        assert(name);

        /* Like strv_find_prefix, but actually returns only the
         * suffix, not the whole item */

        STRV_FOREACH(i, l) {
                char *e;

                e = startswith(*i, name);
                if (e)
                        return e;
        }

        return NULL;
}

static char* strv_find_closest_prefix(char * const *l, const char *name) {
        size_t best_distance = SIZE_MAX;
        char *best = NULL;

        assert(name);

        STRV_FOREACH(s, l) {
                char *e = startswith(*s, name);
                if (!e)
                        continue;

                size_t n = strlen(e);
                if (n < best_distance) {
                        best_distance = n;
                        best = *s;
                }
        }

        return best;
}

static char* strv_find_closest_by_levenshtein(char * const *l, const char *name) {
        ssize_t best_distance = SSIZE_MAX;
        char *best = NULL;

        assert(name);

        STRV_FOREACH(i, l) {
                ssize_t distance;

                distance = strlevenshtein(*i, name);
                if (distance < 0) {
                        log_debug_errno(distance, "Failed to determine Levenshtein distance between %s and %s: %m", *i, name);
                        return NULL;
                }

                if (distance > 5) /* If the distance is just too far off, don't make a bad suggestion */
                        continue;

                if (distance < best_distance) {
                        best_distance = distance;
                        best = *i;
                }
        }

        return best;
}

char* strv_find_closest(char * const *l, const char *name) {
        assert(name);

        /* Be more helpful to the user, and give a hint what the user might have wanted to type. We search
         * with two mechanisms: a simple prefix match and – if that didn't yield results –, a Levenshtein
         * word distance based match. */

        char *found = strv_find_closest_prefix(l, name);
        if (found)
                return found;

        return strv_find_closest_by_levenshtein(l, name);
}

char* strv_find_first_field(char * const *needles, char * const *haystack) {
        STRV_FOREACH(k, needles) {
                char *value = strv_env_pairs_get((char **)haystack, *k);
                if (value)
                        return value;
        }

        return NULL;
}

char** strv_free(char **l) {
        STRV_FOREACH(k, l)
                free(*k);

        return mfree(l);
}

char** strv_free_erase(char **l) {
        STRV_FOREACH(i, l)
                erase_and_freep(i);

        return mfree(l);
}

void strv_free_many(char ***strvs, size_t n) {
        assert(strvs || n == 0);

        FOREACH_ARRAY (i, strvs, n)
                strv_free(*i);

        free(strvs);
}

<<<<<<< HEAD
/*字符串vector复制*/
char **strv_copy(char * const *l) {
        char **r, **k;

        /*l的strv长度为strv_length*/
        k = r = new(char*, strv_length(l) + 1);
        if (!r)
                return NULL;

        /*复制l中每个数组字符串元素*/
        if (l)
                for (; *l; k++, l++) {
                        *k = strdup(*l);
                        if (!*k) {
                                strv_free(r);
                                return NULL;
                        }
                }
=======
char** strv_copy_n(char * const *l, size_t m) {
        _cleanup_strv_free_ char **result = NULL;
        char **k;

        result = new(char*, MIN(strv_length(l), m) + 1);
        if (!result)
                return NULL;

        k = result;
        STRV_FOREACH(i, l) {
                if (m == 0)
                        break;

                *k = strdup(*i);
                if (!*k)
                        return NULL;
                k++;

                if (m != SIZE_MAX)
                        m--;
        }
>>>>>>> 40238aee

        *k = NULL;
        return TAKE_PTR(result);
}

<<<<<<< HEAD
//计算字符串vector长度
size_t strv_length(char * const *l) {
        size_t n = 0;
=======
int strv_copy_unless_empty(char * const *l, char ***ret) {
        assert(ret);
>>>>>>> 40238aee

        if (strv_isempty(l)) {
                *ret = NULL;
                return 0;
        }

        char **copy = strv_copy(l);
        if (!copy)
                return -ENOMEM;

<<<<<<< HEAD
        for (; *l; l++)
                n++;//跳指针
=======
        *ret = TAKE_PTR(copy);
        return 1;
}

size_t strv_length(char * const *l) {
        size_t n = 0;

        STRV_FOREACH(i, l)
                n++;
>>>>>>> 40238aee

        return n;
}

char** strv_new_ap(const char *x, va_list ap) {
        _cleanup_strv_free_ char **a = NULL;
        size_t n = 0, i = 0;
        va_list aq;

        /* As a special trick we ignore all listed strings that equal
         * STRV_IGNORE. This is supposed to be used with the
         * STRV_IFNOTNULL() macro to include possibly NULL strings in
         * the string list. */

        va_copy(aq, ap);
        for (const char *s = x; s; s = va_arg(aq, const char*)) {
                if (s == STRV_IGNORE)
                        continue;

                n++;
        }
        va_end(aq);

        a = new(char*, n+1);
        if (!a)
                return NULL;

        for (const char *s = x; s; s = va_arg(ap, const char*)) {
                if (s == STRV_IGNORE)
                        continue;

                a[i] = strdup(s);
                if (!a[i])
                        return NULL;

                i++;
        }

        a[i] = NULL;

        return TAKE_PTR(a);
}

char** strv_new_internal(const char *x, ...) {
        char **r;
        va_list ap;

        va_start(ap, x);
        r = strv_new_ap(x, ap);
        va_end(ap);

        return r;
}

int strv_extend_strv(char ***a, char * const *b, bool filter_duplicates) {
        size_t p, q, i = 0;

        assert(a);

        q = strv_length(b);
        if (q == 0)
                return 0;

        p = strv_length(*a);
        if (p >= SIZE_MAX - q)
                return -ENOMEM;

        char **t = reallocarray(*a, GREEDY_ALLOC_ROUND_UP(p + q + 1), sizeof(char *));
        if (!t)
                return -ENOMEM;

        t[p] = NULL;
        *a = t;

        STRV_FOREACH(s, b) {
                if (filter_duplicates && strv_contains(t, *s))
                        continue;

                t[p+i] = strdup(*s);
                if (!t[p+i])
                        goto rollback;

                i++;
                t[p+i] = NULL;
        }

        assert(i <= q);

        return (int) i;

rollback:
        free_many_charp(t + p, i);
        t[p] = NULL;
        return -ENOMEM;
}

<<<<<<< HEAD
int strv_extend_strv_concat(char ***a, char **b/*一组字符串*/, const char *suffix) {
=======
int strv_extend_strv_consume(char ***a, char **b, bool filter_duplicates) {
        _cleanup_strv_free_ char **b_consume = b;
        size_t p, q, i;

        assert(a);

        q = strv_length(b);
        if (q == 0)
                return 0;

        p = strv_length(*a);
        if (p == 0) {
                strv_free_and_replace(*a, b_consume);

                if (filter_duplicates)
                        strv_uniq(*a);

                return strv_length(*a);
        }

        if (p >= SIZE_MAX - q)
                return -ENOMEM;

        char **t = reallocarray(*a, GREEDY_ALLOC_ROUND_UP(p + q + 1), sizeof(char *));
        if (!t)
                return -ENOMEM;

        t[p] = NULL;
        *a = t;

        if (!filter_duplicates) {
                *mempcpy_typesafe(t + p, b, q) = NULL;
                i = q;
        } else {
                i = 0;

                STRV_FOREACH(s, b) {
                        if (strv_contains(t, *s)) {
                                free(*s);
                                continue;
                        }

                        t[p+i] = *s;

                        i++;
                        t[p+i] = NULL;
                }
        }

        assert(i <= q);

        b_consume = mfree(b_consume);

        return (int) i;
}

int strv_extend_strv_biconcat(char ***a, const char *prefix, const char* const *b, const char *suffix) {
>>>>>>> 40238aee
        int r;

        assert(a);

        STRV_FOREACH(s, b) {
                char *v;

<<<<<<< HEAD
                /*字符串合并*/
                v = strappend(*s, suffix);
                if (!v)
                        return -ENOMEM;

                /*将字符串合并到a中*/
                r = strv_push(a, v);
                if (r < 0) {
                        free(v);
=======
                v = strjoin(strempty(prefix), *s, suffix);
                if (!v)
                        return -ENOMEM;

                r = strv_consume(a, v);
                if (r < 0)
>>>>>>> 40238aee
                        return r;
        }

        return 0;
}

int strv_split_newlines_full(char ***ret, const char *s, ExtractFlags flags) {
        _cleanup_strv_free_ char **l = NULL;
        size_t n;
        int r;

        assert(s);

        /* Special version of strv_split_full() that splits on newlines and
         * suppresses an empty string at the end. */

        r = strv_split_full(&l, s, NEWLINE, flags);
        if (r < 0)
                return r;

        n = strv_length(l);
        if (n > 0 && isempty(l[n - 1])) {
                l[n - 1] = mfree(l[n - 1]);
                n--;
        }

        *ret = TAKE_PTR(l);
        return n;
}

int strv_split_full(char ***t, const char *s, const char *separators, ExtractFlags flags) {
        _cleanup_strv_free_ char **l = NULL;
        size_t n = 0;
        int r;

        assert(t);
        assert(s);

        for (;;) {
                _cleanup_free_ char *word = NULL;

                r = extract_first_word(&s, &word, separators, flags);
                if (r < 0)
                        return r;
                if (r == 0)
                        break;

                if (!GREEDY_REALLOC(l, n + 2))
                        return -ENOMEM;

                l[n++] = TAKE_PTR(word);
                l[n] = NULL;
        }

        if (!l) {
                l = new0(char*, 1);
                if (!l)
                        return -ENOMEM;
        }

        *t = TAKE_PTR(l);

        return (int) n;
}

int strv_split_and_extend_full(char ***t, const char *s, const char *separators, bool filter_duplicates, ExtractFlags flags) {
        char **l;
        int r;

        assert(t);
        assert(s);

        r = strv_split_full(&l, s, separators, flags);
        if (r < 0)
                return r;

        r = strv_extend_strv_consume(t, l, filter_duplicates);
        if (r < 0)
                return r;

        return (int) strv_length(*t);
}

int strv_split_colon_pairs(char ***t, const char *s) {
        _cleanup_strv_free_ char **l = NULL;
        size_t n = 0;
        int r;

        assert(t);
        assert(s);

        for (;;) {
                _cleanup_free_ char *first = NULL, *second = NULL, *tuple = NULL, *second_or_empty = NULL;

                r = extract_first_word(&s, &tuple, NULL, EXTRACT_UNQUOTE|EXTRACT_RETAIN_ESCAPE);
                if (r < 0)
                        return r;
                if (r == 0)
                        break;

                const char *p = tuple;
                r = extract_many_words(&p, ":", EXTRACT_CUNESCAPE|EXTRACT_UNESCAPE_SEPARATORS,
                                       &first, &second);
                if (r < 0)
                        return r;
                if (r == 0)
                        continue;
                /* Enforce that at most 2 colon-separated words are contained in each group */
                if (!isempty(p))
                        return -EINVAL;

                second_or_empty = strdup(strempty(second));
                if (!second_or_empty)
                        return -ENOMEM;

                if (!GREEDY_REALLOC(l, n + 3))
                        return -ENOMEM;

                l[n++] = TAKE_PTR(first);
                l[n++] = TAKE_PTR(second_or_empty);

                l[n] = NULL;
        }

        if (!l) {
                l = new0(char*, 1);
                if (!l)
                        return -ENOMEM;
        }

        *t = TAKE_PTR(l);

        return (int) n;
}

char* strv_join_full(char * const *l, const char *separator, const char *prefix, bool escape_separator) {
        char *r, *e;
        size_t n, k, m;

        if (!separator)
                separator = " ";

        k = strlen(separator);
        m = strlen_ptr(prefix);

        if (escape_separator) /* If the separator was multi-char, we wouldn't know how to escape it. */
                assert(k == 1);

        n = 0;
        STRV_FOREACH(s, l) {
                if (s != l)
                        n += k;

                bool needs_escaping = escape_separator && strchr(*s, *separator);

                n += m + strlen(*s) * (1 + needs_escaping);
        }

        r = new(char, n+1);
        if (!r)
                return NULL;

        e = r;
        STRV_FOREACH(s, l) {
                if (s != l)
                        e = stpcpy(e, separator);

                if (prefix)
                        e = stpcpy(e, prefix);

                bool needs_escaping = escape_separator && strchr(*s, *separator);

                if (needs_escaping)
                        for (size_t i = 0; (*s)[i]; i++) {
                                if ((*s)[i] == *separator)
                                        *(e++) = '\\';
                                *(e++) = (*s)[i];
                        }
                else
                        e = stpcpy(e, *s);
        }

        *e = 0;

        return r;
}

<<<<<<< HEAD
//将字符串value指针，存放到*l指向的字符串指针数组中
int strv_push(char ***l, char *value) {
        char **c;
        size_t n, m;
=======
int strv_push_with_size(char ***l, size_t *n, char *value) {
        /* n is a pointer to a variable to store the size of l.
         * If not given (i.e. n is NULL or *n is SIZE_MAX), size will be calculated using strv_length().
         * If n is not NULL, the size after the push will be returned.
         * If value is empty, no action is taken and *n is not set. */
>>>>>>> 40238aee

        if (!value)
                return 0;

        size_t size = n ? *n : SIZE_MAX;
        if (size == SIZE_MAX)
                size = strv_length(*l);

<<<<<<< HEAD
        /* Increase and check for overflow */
        //防字符串数组过长
        m = n + 2;
        if (m < n)
                return -ENOMEM;

        //增*l长度为m，并将value指针存入*l中
        c = reallocarray(*l, m, sizeof(char*));
=======
        /* Check for overflow */
        if (size > SIZE_MAX-2)
                return -ENOMEM;

        char **c = reallocarray(*l, GREEDY_ALLOC_ROUND_UP(size + 2), sizeof(char*));
>>>>>>> 40238aee
        if (!c)
                return -ENOMEM;

        c[size] = value;
        c[size+1] = NULL;

        *l = c;
        if (n)
                *n = size + 1;
        return 0;
}

int strv_push_pair(char ***l, char *a, char *b) {
        char **c;
        size_t n;

        if (!a && !b)
                return 0;

        n = strv_length(*l);

        /* Check for overflow */
        if (n > SIZE_MAX-3)
                return -ENOMEM;

        /* increase and check for overflow */
        c = reallocarray(*l, GREEDY_ALLOC_ROUND_UP(n + !!a + !!b + 1), sizeof(char*));
        if (!c)
                return -ENOMEM;

        if (a)
                c[n++] = a;
        if (b)
                c[n++] = b;
        c[n] = NULL;

        *l = c;
        return 0;
}

int strv_insert(char ***l, size_t position, char *value) {
        char **c;
        size_t n, m;

        assert(l);

        if (!value)
                return 0;

        n = strv_length(*l);
        position = MIN(position, n);

        /* check for overflow and increase*/
        if (n > SIZE_MAX - 2)
                return -ENOMEM;
        m = n + 2;

        c = reallocarray(*l, GREEDY_ALLOC_ROUND_UP(m), sizeof(char*));
        if (!c)
                return -ENOMEM;

        if (n > position)
                memmove(c + position + 1, c + position, (n - position) * sizeof(char*));

        c[position] = value;
        c[n + 1] = NULL;

        *l = c;
        return 0;
}

<<<<<<< HEAD
//将value填充到l指向的字符串数组中
int strv_consume(char ***l, char *value) {
        int r;

        r = strv_push(l, value);//将value填充到l指向的字符串数组中
=======
int strv_consume_with_size(char ***l, size_t *n, char *value) {
        int r;

        r = strv_push_with_size(l, n, value);
>>>>>>> 40238aee
        if (r < 0)
                free(value);

        return r;
}

int strv_consume_pair(char ***l, char *a, char *b) {
        int r;

        r = strv_push_pair(l, a, b);
        if (r < 0) {
                free(a);
                free(b);
        }

        return r;
}

int strv_consume_prepend(char ***l, char *value) {
        int r;

        r = strv_push_prepend(l, value);
        if (r < 0)
                free(value);

        return r;
}

int strv_prepend(char ***l, const char *value) {
        char *v;

        if (!value)
                return 0;

        v = strdup(value);
        if (!v)
                return -ENOMEM;

        return strv_consume_prepend(l, v);
}

int strv_extend_with_size(char ***l, size_t *n, const char *value) {
        char *v;

        if (!value)
                return 0;

        v = strdup(value);//实现value的一个副本
        if (!v)
                return -ENOMEM;

        return strv_consume_with_size(l, n, v);
}

int strv_extend_many_internal(char ***l, const char *value, ...) {
        va_list ap;
        size_t n, m;
        int r;

        assert(l);

        m = n = strv_length(*l);

        r = 0;
        va_start(ap, value);
        for (const char *s = value; s != POINTER_MAX; s = va_arg(ap, const char*)) {
                if (!s)
                        continue;

                if (m > SIZE_MAX-1) { /* overflow */
                        r = -ENOMEM;
                        break;
                }
                m++;
        }
        va_end(ap);

        if (r < 0)
                return r;
        if (m > SIZE_MAX-1)
                return -ENOMEM;

        char **c = reallocarray(*l, GREEDY_ALLOC_ROUND_UP(m+1), sizeof(char*));
        if (!c)
                return -ENOMEM;
        *l = c;

        r = 0;
        size_t i = n;
        va_start(ap, value);
        for (const char *s = value; s != POINTER_MAX; s = va_arg(ap, const char*)) {
                if (!s)
                        continue;

                c[i] = strdup(s);
                if (!c[i]) {
                        r = -ENOMEM;
                        break;
                }
                i++;
        }
        va_end(ap);

        if (r < 0) {
                /* rollback on error */
                for (size_t j = n; j < i; j++)
                        c[j] = mfree(c[j]);
                return r;
        }

        c[i] = NULL;
        return 0;
}

<<<<<<< HEAD
/*strv元素去重*/
char **strv_uniq(char **l) {
        char **i;

=======
char** strv_uniq(char **l) {
>>>>>>> 40238aee
        /* Drops duplicate entries. The first identical string will be
         * kept, the others dropped */

        STRV_FOREACH(i, l)
                strv_remove(i+1, *i);

        return l;
}

bool strv_is_uniq(char * const *l) {
        STRV_FOREACH(i, l)
                if (strv_contains(i+1, *i))
                        return false;

        return true;
}

char** strv_remove(char **l, const char *s) {
        char **f, **t;

        if (!l)
                return NULL;

        assert(s);

        /* Drops every occurrence of s in the string list, edits
         * in-place. */

        for (f = t = l; *f; f++)
                if (streq(*f, s))
                        free(*f);
                else
                        *(t++) = *f;

        *t = NULL;
        return l;
}

<<<<<<< HEAD
char **strv_parse_nulstr(const char *s, size_t l) {
        /* l is the length of the input data, which will be split at NULs into
         * elements of the resulting strv. Hence, the number of items in the resulting strv
         * will be equal to one plus the number of NUL bytes in the l bytes starting at s,
         * unless s[l-1] is NUL, in which case the final empty string is not stored in
         * the resulting strv, and length is equal to the number of NUL bytes.
         *
         * Note that contrary to a normal nulstr which cannot contain empty strings, because
         * the input data is terminated by any two consequent NUL bytes, this parser accepts
         * empty strings in s.
         */

        const char *p;
        size_t c = 0, i = 0;
        char **v;

        assert(s || l <= 0);

        if (l <= 0)
                return new0(char*, 1);

        for (p = s; p < s + l; p++)
                if (*p == 0)
                        c++;

        if (s[l-1] != 0)
                c++;

        v = new0(char*, c+1);
        if (!v)
                return NULL;

        p = s;
        while (p < s + l) {
                const char *e;

                e = memchr(p, 0, s + l - p);

                v[i] = strndup(p, e ? e - p : s + l - p);
                if (!v[i]) {
                        strv_free(v);
                        return NULL;
                }

                i++;

                if (!e)
                        break;

                p = e + 1;
        }

        assert(i == c);

        return v;
}

char **strv_split_nulstr(const char *s) {
        const char *i;
        char **r = NULL;

        //遍历s中所有字符串i，将其指针添加到r指向的字符串数组中
        NULSTR_FOREACH(i, s)
                if (strv_extend(&r, i) < 0) {
                        strv_free(r);
                        return NULL;
                }

        if (!r)
		//构造空数组
                return strv_new(NULL);

        return r;
}

int strv_make_nulstr(char **l, char **p, size_t *q) {
        /* A valid nulstr with two NULs at the end will be created, but
         * q will be the length without the two trailing NULs. Thus the output
         * string is a valid nulstr and can be iterated over using NULSTR_FOREACH,
         * and can also be parsed by strv_parse_nulstr as long as the length
         * is provided separately.
         */

        size_t n_allocated = 0, n = 0;
        _cleanup_free_ char *m = NULL;
        char **i;

        assert(p);
        assert(q);

        STRV_FOREACH(i, l) {
                size_t z;

                z = strlen(*i);

                if (!GREEDY_REALLOC(m, n_allocated, n + z + 2))
                        return -ENOMEM;

                memcpy(m + n, *i, z + 1);
                n += z + 1;
        }

        if (!m) {
                m = new0(char, 1);
                if (!m)
                        return -ENOMEM;
                n = 1;
        } else
                /* make sure there is a second extra NUL at the end of resulting nulstr */
                m[n] = '\0';

        assert(n > 0);
        *p = m;
        *q = n - 1;

        m = NULL;

        return 0;
}

bool strv_overlap(char **a, char **b) {
        char **i;

=======
bool strv_overlap(char * const *a, char * const *b) {
>>>>>>> 40238aee
        STRV_FOREACH(i, a)
                if (strv_contains(b, *i))
                        return true;

        return false;
}

static int str_compare(char * const *a, char * const *b) {
        return strcmp(*a, *b);
}

char** strv_sort(char **l) {
        typesafe_qsort(l, strv_length(l), str_compare);
        return l;
}

char** strv_sort_uniq(char **l) {
        if (strv_isempty(l))
                return l;

        char **tail = strv_sort(l), *prev = NULL;
        STRV_FOREACH(i, l)
                if (streq_ptr(*i, prev))
                        free(*i);
                else
                        *(tail++) = prev = *i;

        *tail = NULL;
        return l;
}

int strv_compare(char * const *a, char * const *b) {
        int r;

        if (strv_isempty(a)) {
                if (strv_isempty(b))
                        return 0;
                else
                        return -1;
        }

        if (strv_isempty(b))
                return 1;

        for ( ; *a || *b; ++a, ++b) {
                r = strcmp_ptr(*a, *b);
                if (r != 0)
                        return r;
        }

        return 0;
}

void strv_print_full(char * const *l, const char *prefix) {
        STRV_FOREACH(s, l)
                printf("%s%s\n", strempty(prefix), *s);
}

int strv_extendf(char ***l, const char *format, ...) {
        va_list ap;
        char *x;
        int r;

        va_start(ap, format);
        r = vasprintf(&x, format, ap);
        va_end(ap);

        if (r < 0)
                return -ENOMEM;

        return strv_consume(l, x);
}

char* startswith_strv(const char *s, char * const *l) {
        STRV_FOREACH(i, l) {
                char *found = startswith(s, *i);
                if (found)
                        return found;
        }

        return NULL;
}

char* endswith_strv(const char *s, char * const *l) {
        STRV_FOREACH(i, l) {
                char *found = endswith(s, *i);
                if (found)
                        return found;
        }

        return NULL;
}

char** strv_reverse(char **l) {
        size_t n;

        n = strv_length(l);
        if (n <= 1)
                return l;

        for (size_t i = 0; i < n / 2; i++)
                SWAP_TWO(l[i], l[n-1-i]);

        return l;
}

char** strv_shell_escape(char **l, const char *bad) {
        /* Escapes every character in every string in l that is in bad,
         * edits in-place, does not roll-back on error. */

        STRV_FOREACH(s, l) {
                char *v;

                v = shell_escape(*s, bad);
                if (!v)
                        return NULL;

                free_and_replace(*s, v);
        }

        return l;
}

bool strv_fnmatch_full(
                char* const* patterns,
                const char *s,
                int flags,
                size_t *ret_matched_pos) {

        assert(s);

        if (patterns)
                for (size_t i = 0; patterns[i]; i++)
                        /* NB: We treat all fnmatch() errors as equivalent to FNM_NOMATCH, i.e. if fnmatch() fails to
                         * process the pattern for some reason we'll consider this equivalent to non-matching. */
                        if (fnmatch(patterns[i], s, flags) == 0) {
                                if (ret_matched_pos)
                                        *ret_matched_pos = i;
                                return true;
                        }

        if (ret_matched_pos)
                *ret_matched_pos = SIZE_MAX;

        return false;
}

char** strv_skip(char **l, size_t n) {

        while (n > 0) {
                if (strv_isempty(l))
                        return l;

                l++, n--;
        }

        return l;
}

int strv_extend_n(char ***l, const char *value, size_t n) {
        size_t i, k;
        char **nl;

        assert(l);

        if (!value)
                return 0;
        if (n == 0)
                return 0;

        /* Adds the value n times to l */

        k = strv_length(*l);
        if (n >= SIZE_MAX - k)
                return -ENOMEM;

        nl = reallocarray(*l, GREEDY_ALLOC_ROUND_UP(k + n + 1), sizeof(char *));
        if (!nl)
                return -ENOMEM;

        *l = nl;

        for (i = k; i < k + n; i++) {
                nl[i] = strdup(value);
                if (!nl[i])
                        goto rollback;
        }
        nl[i] = NULL;

        return 0;

rollback:
        for (size_t j = k; j < i; j++)
                free(nl[j]);
        nl[k] = NULL;

        return -ENOMEM;
}

int strv_extend_assignment(char ***l, const char *lhs, const char *rhs) {
        char *j;

        assert(l);
        assert(lhs);

        if (!rhs) /* value is optional, in which case we suppress the field */
                return 0;

        j = strjoin(lhs, "=", rhs);
        if (!j)
                return -ENOMEM;

        return strv_consume(l, j);
}

int fputstrv(FILE *f, char * const *l, const char *separator, bool *space) {
        bool b = false;
        int r;

        assert(f);

        /* Like fputs(), but for strv, and with a less stupid argument order */

        if (!space)
                space = &b;

        STRV_FOREACH(s, l) {
                r = fputs_with_separator(f, *s, separator, space);
                if (r < 0)
                        return r;
        }

        return 0;
}

DEFINE_PRIVATE_HASH_OPS_FULL(string_strv_hash_ops, char, string_hash_func, string_compare_func, free, char*, strv_free);

static int string_strv_hashmap_put_internal(Hashmap *h, const char *key, const char *value) {
        char **l;
        int r;

        assert(h);
        assert(key);
        assert(value);

        l = hashmap_get(h, key);
        if (l) {
                /* A list for this key already exists, let's append to it if it is not listed yet */
                if (strv_contains(l, value))
                        return 0;

                r = strv_extend(&l, value);
                if (r < 0)
                        return r;

                assert_se(hashmap_update(h, key, l) >= 0);
        } else {
                /* No list for this key exists yet, create one */
                _cleanup_strv_free_ char **l2 = NULL;
                _cleanup_free_ char *t = NULL;

                t = strdup(key);
                if (!t)
                        return -ENOMEM;

                r = strv_extend(&l2, value);
                if (r < 0)
                        return r;

                r = hashmap_put(h, t, l2);
                if (r < 0)
                        return r;

                TAKE_PTR(t);
                TAKE_PTR(l2);
        }

        return 1;
}

int _string_strv_hashmap_put(Hashmap **h, const char *key, const char *value  HASHMAP_DEBUG_PARAMS) {
        int r;

        assert(h);
        assert(key);
        assert(value);

        r = _hashmap_ensure_allocated(h, &string_strv_hash_ops  HASHMAP_DEBUG_PASS_ARGS);
        if (r < 0)
                return r;

        return string_strv_hashmap_put_internal(*h, key, value);
}

int _string_strv_ordered_hashmap_put(OrderedHashmap **h, const char *key, const char *value  HASHMAP_DEBUG_PARAMS) {
        int r;

        assert(h);
        assert(key);
        assert(value);

        r = _ordered_hashmap_ensure_allocated(h, &string_strv_hash_ops  HASHMAP_DEBUG_PASS_ARGS);
        if (r < 0)
                return r;

        return string_strv_hashmap_put_internal(PLAIN_HASHMAP(*h), key, value);
}

int strv_rebreak_lines(char **l, size_t width, char ***ret) {
        _cleanup_strv_free_ char **broken = NULL;
        int r;

        assert(ret);

        /* Implements a simple UTF-8 line breaking algorithm
         *
         * Goes through all entries in *l, and line-breaks each line that is longer than the specified
         * character width. Breaks at the end of words/beginning of whitespace. Lines that do not contain whitespace are not
         * broken. Retains whitespace at beginning of lines, removes it at end of lines. */

        if (width == SIZE_MAX) { /* NOP? */
                broken = strv_copy(l);
                if (!broken)
                        return -ENOMEM;

                *ret = TAKE_PTR(broken);
                return 0;
        }

        STRV_FOREACH(i, l) {
                const char *start = *i, *whitespace_begin = NULL, *whitespace_end = NULL;
                bool in_prefix = true; /* still in the whitespace in the beginning of the line? */
                size_t w = 0;

                for (const char *p = start; *p != 0; p = utf8_next_char(p)) {
                        if (strchr(NEWLINE, *p)) {
                                in_prefix = true;
                                whitespace_begin = whitespace_end = NULL;
                                w = 0;
                        } else if (strchr(WHITESPACE, *p)) {
                                if (!in_prefix && (!whitespace_begin || whitespace_end)) {
                                        whitespace_begin = p;
                                        whitespace_end = NULL;
                                }
                        } else {
                                if (whitespace_begin && !whitespace_end)
                                        whitespace_end = p;

                                in_prefix = false;
                        }

                        int cw = utf8_char_console_width(p);
                        if (cw < 0) {
                                log_debug_errno(cw, "Comment to line break contains invalid UTF-8, ignoring.");
                                cw = 1;
                        }

                        w += cw;

                        if (w > width && whitespace_begin && whitespace_end) {
                                _cleanup_free_ char *truncated = NULL;

                                truncated = strndup(start, whitespace_begin - start);
                                if (!truncated)
                                        return -ENOMEM;

                                r = strv_consume(&broken, TAKE_PTR(truncated));
                                if (r < 0)
                                        return r;

                                p = start = whitespace_end;
                                whitespace_begin = whitespace_end = NULL;
                                w = cw;
                        }
                }

                /* Process rest of the line */
                assert(start);
                if (in_prefix) /* Never seen anything non-whitespace? Generate empty line! */
                        r = strv_extend(&broken, "");
                else if (whitespace_begin && !whitespace_end) { /* Ends in whitespace? Chop it off! */
                        _cleanup_free_ char *truncated = strndup(start, whitespace_begin - start);
                        if (!truncated)
                                return -ENOMEM;

                        r = strv_consume(&broken, TAKE_PTR(truncated));
                } else /* Otherwise use line as is */
                        r = strv_extend(&broken, start);
                if (r < 0)
                        return r;
        }

        *ret = TAKE_PTR(broken);
        return 0;
}<|MERGE_RESOLUTION|>--- conflicted
+++ resolved
@@ -161,26 +161,6 @@
         free(strvs);
 }
 
-<<<<<<< HEAD
-/*字符串vector复制*/
-char **strv_copy(char * const *l) {
-        char **r, **k;
-
-        /*l的strv长度为strv_length*/
-        k = r = new(char*, strv_length(l) + 1);
-        if (!r)
-                return NULL;
-
-        /*复制l中每个数组字符串元素*/
-        if (l)
-                for (; *l; k++, l++) {
-                        *k = strdup(*l);
-                        if (!*k) {
-                                strv_free(r);
-                                return NULL;
-                        }
-                }
-=======
 char** strv_copy_n(char * const *l, size_t m) {
         _cleanup_strv_free_ char **result = NULL;
         char **k;
@@ -202,44 +182,33 @@
                 if (m != SIZE_MAX)
                         m--;
         }
->>>>>>> 40238aee
 
         *k = NULL;
         return TAKE_PTR(result);
 }
 
-<<<<<<< HEAD
+int strv_copy_unless_empty(char * const *l, char ***ret) {
+        assert(ret);
+
+        if (strv_isempty(l)) {
+                *ret = NULL;
+                return 0;
+        }
+
+        char **copy = strv_copy(l);
+        if (!copy)
+                return -ENOMEM;
+
+        *ret = TAKE_PTR(copy);
+        return 1;
+}
+
 //计算字符串vector长度
 size_t strv_length(char * const *l) {
         size_t n = 0;
-=======
-int strv_copy_unless_empty(char * const *l, char ***ret) {
-        assert(ret);
->>>>>>> 40238aee
-
-        if (strv_isempty(l)) {
-                *ret = NULL;
-                return 0;
-        }
-
-        char **copy = strv_copy(l);
-        if (!copy)
-                return -ENOMEM;
-
-<<<<<<< HEAD
-        for (; *l; l++)
+
+        STRV_FOREACH(i, l)
                 n++;//跳指针
-=======
-        *ret = TAKE_PTR(copy);
-        return 1;
-}
-
-size_t strv_length(char * const *l) {
-        size_t n = 0;
-
-        STRV_FOREACH(i, l)
-                n++;
->>>>>>> 40238aee
 
         return n;
 }
@@ -336,10 +305,7 @@
         return -ENOMEM;
 }
 
-<<<<<<< HEAD
-int strv_extend_strv_concat(char ***a, char **b/*一组字符串*/, const char *suffix) {
-=======
-int strv_extend_strv_consume(char ***a, char **b, bool filter_duplicates) {
+int strv_extend_strv_consume(char ***a, char **b/*一组字符串*/, bool filter_duplicates) {
         _cleanup_strv_free_ char **b_consume = b;
         size_t p, q, i;
 
@@ -396,7 +362,6 @@
 }
 
 int strv_extend_strv_biconcat(char ***a, const char *prefix, const char* const *b, const char *suffix) {
->>>>>>> 40238aee
         int r;
 
         assert(a);
@@ -404,24 +369,14 @@
         STRV_FOREACH(s, b) {
                 char *v;
 
-<<<<<<< HEAD
                 /*字符串合并*/
-                v = strappend(*s, suffix);
-                if (!v)
-                        return -ENOMEM;
-
                 /*将字符串合并到a中*/
-                r = strv_push(a, v);
-                if (r < 0) {
-                        free(v);
-=======
                 v = strjoin(strempty(prefix), *s, suffix);
                 if (!v)
                         return -ENOMEM;
 
                 r = strv_consume(a, v);
                 if (r < 0)
->>>>>>> 40238aee
                         return r;
         }
 
@@ -609,18 +564,12 @@
         return r;
 }
 
-<<<<<<< HEAD
 //将字符串value指针，存放到*l指向的字符串指针数组中
-int strv_push(char ***l, char *value) {
-        char **c;
-        size_t n, m;
-=======
 int strv_push_with_size(char ***l, size_t *n, char *value) {
         /* n is a pointer to a variable to store the size of l.
          * If not given (i.e. n is NULL or *n is SIZE_MAX), size will be calculated using strv_length().
          * If n is not NULL, the size after the push will be returned.
          * If value is empty, no action is taken and *n is not set. */
->>>>>>> 40238aee
 
         if (!value)
                 return 0;
@@ -629,22 +578,12 @@
         if (size == SIZE_MAX)
                 size = strv_length(*l);
 
-<<<<<<< HEAD
-        /* Increase and check for overflow */
-        //防字符串数组过长
-        m = n + 2;
-        if (m < n)
-                return -ENOMEM;
-
-        //增*l长度为m，并将value指针存入*l中
-        c = reallocarray(*l, m, sizeof(char*));
-=======
         /* Check for overflow */
         if (size > SIZE_MAX-2)
                 return -ENOMEM;
 
+        //增*l长度为m，并将value指针存入*l中
         char **c = reallocarray(*l, GREEDY_ALLOC_ROUND_UP(size + 2), sizeof(char*));
->>>>>>> 40238aee
         if (!c)
                 return -ENOMEM;
 
@@ -716,18 +655,11 @@
         return 0;
 }
 
-<<<<<<< HEAD
 //将value填充到l指向的字符串数组中
-int strv_consume(char ***l, char *value) {
-        int r;
-
-        r = strv_push(l, value);//将value填充到l指向的字符串数组中
-=======
 int strv_consume_with_size(char ***l, size_t *n, char *value) {
         int r;
 
-        r = strv_push_with_size(l, n, value);
->>>>>>> 40238aee
+        r = strv_push_with_size(l, n, value);//将value填充到l指向的字符串数组中
         if (r < 0)
                 free(value);
 
@@ -762,7 +694,7 @@
         if (!value)
                 return 0;
 
-        v = strdup(value);
+        v = strdup(value);//实现value的一个副本
         if (!v)
                 return -ENOMEM;
 
@@ -775,7 +707,7 @@
         if (!value)
                 return 0;
 
-        v = strdup(value);//实现value的一个副本
+        v = strdup(value);
         if (!v)
                 return -ENOMEM;
 
@@ -842,14 +774,8 @@
         return 0;
 }
 
-<<<<<<< HEAD
 /*strv元素去重*/
-char **strv_uniq(char **l) {
-        char **i;
-
-=======
 char** strv_uniq(char **l) {
->>>>>>> 40238aee
         /* Drops duplicate entries. The first identical string will be
          * kept, the others dropped */
 
@@ -888,133 +814,7 @@
         return l;
 }
 
-<<<<<<< HEAD
-char **strv_parse_nulstr(const char *s, size_t l) {
-        /* l is the length of the input data, which will be split at NULs into
-         * elements of the resulting strv. Hence, the number of items in the resulting strv
-         * will be equal to one plus the number of NUL bytes in the l bytes starting at s,
-         * unless s[l-1] is NUL, in which case the final empty string is not stored in
-         * the resulting strv, and length is equal to the number of NUL bytes.
-         *
-         * Note that contrary to a normal nulstr which cannot contain empty strings, because
-         * the input data is terminated by any two consequent NUL bytes, this parser accepts
-         * empty strings in s.
-         */
-
-        const char *p;
-        size_t c = 0, i = 0;
-        char **v;
-
-        assert(s || l <= 0);
-
-        if (l <= 0)
-                return new0(char*, 1);
-
-        for (p = s; p < s + l; p++)
-                if (*p == 0)
-                        c++;
-
-        if (s[l-1] != 0)
-                c++;
-
-        v = new0(char*, c+1);
-        if (!v)
-                return NULL;
-
-        p = s;
-        while (p < s + l) {
-                const char *e;
-
-                e = memchr(p, 0, s + l - p);
-
-                v[i] = strndup(p, e ? e - p : s + l - p);
-                if (!v[i]) {
-                        strv_free(v);
-                        return NULL;
-                }
-
-                i++;
-
-                if (!e)
-                        break;
-
-                p = e + 1;
-        }
-
-        assert(i == c);
-
-        return v;
-}
-
-char **strv_split_nulstr(const char *s) {
-        const char *i;
-        char **r = NULL;
-
-        //遍历s中所有字符串i，将其指针添加到r指向的字符串数组中
-        NULSTR_FOREACH(i, s)
-                if (strv_extend(&r, i) < 0) {
-                        strv_free(r);
-                        return NULL;
-                }
-
-        if (!r)
-		//构造空数组
-                return strv_new(NULL);
-
-        return r;
-}
-
-int strv_make_nulstr(char **l, char **p, size_t *q) {
-        /* A valid nulstr with two NULs at the end will be created, but
-         * q will be the length without the two trailing NULs. Thus the output
-         * string is a valid nulstr and can be iterated over using NULSTR_FOREACH,
-         * and can also be parsed by strv_parse_nulstr as long as the length
-         * is provided separately.
-         */
-
-        size_t n_allocated = 0, n = 0;
-        _cleanup_free_ char *m = NULL;
-        char **i;
-
-        assert(p);
-        assert(q);
-
-        STRV_FOREACH(i, l) {
-                size_t z;
-
-                z = strlen(*i);
-
-                if (!GREEDY_REALLOC(m, n_allocated, n + z + 2))
-                        return -ENOMEM;
-
-                memcpy(m + n, *i, z + 1);
-                n += z + 1;
-        }
-
-        if (!m) {
-                m = new0(char, 1);
-                if (!m)
-                        return -ENOMEM;
-                n = 1;
-        } else
-                /* make sure there is a second extra NUL at the end of resulting nulstr */
-                m[n] = '\0';
-
-        assert(n > 0);
-        *p = m;
-        *q = n - 1;
-
-        m = NULL;
-
-        return 0;
-}
-
-bool strv_overlap(char **a, char **b) {
-        char **i;
-
-=======
 bool strv_overlap(char * const *a, char * const *b) {
->>>>>>> 40238aee
         STRV_FOREACH(i, a)
                 if (strv_contains(b, *i))
                         return true;
