/* SPDX-License-Identifier: LGPL-2.1+ */

#include <errno.h>
#include <fnmatch.h>
#include <stdarg.h>
#include <stdio.h>
#include <stdlib.h>
#include <string.h>

#include "alloc-util.h"
#include "escape.h"
#include "extract-word.h"
#include "fileio.h"
#include "string-util.h"
#include "strv.h"
#include "util.h"

char *strv_find(char **l, const char *name) {
        char **i;

        assert(name);

        STRV_FOREACH(i, l)
                if (streq(*i, name))
                        return *i;

        return NULL;
}

char *strv_find_prefix(char **l, const char *name) {
        char **i;

        assert(name);

        STRV_FOREACH(i, l)
                if (startswith(*i, name))
                        return *i;

        return NULL;
}

char *strv_find_startswith(char **l, const char *name) {
        char **i, *e;

        assert(name);

        /* Like strv_find_prefix, but actually returns only the
         * suffix, not the whole item */

        STRV_FOREACH(i, l) {
                e = startswith(*i, name);
                if (e)
                        return e;
        }

        return NULL;
}

void strv_clear(char **l) {
        char **k;

        if (!l)
                return;

        for (k = l; *k; k++)
                free(*k);

        *l = NULL;
}

char **strv_free(char **l) {
        strv_clear(l);
        return mfree(l);
}

char **strv_free_erase(char **l) {
        char **i;

        STRV_FOREACH(i, l)
                string_erase(*i);

        return strv_free(l);
}

char **strv_copy(char * const *l) {
        char **r, **k;

        k = r = new(char*, strv_length(l) + 1);
        if (!r)
                return NULL;

        if (l)
                for (; *l; k++, l++) {
                        *k = strdup(*l);
                        if (!*k) {
                                strv_free(r);
                                return NULL;
                        }
                }

        *k = NULL;
        return r;
}

//计算字符串vector长度
size_t strv_length(char * const *l) {
        size_t n = 0;

        if (!l)
                return 0;

        for (; *l; l++)
                n++;//跳指针

        return n;
}

char **strv_new_ap(const char *x, va_list ap) {
        const char *s;
        _cleanup_strv_free_ char **a = NULL;
        size_t n = 0, i = 0;
        va_list aq;

        /* As a special trick we ignore all listed strings that equal
         * STRV_IGNORE. This is supposed to be used with the
         * STRV_IFNOTNULL() macro to include possibly NULL strings in
         * the string list. */

        if (x) {
                n = x == STRV_IGNORE ? 0 : 1;

                va_copy(aq, ap);
                while ((s = va_arg(aq, const char*))) {
                        if (s == STRV_IGNORE)
                                continue;

                        n++;
                }

                va_end(aq);
        }

        a = new(char*, n+1);
        if (!a)
                return NULL;

        if (x) {
                if (x != STRV_IGNORE) {
                        a[i] = strdup(x);
                        if (!a[i])
                                return NULL;
                        i++;
                }

                while ((s = va_arg(ap, const char*))) {

                        if (s == STRV_IGNORE)
                                continue;

                        a[i] = strdup(s);
                        if (!a[i])
                                return NULL;

                        i++;
                }
        }

        a[i] = NULL;

        return TAKE_PTR(a);
}

char **strv_new_internal(const char *x, ...) {
        char **r;
        va_list ap;

        va_start(ap, x);
        r = strv_new_ap(x, ap);
        va_end(ap);

        return r;
}

int strv_extend_strv(char ***a, char **b, bool filter_duplicates) {
        char **s, **t;
        size_t p, q, i = 0, j;

        assert(a);

        if (strv_isempty(b))
                return 0;

        p = strv_length(*a);
        q = strv_length(b);

        t = reallocarray(*a, p + q + 1, sizeof(char *));
        if (!t)
                return -ENOMEM;

        t[p] = NULL;
        *a = t;

        STRV_FOREACH(s, b) {

                if (filter_duplicates && strv_contains(t, *s))
                        continue;

                t[p+i] = strdup(*s);
                if (!t[p+i])
                        goto rollback;

                i++;
                t[p+i] = NULL;
        }

        assert(i <= q);

        return (int) i;

rollback:
        for (j = 0; j < i; j++)
                free(t[p + j]);

        t[p] = NULL;
        return -ENOMEM;
}

int strv_extend_strv_concat(char ***a, char **b, const char *suffix) {
        int r;
        char **s;

        STRV_FOREACH(s, b) {
                char *v;

                v = strappend(*s, suffix);
                if (!v)
                        return -ENOMEM;

                r = strv_push(a, v);
                if (r < 0) {
                        free(v);
                        return r;
                }
        }

        return 0;
}

char **strv_split_full(const char *s, const char *separator, SplitFlags flags) {
        const char *word, *state;
        size_t l;
        size_t n, i;
        char **r;

        assert(s);

        if (!separator)
                separator = WHITESPACE;

        s += strspn(s, separator);
        if (isempty(s))
                return new0(char*, 1);

        n = 0;
        _FOREACH_WORD(word, l, s, separator, flags, state)
                n++;

        r = new(char*, n+1);
        if (!r)
                return NULL;

        i = 0;
        _FOREACH_WORD(word, l, s, separator, flags, state) {
                r[i] = strndup(word, l);
                if (!r[i]) {
                        strv_free(r);
                        return NULL;
                }

                i++;
        }

        r[i] = NULL;
        return r;
}

char **strv_split_newlines(const char *s) {
        char **l;
        size_t n;

        assert(s);

        /* Special version of strv_split() that splits on newlines and
         * suppresses an empty string at the end */

        l = strv_split(s, NEWLINE);
        if (!l)
                return NULL;

        n = strv_length(l);
        if (n <= 0)
                return l;

        if (isempty(l[n - 1]))
                l[n - 1] = mfree(l[n - 1]);

        return l;
}

int strv_split_extract(char ***t, const char *s, const char *separators, ExtractFlags flags) {
        _cleanup_strv_free_ char **l = NULL;
        size_t n = 0, allocated = 0;
        int r;

        assert(t);
        assert(s);

        for (;;) {
                _cleanup_free_ char *word = NULL;

                r = extract_first_word(&s, &word, separators, flags);
                if (r < 0)
                        return r;
                if (r == 0)
                        break;

                if (!GREEDY_REALLOC(l, allocated, n + 2))
                        return -ENOMEM;

                l[n++] = TAKE_PTR(word);

                l[n] = NULL;
        }

        if (!l) {
                l = new0(char*, 1);
                if (!l)
                        return -ENOMEM;
        }

        *t = TAKE_PTR(l);

        return (int) n;
}

char *strv_join_prefix(char **l, const char *separator, const char *prefix) {
        char *r, *e;
        char **s;
        size_t n, k, m;

        if (!separator)
                separator = " ";

        k = strlen(separator);
        m = strlen_ptr(prefix);

        n = 0;
        STRV_FOREACH(s, l) {
                if (s != l)
                        n += k;
                n += m + strlen(*s);
        }

        r = new(char, n+1);
        if (!r)
                return NULL;

        e = r;
        STRV_FOREACH(s, l) {
                if (s != l)
                        e = stpcpy(e, separator);

                if (prefix)
                        e = stpcpy(e, prefix);

                e = stpcpy(e, *s);
        }

        *e = 0;

        return r;
}

//将字符串value指针，存放到*l指向的字符串指针数组中
int strv_push(char ***l, char *value) {
        char **c;
        size_t n, m;

        if (!value)
                return 0;

        n = strv_length(*l);

        /* Increase and check for overflow */
        //防字符串数组过长
        m = n + 2;
        if (m < n)
                return -ENOMEM;

        //增*l长度为m，并将value指针存入*l中
        c = reallocarray(*l, m, sizeof(char*));
        if (!c)
                return -ENOMEM;

        c[n] = value;
        c[n+1] = NULL;

        *l = c;
        return 0;
}

int strv_push_pair(char ***l, char *a, char *b) {
        char **c;
        size_t n, m;

        if (!a && !b)
                return 0;

        n = strv_length(*l);

        /* increase and check for overflow */
        m = n + !!a + !!b + 1;
        if (m < n)
                return -ENOMEM;

        c = reallocarray(*l, m, sizeof(char*));
        if (!c)
                return -ENOMEM;

        if (a)
                c[n++] = a;
        if (b)
                c[n++] = b;
        c[n] = NULL;

        *l = c;
        return 0;
}

int strv_insert(char ***l, size_t position, char *value) {
        char **c;
        size_t n, m, i;

        if (!value)
                return 0;

        n = strv_length(*l);
        position = MIN(position, n);

        /* increase and check for overflow */
        m = n + 2;
        if (m < n)
                return -ENOMEM;

        c = new(char*, m);
        if (!c)
                return -ENOMEM;

        for (i = 0; i < position; i++)
                c[i] = (*l)[i];
        c[position] = value;
        for (i = position; i < n; i++)
                c[i+1] = (*l)[i];

        c[n+1] = NULL;

        free(*l);
        *l = c;

        return 0;
}

//将value填充到l指向的字符串数组中
int strv_consume(char ***l, char *value) {
        int r;

        r = strv_push(l, value);//将value填充到l指向的字符串数组中
        if (r < 0)
                free(value);

        return r;
}

int strv_consume_pair(char ***l, char *a, char *b) {
        int r;

        r = strv_push_pair(l, a, b);
        if (r < 0) {
                free(a);
                free(b);
        }

        return r;
}

int strv_consume_prepend(char ***l, char *value) {
        int r;

        r = strv_push_prepend(l, value);
        if (r < 0)
                free(value);

        return r;
}

int strv_extend(char ***l, const char *value) {
        char *v;

        if (!value)
                return 0;

        v = strdup(value);//实现value的一个副本
        if (!v)
                return -ENOMEM;

        return strv_consume(l, v);
}

int strv_extend_front(char ***l, const char *value) {
        size_t n, m;
        char *v, **c;

        assert(l);

        /* Like strv_extend(), but prepends rather than appends the new entry */

        if (!value)
                return 0;

        n = strv_length(*l);

        /* Increase and overflow check. */
        m = n + 2;
        if (m < n)
                return -ENOMEM;

        v = strdup(value);
        if (!v)
                return -ENOMEM;

        c = reallocarray(*l, m, sizeof(char*));
        if (!c) {
                free(v);
                return -ENOMEM;
        }

        memmove(c+1, c, n * sizeof(char*));
        c[0] = v;
        c[n+1] = NULL;

        *l = c;
        return 0;
}

char **strv_uniq(char **l) {
        char **i;

        /* Drops duplicate entries. The first identical string will be
         * kept, the others dropped */

        STRV_FOREACH(i, l)
                strv_remove(i+1, *i);

        return l;
}

bool strv_is_uniq(char **l) {
        char **i;

        STRV_FOREACH(i, l)
                if (strv_find(i+1, *i))
                        return false;

        return true;
}

char **strv_remove(char **l, const char *s) {
        char **f, **t;

        if (!l)
                return NULL;

        assert(s);

        /* Drops every occurrence of s in the string list, edits
         * in-place. */

        for (f = t = l; *f; f++)
                if (streq(*f, s))
                        free(*f);
                else
                        *(t++) = *f;

        *t = NULL;
        return l;
}

char **strv_parse_nulstr(const char *s, size_t l) {
        /* l is the length of the input data, which will be split at NULs into
         * elements of the resulting strv. Hence, the number of items in the resulting strv
         * will be equal to one plus the number of NUL bytes in the l bytes starting at s,
         * unless s[l-1] is NUL, in which case the final empty string is not stored in
         * the resulting strv, and length is equal to the number of NUL bytes.
         *
         * Note that contrary to a normal nulstr which cannot contain empty strings, because
         * the input data is terminated by any two consequent NUL bytes, this parser accepts
         * empty strings in s.
         */

        const char *p;
        size_t c = 0, i = 0;
        char **v;

        assert(s || l <= 0);

        if (l <= 0)
                return new0(char*, 1);

        for (p = s; p < s + l; p++)
                if (*p == 0)
                        c++;

        if (s[l-1] != 0)
                c++;

        v = new0(char*, c+1);
        if (!v)
                return NULL;

        p = s;
        while (p < s + l) {
                const char *e;

                e = memchr(p, 0, s + l - p);

                v[i] = strndup(p, e ? e - p : s + l - p);
                if (!v[i]) {
                        strv_free(v);
                        return NULL;
                }

                i++;

                if (!e)
                        break;

                p = e + 1;
        }

        assert(i == c);

        return v;
}

char **strv_split_nulstr(const char *s) {
        const char *i;
        char **r = NULL;

        //遍历s中所有字符串i，将其指针添加到r指向的字符串数组中
        NULSTR_FOREACH(i, s)
                if (strv_extend(&r, i) < 0) {
                        strv_free(r);
                        return NULL;
                }

        if (!r)
<<<<<<< HEAD
                return strv_new(NULL, NULL);//构造空数组
=======
                return strv_new(NULL);
>>>>>>> bb5e88a2

        return r;
}

int strv_make_nulstr(char **l, char **p, size_t *q) {
        /* A valid nulstr with two NULs at the end will be created, but
         * q will be the length without the two trailing NULs. Thus the output
         * string is a valid nulstr and can be iterated over using NULSTR_FOREACH,
         * and can also be parsed by strv_parse_nulstr as long as the length
         * is provided separately.
         */

        size_t n_allocated = 0, n = 0;
        _cleanup_free_ char *m = NULL;
        char **i;

        assert(p);
        assert(q);

        STRV_FOREACH(i, l) {
                size_t z;

                z = strlen(*i);

                if (!GREEDY_REALLOC(m, n_allocated, n + z + 2))
                        return -ENOMEM;

                memcpy(m + n, *i, z + 1);
                n += z + 1;
        }

        if (!m) {
                m = new0(char, 1);
                if (!m)
                        return -ENOMEM;
                n = 1;
        } else
                /* make sure there is a second extra NUL at the end of resulting nulstr */
                m[n] = '\0';

        assert(n > 0);
        *p = m;
        *q = n - 1;

        m = NULL;

        return 0;
}

bool strv_overlap(char **a, char **b) {
        char **i;

        STRV_FOREACH(i, a)
                if (strv_contains(b, *i))
                        return true;

        return false;
}

static int str_compare(char * const *a, char * const *b) {
        return strcmp(*a, *b);
}

char **strv_sort(char **l) {
        typesafe_qsort(l, strv_length(l), str_compare);
        return l;
}

bool strv_equal(char **a, char **b) {

        if (strv_isempty(a))
                return strv_isempty(b);

        if (strv_isempty(b))
                return false;

        for ( ; *a || *b; ++a, ++b)
                if (!streq_ptr(*a, *b))
                        return false;

        return true;
}

void strv_print(char **l) {
        char **s;

        STRV_FOREACH(s, l)
                puts(*s);
}

int strv_extendf(char ***l, const char *format, ...) {
        va_list ap;
        char *x;
        int r;

        va_start(ap, format);
        r = vasprintf(&x, format, ap);
        va_end(ap);

        if (r < 0)
                return -ENOMEM;

        return strv_consume(l, x);
}

char **strv_reverse(char **l) {
        size_t n, i;

        n = strv_length(l);
        if (n <= 1)
                return l;

        for (i = 0; i < n / 2; i++)
                SWAP_TWO(l[i], l[n-1-i]);

        return l;
}

char **strv_shell_escape(char **l, const char *bad) {
        char **s;

        /* Escapes every character in every string in l that is in bad,
         * edits in-place, does not roll-back on error. */

        STRV_FOREACH(s, l) {
                char *v;

                v = shell_escape(*s, bad);
                if (!v)
                        return NULL;

                free(*s);
                *s = v;
        }

        return l;
}

bool strv_fnmatch(char* const* patterns, const char *s, int flags) {
        char* const* p;

        STRV_FOREACH(p, patterns)
                if (fnmatch(*p, s, flags) == 0)
                        return true;

        return false;
}

char ***strv_free_free(char ***l) {
        char ***i;

        if (!l)
                return NULL;

        for (i = l; *i; i++)
                strv_free(*i);

        return mfree(l);
}

char **strv_skip(char **l, size_t n) {

        while (n > 0) {
                if (strv_isempty(l))
                        return l;

                l++, n--;
        }

        return l;
}

int strv_extend_n(char ***l, const char *value, size_t n) {
        size_t i, j, k;
        char **nl;

        assert(l);

        if (!value)
                return 0;
        if (n == 0)
                return 0;

        /* Adds the value n times to l */

        k = strv_length(*l);

        nl = reallocarray(*l, k + n + 1, sizeof(char *));
        if (!nl)
                return -ENOMEM;

        *l = nl;

        for (i = k; i < k + n; i++) {
                nl[i] = strdup(value);
                if (!nl[i])
                        goto rollback;
        }

        nl[i] = NULL;
        return 0;

rollback:
        for (j = k; j < i; j++)
                free(nl[j]);

        nl[k] = NULL;
        return -ENOMEM;
}

int fputstrv(FILE *f, char **l, const char *separator, bool *space) {
        bool b = false;
        char **s;
        int r;

        /* Like fputs(), but for strv, and with a less stupid argument order */

        if (!space)
                space = &b;

        STRV_FOREACH(s, l) {
                r = fputs_with_space(f, *s, separator, space);
                if (r < 0)
                        return r;
        }

        return 0;
}<|MERGE_RESOLUTION|>--- conflicted
+++ resolved
@@ -664,11 +664,8 @@
                 }
 
         if (!r)
-<<<<<<< HEAD
-                return strv_new(NULL, NULL);//构造空数组
-=======
+		//构造空数组
                 return strv_new(NULL);
->>>>>>> bb5e88a2
 
         return r;
 }
