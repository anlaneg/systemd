--- conflicted
+++ resolved
@@ -38,42 +38,29 @@
         return memcpy_safe(ret, p, l);
 }
 
-<<<<<<< HEAD
-void* greedy_realloc(void **p/*待realloc的指针*/, size_t *allocated/*当前内存长度*/, size_t need/*需要的长度*/, size_t size/*每个元素占内存大小*/) {
-        size_t a, newalloc;
-=======
 void* greedy_realloc(
-                void **p,
-                size_t need,
-                size_t size) {
+                void **p/*待realloc的指针*/,
+                size_t need/*需要的长度*/,
+                size_t size/*每个元素占内存大小*/) {
 
         size_t newalloc;
->>>>>>> 40238aee
         void *q;
 
         assert(p);
 
-<<<<<<< HEAD
-        if (*allocated >= need)
-        	/*已有的超过需要的，直接返回旧的*/
-                return *p;
-
-        /*返回优化后的申请大小*/
-        newalloc = MAX(need * 2, 64u / size);
-        a = newalloc * size;
-=======
         /* We use malloc_usable_size() for determining the current allocated size. On all systems we care
          * about this should be safe to rely on. Should there ever arise the need to avoid relying on this we
          * can instead locally fall back to realloc() on every call, rounded up to the next exponent of 2 or
          * so. */
 
         if (*p && (size == 0 || (MALLOC_SIZEOF_SAFE(*p) / size >= need)))
+        	/*已有的超过需要的，直接返回旧的*/
                 return *p;
 
         if (_unlikely_(need > SIZE_MAX/2)) /* Overflow check */
                 return NULL;
+        /*返回优化后的申请大小*/
         newalloc = need * 2;
->>>>>>> 40238aee
 
         if (!MUL_ASSIGN_SAFE(&newalloc, size))
                 return NULL;
