/* SPDX-License-Identifier: LGPL-2.1-or-later */

#include <errno.h>
#include <limits.h>
#include <stdarg.h>
#include <stdlib.h>
#include <unistd.h>

#include "alloc-util.h"
#include "env-util.h"
#include "errno-util.h"
#include "escape.h"
#include "extract-word.h"
#include "macro.h"
#include "parse-util.h"
#include "path-util.h"
#include "process-util.h"
#include "stdio-util.h"
#include "string-util.h"
#include "strv.h"
#include "syslog-util.h"
#include "utf8.h"

/* We follow bash for the character set. Different shells have different rules. */
#define VALID_BASH_ENV_NAME_CHARS               \
        DIGITS LETTERS                          \
        "_"

static bool env_name_is_valid_n(const char *e, size_t n) {

        if (n == SIZE_MAX)
                n = strlen_ptr(e);

        if (n <= 0)
                return false;

        assert(e);

        if (ascii_isdigit(e[0]))
                return false;

        /* POSIX says the overall size of the environment block cannot be > ARG_MAX, an individual assignment
         * hence cannot be either. Discounting the equal sign and trailing NUL this hence leaves ARG_MAX-2 as
         * longest possible variable name. */
        if (n > (size_t) sysconf(_SC_ARG_MAX) - 2)
                return false;

        for (const char *p = e; p < e + n; p++)
                if (!strchr(VALID_BASH_ENV_NAME_CHARS, *p))
                        return false;

        return true;
}

bool env_name_is_valid(const char *e) {
        return env_name_is_valid_n(e, strlen_ptr(e));
}

bool env_value_is_valid(const char *e) {
        if (!e)
                return false;

        if (!utf8_is_valid(e))
                return false;

        /* Note that variable *values* may contain control characters, in particular NL, TAB, BS, DEL, ESC…
         * When printing those variables with show-environment, we'll escape them. Make sure to print
         * environment variables carefully! */

        /* POSIX says the overall size of the environment block cannot be > ARG_MAX, an individual assignment
         * hence cannot be either. Discounting the shortest possible variable name of length 1, the equal
         * sign and trailing NUL this hence leaves ARG_MAX-3 as longest possible variable value. */
        if (strlen(e) > sc_arg_max() - 3)
                return false;

        return true;
}

bool env_assignment_is_valid(const char *e) {
        const char *eq;

        eq = strchr(e, '=');
        if (!eq)
                return false;

        if (!env_name_is_valid_n(e, eq - e))
                return false;

        if (!env_value_is_valid(eq + 1))
                return false;

        /* POSIX says the overall size of the environment block cannot be > ARG_MAX, hence the individual
         * variable assignments cannot be either, but let's leave room for one trailing NUL byte. */
        if (strlen(e) > sc_arg_max() - 1)
                return false;

        return true;
}

bool strv_env_is_valid(char **e) {
        STRV_FOREACH(p, e) {
                size_t k;

                if (!env_assignment_is_valid(*p))
                        return false;

                /* Check if there are duplicate assignments */
                k = strcspn(*p, "=");
                STRV_FOREACH(q, p + 1)
                        if (strneq(*p, *q, k) && (*q)[k] == '=')
                                return false;
        }

        return true;
}

bool strv_env_name_is_valid(char **l) {
        STRV_FOREACH(p, l) {
                if (!env_name_is_valid(*p))
                        return false;

                if (strv_contains(p + 1, *p))
                        return false;
        }

        return true;
}

bool strv_env_name_or_assignment_is_valid(char **l) {
        STRV_FOREACH(p, l) {
                if (!env_assignment_is_valid(*p) && !env_name_is_valid(*p))
                        return false;

                if (strv_contains(p + 1, *p))
                        return false;
        }

        return true;
}

static int env_append(char **e, char ***k, char **a) {
        assert(e);
        assert(k);
        assert(*k >= e);

        if (!a)
                return 0;

        /* Expects the following arguments: 'e' shall point to the beginning of an strv we are going to append to, 'k'
         * to a pointer pointing to the NULL entry at the end of the same array. 'a' shall point to another strv.
         *
         * This call adds every entry of 'a' to 'e', either overriding an existing matching entry, or appending to it.
         *
         * This call assumes 'e' has enough pre-allocated space to grow by all of 'a''s items. */

        for (; *a; a++) {
                char **j, *c;
                size_t n;

                n = strcspn(*a, "=");
                if ((*a)[n] == '=')
                        n++;

                for (j = e; j < *k; j++)
                        if (strneq(*j, *a, n))
                                break;

                c = strdup(*a);
                if (!c)
                        return -ENOMEM;

                if (j >= *k) { /* Append to the end? */
                        (*k)[0] = c;
                        (*k)[1] = NULL;
                        (*k)++;
                } else
                        free_and_replace(*j, c); /* Override existing item */
        }

        return 0;
}

char** _strv_env_merge(char **first, ...) {
        _cleanup_strv_free_ char **merged = NULL;
        char **k;
        va_list ap;

        /* Merges an arbitrary number of environment sets */

<<<<<<< HEAD
        va_start(ap, n_lists);
        /*先获取环境变量内容总长度n*/
        for (i = 0; i < n_lists; i++) {
=======
        size_t n = strv_length(first);

        va_start(ap, first);
        for (;;) {
                char **l;

>>>>>>> 40238aee
                l = va_arg(ap, char**);
                if (l == POINTER_MAX)
                        break;

                n += strv_length(l);
        }
        va_end(ap);

<<<<<<< HEAD
        /*申请足够空间*/
        ret = new(char*, n+1);
        if (!ret)
=======
        k = merged = new(char*, n + 1);
        if (!merged)
                return NULL;
        merged[0] = NULL;

        if (env_append(merged, &k, first) < 0)
>>>>>>> 40238aee
                return NULL;

        va_start(ap, first);
        for (;;) {
                char **l;

<<<<<<< HEAD
        /*遍历所有list,将环境变量合入到申请的空间ret中*/
        va_start(ap, n_lists);
        for (i = 0; i < n_lists; i++) {
=======
>>>>>>> 40238aee
                l = va_arg(ap, char**);
                if (l == POINTER_MAX)
                        break;

                if (env_append(merged, &k, l) < 0) {
                        va_end(ap);
                        return NULL;
                }
        }
        va_end(ap);

        return TAKE_PTR(merged);
}

static bool env_match(const char *t, const char *pattern) {
        assert(t);
        assert(pattern);

        /* pattern a matches string a
         *         a matches a=
         *         a matches a=b
         *         a= matches a=
         *         a=b matches a=b
         *         a= does not match a
         *         a=b does not match a=
         *         a=b does not match a
         *         a=b does not match a=c */

        if (streq(t, pattern))
                return true;

        if (!strchr(pattern, '=')) {
                t = startswith(t, pattern);

                return t && *t == '=';
        }

        return false;
}

static bool env_entry_has_name(const char *entry, const char *name) {
        const char *t;

        assert(entry);
        assert(name);

        t = startswith(entry, name);
        if (!t)
                return false;

        return *t == '=';
}

char** strv_env_delete(char **x, size_t n_lists, ...) {
        size_t n, i = 0;
        _cleanup_strv_free_ char **t = NULL;
        va_list ap;

        /* Deletes every entry from x that is mentioned in the other
         * string lists */

        n = strv_length(x);

        t = new(char*, n+1);
        if (!t)
                return NULL;

        STRV_FOREACH(k, x) {
                va_start(ap, n_lists);
                for (size_t v = 0; v < n_lists; v++) {
                        char **l;

                        l = va_arg(ap, char**);
                        STRV_FOREACH(j, l)
                                if (env_match(*k, *j))
                                        goto skip;
                }
                va_end(ap);

                t[i] = strdup(*k);
                if (!t[i])
                        return NULL;

                i++;
                continue;

        skip:
                va_end(ap);
        }

        t[i] = NULL;

        assert(i <= n);

        return TAKE_PTR(t);
}

char** strv_env_unset(char **l, const char *p) {
        assert(p);

        if (!l)
                return NULL;

        /* Drops every occurrence of the env var setting p in the
         * string list. Edits in-place. */

        char **f, **t;
        for (f = t = l; *f; f++) {
                if (env_match(*f, p)) {
                        free(*f);
                        continue;
                }

                *(t++) = *f;
        }

        *t = NULL;
        return l;
}

char** strv_env_unset_many_internal(char **l, ...) {
        if (!l)
                return NULL;

        /* Like strv_env_unset() but applies many at once. Edits in-place. */

        char **f, **t;
        for (f = t = l; *f; f++) {
                bool found = false;
                const char *p;
                va_list ap;

                va_start(ap, l);

                while ((p = va_arg(ap, const char*)))
                        if (env_match(*f, p)) {
                                found = true;
                                break;
                        }

                va_end(ap);

                if (found) {
                        free(*f);
                        continue;
                }

                *(t++) = *f;
        }

        *t = NULL;
        return l;
}

int strv_env_replace_consume(char ***l, char *p) {
        const char *t, *name;
        int r;

        assert(p);

        /* Replace first occurrence of the env var or add a new one in the string list. Drop other
         * occurrences. Edits in-place. Does not copy p and CONSUMES p EVEN ON FAILURE.
         *
         * p must be a valid key=value assignment. */

        t = strchr(p, '=');
        if (!t) {
                free(p);
                return -EINVAL;
        }

        name = strndupa_safe(p, t - p);

        STRV_FOREACH(f, *l)
                if (env_entry_has_name(*f, name)) {
                        free_and_replace(*f, p);
                        strv_env_unset(f + 1, *f);
                        return 0;
                }

        /* We didn't find a match, we need to append p or create a new strv */
        r = strv_consume(l, p);
        if (r < 0)
                return r;

        return 1;
}

int strv_env_replace_strdup(char ***l, const char *assignment) {
        /* Like strv_env_replace_consume(), but copies the argument. */

        char *p = strdup(assignment);
        if (!p)
                return -ENOMEM;

        return strv_env_replace_consume(l, p);
}

int strv_env_replace_strdup_passthrough(char ***l, const char *assignment) {
        /* Like strv_env_replace_strdup(), but pulls the variable from the environment of
         * the calling program, if a variable name without value is specified.
         */
        char *p;

        if (strchr(assignment, '=')) {
                if (!env_assignment_is_valid(assignment))
                        return -EINVAL;

                p = strdup(assignment);
        } else {
                if (!env_name_is_valid(assignment))
                        return -EINVAL;

                /* If we can't find the variable in our environment, we will use
                 * the empty string. This way "passthrough" is equivalent to passing
                 * --setenv=FOO=$FOO in the shell. */
                p = strjoin(assignment, "=", secure_getenv(assignment));
        }
        if (!p)
                return -ENOMEM;

        return strv_env_replace_consume(l, p);
}

int strv_env_assign(char ***l, const char *key, const char *value) {
        if (!env_name_is_valid(key))
                return -EINVAL;

        /* NULL removes assignment, "" creates an empty assignment. */

        if (!value) {
                strv_env_unset(*l, key);
                return 0;
        }

        char *p = strjoin(key, "=", value);
        if (!p)
                return -ENOMEM;

        return strv_env_replace_consume(l, p);
}

int strv_env_assignf(char ***l, const char *key, const char *valuef, ...) {
        int r;

        assert(l);
        assert(key);

        if (!env_name_is_valid(key))
                return -EINVAL;

        if (!valuef) {
                strv_env_unset(*l, key);
                return 0;
        }

        _cleanup_free_ char *value = NULL;
        va_list ap;
        va_start(ap, valuef);
        r = vasprintf(&value, valuef, ap);
        va_end(ap);
        if (r < 0)
                return -ENOMEM;

        char *p = strjoin(key, "=", value);
        if (!p)
                return -ENOMEM;

        return strv_env_replace_consume(l, p);
}

int _strv_env_assign_many(char ***l, ...) {
        va_list ap;
        int r;

        assert(l);

        va_start(ap, l);
        for (;;) {
                const char *key, *value;

                key = va_arg(ap, const char *);
                if (!key)
                        break;

                if (!env_name_is_valid(key)) {
                        va_end(ap);
                        return -EINVAL;
                }

                value = va_arg(ap, const char *);
                if (!value) {
                        strv_env_unset(*l, key);
                        continue;
                }

                char *p = strjoin(key, "=", value);
                if (!p) {
                        va_end(ap);
                        return -ENOMEM;
                }

                r = strv_env_replace_consume(l, p);
                if (r < 0) {
                        va_end(ap);
                        return r;
                }
        }
        va_end(ap);

        return 0;
}

char* strv_env_get_n(char * const *l, const char *name, size_t k, ReplaceEnvFlags flags) {
        assert(name);

        if (k == SIZE_MAX)
                k = strlen(name);
        if (k <= 0)
                return NULL;

        STRV_FOREACH_BACKWARDS(i, l)
                if (strneq(*i, name, k) && (*i)[k] == '=')
                        return (char*) *i + k + 1;

        if (flags & REPLACE_ENV_USE_ENVIRONMENT) {
                const char *t;

                /* Safety check that the name is not overly long, before we do a stack allocation */
                if (k > (size_t) sysconf(_SC_ARG_MAX) - 2)
                        return NULL;

                t = strndupa_safe(name, k);
                return getenv(t);
        };

        return NULL;
}

char* strv_env_pairs_get(char **l, const char *name) {
        char *result = NULL;

        assert(name);

        STRV_FOREACH_PAIR(key, value, l)
                if (streq(*key, name))
                        result = *value;

        return result;
}

int strv_env_get_merged(char **l, char ***ret) {
        _cleanup_strv_free_ char **v = NULL;
        size_t n = 0;
        int r;

        assert(ret);

        /* This converts a strv with pairs of environment variable name + value into a strv of name and
         * value concatenated with a "=" separator. E.g.
         * input  : { "NAME", "value", "FOO", "var" }
         * output : { "NAME=value", "FOO=var" } */

        STRV_FOREACH_PAIR(key, value, l) {
                char *s;

                s = strjoin(*key, "=", *value);
                if (!s)
                        return -ENOMEM;

                r = strv_consume_with_size(&v, &n, s);
                if (r < 0)
                        return r;
        }

        *ret = TAKE_PTR(v);
        return 0;
}

char** strv_env_clean_with_callback(char **e, void (*invalid_callback)(const char *p, void *userdata), void *userdata) {
        int k = 0;

        STRV_FOREACH(p, e) {
                size_t n;
                bool duplicate = false;

                if (!env_assignment_is_valid(*p)) {
                        if (invalid_callback)
                                invalid_callback(*p, userdata);
                        free(*p);
                        continue;
                }

                n = strcspn(*p, "=");
                STRV_FOREACH(q, p + 1)
                        if (strneq(*p, *q, n) && (*q)[n] == '=') {
                                duplicate = true;
                                break;
                        }

                if (duplicate) {
                        free(*p);
                        continue;
                }

                e[k++] = *p;
        }

        if (e)
                e[k] = NULL;

        return e;
}

static int strv_extend_with_length(char ***l, const char *s, size_t n) {
        char *c;

        c = strndup(s, n);
        if (!c)
                return -ENOMEM;

        return strv_consume(l, c);
}

static int strv_env_get_n_validated(
                char **env,
                const char *name,
                size_t l,
                ReplaceEnvFlags flags,
                char **ret,              /* points into the env block! do not free! */
                char ***unset_variables, /* updated in place */
                char ***bad_variables) { /* ditto */

        char *e;
        int r;

        assert(l == 0 || name);
        assert(ret);

        if (env_name_is_valid_n(name, l)) {
                e = strv_env_get_n(env, name, l, flags);
                if (!e && unset_variables) {
                        r = strv_extend_with_length(unset_variables, name, l);
                        if (r < 0)
                                return r;
                }
        } else {
                e = NULL; /* Resolve invalid variable names the same way as unset ones */

                if (bad_variables) {
                        r = strv_extend_with_length(bad_variables, name, l);
                        if (r < 0)
                                return r;
                }
        }

        *ret = e;
        return !!e;
}

int replace_env_full(
                const char *format,
                size_t n,
                char **env,
                ReplaceEnvFlags flags,
                char **ret,
                char ***ret_unset_variables,
                char ***ret_bad_variables) {

        enum {
                WORD,
                CURLY,
                VARIABLE,
                VARIABLE_RAW,
                TEST,
                DEFAULT_VALUE,
                ALTERNATE_VALUE,
        } state = WORD;

        _cleanup_strv_free_ char **unset_variables = NULL, **bad_variables = NULL;
        const char *e, *word = format, *test_value = NULL; /* test_value is initialized to appease gcc */
        _cleanup_free_ char *s = NULL;
        char ***pu, ***pb, *k;
        size_t i, len = 0; /* len is initialized to appease gcc */
        int nest = 0, r;

        assert(format);

        if (n == SIZE_MAX)
                n = strlen(format);

        pu = ret_unset_variables ? &unset_variables : NULL;
        pb = ret_bad_variables ? &bad_variables : NULL;

        for (e = format, i = 0; *e && i < n; e++, i++)
                switch (state) {

                case WORD:
                        if (*e == '$')
                                state = CURLY;
                        break;

                case CURLY:
                        if (*e == '{') {
                                k = strnappend(s, word, e-word-1);
                                if (!k)
                                        return -ENOMEM;

                                free_and_replace(s, k);

                                word = e-1;
                                state = VARIABLE;
                                nest++;

                        } else if (*e == '$') {
                                k = strnappend(s, word, e-word);
                                if (!k)
                                        return -ENOMEM;

                                free_and_replace(s, k);

                                word = e+1;
                                state = WORD;

                        } else if (FLAGS_SET(flags, REPLACE_ENV_ALLOW_BRACELESS) && strchr(VALID_BASH_ENV_NAME_CHARS, *e)) {
                                k = strnappend(s, word, e-word-1);
                                if (!k)
                                        return -ENOMEM;

                                free_and_replace(s, k);

                                word = e-1;
                                state = VARIABLE_RAW;

                        } else
                                state = WORD;
                        break;

                case VARIABLE:
                        if (*e == '}') {
                                char *t;

                                r = strv_env_get_n_validated(env, word+2, e-word-2, flags, &t, pu, pb);
                                if (r < 0)
                                        return r;

                                if (!strextend(&s, t))
                                        return -ENOMEM;

                                word = e+1;
                                state = WORD;
                                nest--;
                        } else if (*e == ':') {
                                if (flags & REPLACE_ENV_ALLOW_EXTENDED) {
                                        len = e - word - 2;
                                        state = TEST;
                                } else
                                        /* Treat this as unsupported syntax, i.e. do no replacement */
                                        state = WORD;
                        }
                        break;

                case TEST:
                        if (*e == '-')
                                state = DEFAULT_VALUE;
                        else if (*e == '+')
                                state = ALTERNATE_VALUE;
                        else {
                                state = WORD;
                                break;
                        }

                        test_value = e+1;
                        break;

                case DEFAULT_VALUE: /* fall through */
                case ALTERNATE_VALUE:
                        assert(flags & REPLACE_ENV_ALLOW_EXTENDED);

                        if (*e == '{') {
                                nest++;
                                break;
                        }

                        if (*e != '}')
                                break;

                        nest--;
                        if (nest == 0) {
                                _cleanup_strv_free_ char **u = NULL, **b = NULL;
                                _cleanup_free_ char *v = NULL;
                                char *t = NULL;

                                r = strv_env_get_n_validated(env, word+2, len, flags, &t, pu, pb);
                                if (r < 0)
                                        return r;

                                if (t && state == ALTERNATE_VALUE) {
                                        r = replace_env_full(test_value, e-test_value, env, flags, &v, pu ? &u : NULL, pb ? &b : NULL);
                                        if (r < 0)
                                                return r;

                                        t = v;
                                } else if (!t && state == DEFAULT_VALUE) {
                                        r = replace_env_full(test_value, e-test_value, env, flags, &v, pu ? &u : NULL, pb ? &b : NULL);
                                        if (r < 0)
                                                return r;

                                        t = v;
                                }

                                r = strv_extend_strv_consume(&unset_variables, TAKE_PTR(u), /* filter_duplicates= */ true);
                                if (r < 0)
                                        return r;
                                r = strv_extend_strv_consume(&bad_variables, TAKE_PTR(b), /* filter_duplicates= */ true);
                                if (r < 0)
                                        return r;

                                if (!strextend(&s, t))
                                        return -ENOMEM;

                                word = e+1;
                                state = WORD;
                        }
                        break;

                case VARIABLE_RAW:
                        assert(flags & REPLACE_ENV_ALLOW_BRACELESS);

                        if (!strchr(VALID_BASH_ENV_NAME_CHARS, *e)) {
                                char *t = NULL;

                                r = strv_env_get_n_validated(env, word+1, e-word-1, flags, &t, &unset_variables, &bad_variables);
                                if (r < 0)
                                        return r;

                                if (!strextend(&s, t))
                                        return -ENOMEM;

                                word = e--;
                                i--;
                                state = WORD;
                        }
                        break;
                }

        if (state == VARIABLE_RAW) {
                char *t;

                assert(flags & REPLACE_ENV_ALLOW_BRACELESS);

                r = strv_env_get_n_validated(env, word+1, e-word-1, flags, &t, &unset_variables, &bad_variables);
                if (r < 0)
                        return r;

                if (!strextend(&s, t))
                        return -ENOMEM;

        } else if (!strextendn(&s, word, e-word))
                return -ENOMEM;

        if (ret_unset_variables)
                *ret_unset_variables = TAKE_PTR(unset_variables);
        if (ret_bad_variables)
                *ret_bad_variables = TAKE_PTR(bad_variables);

        if (ret)
                *ret = TAKE_PTR(s);

        return 0;
}

int replace_env_argv(
                char **argv,
                char **env,
                char ***ret,
                char ***ret_unset_variables,
                char ***ret_bad_variables) {

        _cleanup_strv_free_ char **n = NULL, **unset_variables = NULL, **bad_variables = NULL;
        size_t k = 0, l = 0;
        int r;

        l = strv_length(argv);

        n = new(char*, l+1);
        if (!n)
                return -ENOMEM;

        STRV_FOREACH(i, argv) {
                const char *word = *i;

                /* If $FOO appears as single word, replace it by the split up variable */
                if (word[0] == '$' && !IN_SET(word[1], '{', '$')) {
                        _cleanup_strv_free_ char **m = NULL;
                        const char *name = word + 1;
                        char *e, **w;
                        size_t q;

                        if (env_name_is_valid(name)) {
                                e = strv_env_get(env, name);
                                if (e)
                                        r = strv_split_full(&m, e, WHITESPACE, EXTRACT_RELAX|EXTRACT_UNQUOTE);
                                else if (ret_unset_variables)
                                        r = strv_extend(&unset_variables, name);
                                else
                                        r = 0;
                        } else if (ret_bad_variables)
                                r = strv_extend(&bad_variables, name);
                        else
                                r = 0;
                        if (r < 0)
                                return r;

                        q = strv_length(m);
                        l = l + q - 1;

                        w = reallocarray(n, l + 1, sizeof(char*));
                        if (!w)
                                return -ENOMEM;

                        n = w;
                        if (m) {
                                memcpy(n + k, m, (q + 1) * sizeof(char*));
                                m = mfree(m);
                        }

                        k += q;
                        continue;
                }

                _cleanup_strv_free_ char **u = NULL, **b = NULL;

                /* If ${FOO} appears as part of a word, replace it by the variable as-is */
                r = replace_env_full(
                                word,
                                /* length= */ SIZE_MAX,
                                env,
                                /* flags= */ 0,
                                n + k,
                                ret_unset_variables ? &u : NULL,
                                ret_bad_variables ? &b : NULL);
                if (r < 0)
                        return r;
                n[++k] = NULL;

                r = strv_extend_strv_consume(&unset_variables, TAKE_PTR(u), /* filter_duplicates= */ true);
                if (r < 0)
                        return r;

                r = strv_extend_strv_consume(&bad_variables, TAKE_PTR(b), /* filter_duplicates= */ true);
                if (r < 0)
                        return r;
        }

        if (ret_unset_variables) {
                strv_sort_uniq(unset_variables);
                *ret_unset_variables = TAKE_PTR(unset_variables);
        }
        if (ret_bad_variables) {
                strv_sort_uniq(bad_variables);
                *ret_bad_variables = TAKE_PTR(bad_variables);
        }

        *ret = TAKE_PTR(n);
        return 0;
}

int getenv_bool(const char *p) {
        const char *e;

        e = getenv(p);
        if (!e)
                return -ENXIO;

        return parse_boolean(e);
}

int secure_getenv_bool(const char *p) {
        const char *e;

        e = secure_getenv(p);
        if (!e)
                return -ENXIO;

        return parse_boolean(e);
}

int secure_getenv_uint64(const char *p, uint64_t *ret) {
        const char *e;

        assert(p);

        e = secure_getenv(p);
        if (!e)
                return -ENXIO;

        return safe_atou64(e, ret);
}

int set_unset_env(const char *name, const char *value, bool overwrite) {
        assert(name);

        if (value)
                return RET_NERRNO(setenv(name, value, overwrite));

        return RET_NERRNO(unsetenv(name));
}

int putenv_dup(const char *assignment, bool override) {
        const char *e, *n;

        e = strchr(assignment, '=');
        if (!e)
                return -EINVAL;

        n = strndupa_safe(assignment, e - assignment);

        /* This is like putenv(), but uses setenv() so that our memory doesn't become part of environ[]. */
        return RET_NERRNO(setenv(n, e + 1, override));
}

int setenv_systemd_exec_pid(bool update_only) {
        const char *e;
        int r;

        /* Update $SYSTEMD_EXEC_PID=pid except when '*' is set for the variable. */

        e = secure_getenv("SYSTEMD_EXEC_PID");
        if (!e && update_only)
                return 0;

        if (streq_ptr(e, "*"))
                return 0;

        r = setenvf("SYSTEMD_EXEC_PID", /* overwrite= */ 1, PID_FMT, getpid_cached());
        if (r < 0)
                return r;

        return 1;
}

int setenv_systemd_log_level(void) {
        _cleanup_free_ char *val = NULL;
        int r;

        r = log_level_to_string_alloc(log_get_max_level(), &val);
        if (r < 0)
                return r;

        return RET_NERRNO(setenv("SYSTEMD_LOG_LEVEL", val, /* overwrite= */ true));
}

int getenv_path_list(const char *name, char ***ret_paths) {
        _cleanup_strv_free_ char **l = NULL;
        const char *e;
        int r;

        assert(name);
        assert(ret_paths);

        e = secure_getenv(name);
        if (!e)
                return -ENXIO;

        r = strv_split_full(&l, e, ":", EXTRACT_DONT_COALESCE_SEPARATORS);
        if (r < 0)
                return log_debug_errno(r, "Failed to parse $%s: %m", name);

        STRV_FOREACH(p, l) {
                if (!path_is_absolute(*p))
                        return log_debug_errno(SYNTHETIC_ERRNO(EINVAL),
                                               "Path '%s' is not absolute, refusing.", *p);

                if (!path_is_normalized(*p))
                        return log_debug_errno(SYNTHETIC_ERRNO(EINVAL),
                                               "Path '%s' is not normalized, refusing.", *p);

                if (path_equal(*p, "/"))
                        return log_debug_errno(SYNTHETIC_ERRNO(EINVAL),
                                               "Path '%s' is the root fs, refusing.", *p);
        }

        if (strv_isempty(l))
                return log_debug_errno(SYNTHETIC_ERRNO(EINVAL),
                                       "No paths specified, refusing.");

        *ret_paths = TAKE_PTR(l);
        return 1;
}

int getenv_steal_erase(const char *name, char **ret) {
        _cleanup_(erase_and_freep) char *a = NULL;
        char *e;

        assert(name);

        /* Reads an environment variable, makes a copy of it, erases its memory in the environment block and removes
         * it from there. Usecase: reading passwords from the env block (which is a bad idea, but useful for
         * testing, and given that people are likely going to misuse this, be thorough) */

        e = getenv(name);
        if (!e) {
                if (ret)
                        *ret = NULL;
                return 0;
        }

        if (ret) {
                a = strdup(e);
                if (!a)
                        return -ENOMEM;
        }

        string_erase(e);

        if (unsetenv(name) < 0)
                return -errno;

        if (ret)
                *ret = TAKE_PTR(a);

        return 1;
}

int set_full_environment(char **env) {
        int r;

        clearenv();

        STRV_FOREACH(e, env) {
                _cleanup_free_ char *k = NULL, *v = NULL;

                r = split_pair(*e, "=", &k, &v);
                if (r < 0)
                        return r;

                if (setenv(k, v, /* overwrite= */ true) < 0)
                        return -errno;
        }

        return 0;
}

int setenvf(const char *name, bool overwrite, const char *valuef, ...) {
        _cleanup_free_ char *value = NULL;
        va_list ap;
        int r;

        assert(name);

        if (!valuef)
                return RET_NERRNO(unsetenv(name));

        va_start(ap, valuef);
        r = vasprintf(&value, valuef, ap);
        va_end(ap);

        if (r < 0)
                return -ENOMEM;

        /* Try to suppress writes if the value is already set correctly (simply because memory management of
         * environment variables sucks a bit. */
        if (streq_ptr(getenv(name), value))
                return 0;

        return RET_NERRNO(setenv(name, value, overwrite));
}<|MERGE_RESOLUTION|>--- conflicted
+++ resolved
@@ -187,18 +187,13 @@
 
         /* Merges an arbitrary number of environment sets */
 
-<<<<<<< HEAD
-        va_start(ap, n_lists);
+        size_t n = strv_length(first);
+
+        va_start(ap, first);
         /*先获取环境变量内容总长度n*/
-        for (i = 0; i < n_lists; i++) {
-=======
-        size_t n = strv_length(first);
-
-        va_start(ap, first);
         for (;;) {
                 char **l;
 
->>>>>>> 40238aee
                 l = va_arg(ap, char**);
                 if (l == POINTER_MAX)
                         break;
@@ -207,30 +202,20 @@
         }
         va_end(ap);
 
-<<<<<<< HEAD
         /*申请足够空间*/
-        ret = new(char*, n+1);
-        if (!ret)
-=======
         k = merged = new(char*, n + 1);
         if (!merged)
                 return NULL;
         merged[0] = NULL;
 
         if (env_append(merged, &k, first) < 0)
->>>>>>> 40238aee
                 return NULL;
 
         va_start(ap, first);
+        /*遍历所有list,将环境变量合入到申请的空间ret中*/
         for (;;) {
                 char **l;
 
-<<<<<<< HEAD
-        /*遍历所有list,将环境变量合入到申请的空间ret中*/
-        va_start(ap, n_lists);
-        for (i = 0; i < n_lists; i++) {
-=======
->>>>>>> 40238aee
                 l = va_arg(ap, char**);
                 if (l == POINTER_MAX)
                         break;
