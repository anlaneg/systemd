/* SPDX-License-Identifier: LGPL-2.1-or-later */

#include <errno.h>
#include <stdlib.h>
#include <string.h>

#include "alloc-util.h"
#include "sort-util.h"
#include "strbuf.h"

/*
 * Strbuf stores given strings in a single continuous allocated memory
 * area. Identical strings are de-duplicated and return the same offset
 * as the first string stored. If the tail of a string already exists
 * in the buffer, the tail is returned.
 *
 * A trie (http://en.wikipedia.org/wiki/Trie) is used to maintain the
 * information about the stored strings.
 *
 * Example of udev rules:
 *   $ ./udevadm test .
 *   ...
 *   read rules file: /usr/lib/udev/rules.d/99-systemd.rules
 *   rules contain 196608 bytes tokens (16384 * 12 bytes), 39742 bytes strings
 *   23939 strings (207859 bytes), 20404 de-duplicated (171653 bytes), 3536 trie nodes used
 *   ...
 */

struct strbuf* strbuf_new(void) {
        _cleanup_(strbuf_freep) struct strbuf *str = NULL;

        str = new(struct strbuf, 1);
        if (!str)
                return NULL;
<<<<<<< HEAD
        /*初始化strbuf*/
=======

>>>>>>> 40238aee
        *str = (struct strbuf) {
                .buf = new0(char, 1),
                .root = new0(struct strbuf_node, 1),/*所有成员初始化为0*/
                .len = 1,
                .nodes_count = 1,
        };
        if (!str->buf || !str->root)
                return NULL;

        return TAKE_PTR(str);
}

static struct strbuf_node* strbuf_node_cleanup(struct strbuf_node *node) {
        assert(node);

        FOREACH_ARRAY(child, node->children, node->children_count)
                strbuf_node_cleanup(child->child);

        free(node->children);
        return mfree(node);
}

/* clean up trie data, leave only the string buffer */
void strbuf_complete(struct strbuf *str) {
        if (!str || !str->root)
                return;

        str->root = strbuf_node_cleanup(str->root);
}

/* clean up everything */
struct strbuf* strbuf_free(struct strbuf *str) {
        if (!str)
                return NULL;

        strbuf_complete(str);
        free(str->buf);
        return mfree(str);
}

static int strbuf_children_cmp(const struct strbuf_child_entry *n1, const struct strbuf_child_entry *n2) {
        assert(n1);
        assert(n2);

        return CMP(n1->c, n2->c);
}

/*通过c进行查询，构造strbuf_child_entry，并将其加入到node->children内*/
static void bubbleinsert(struct strbuf_node *node,
                         uint8_t c,
                         struct strbuf_node *node_child) {

        struct strbuf_child_entry new = {
                .c = c,
                .child = node_child,
        };
        int left = 0, right = node->children_count;

        /*二分法在node->children数组间查找new->c的位置*/
        while (right > left) {
                int middle = (right + left) / 2 ;
                if (strbuf_children_cmp(&node->children[middle], &new) <= 0)
                        left = middle + 1;
                else
                        right = middle;
        }

        /*找到插入点left,先将left位置及其之后的元素移动到后面，空出此格*/
        memmove(node->children + left + 1, node->children + left,
                sizeof(struct strbuf_child_entry) * (node->children_count - left));
        node->children[left] = new;/*存入n*/

        node->children_count++;
}

/* add string, return the index/offset into the buffer */
<<<<<<< HEAD
ssize_t strbuf_add_string(struct strbuf *str, const char *s/*字符串*/, size_t len/*字符串长度*/) {
=======
ssize_t strbuf_add_string_full(struct strbuf *str, const char *s, size_t len) {
>>>>>>> 40238aee
        uint8_t c;
        ssize_t off;

        assert(str);
        assert(s || len == 0);

        if (len == SIZE_MAX)
                len = strlen(s);

        if (!str->root)
            /*root不得为空*/
                return -EINVAL;

        /* search string; start from last character to find possibly matching tails */

        str->in_count++;
        if (len == 0) {
                str->dedup_count++;
                return 0;
        }
        str->in_len += len;

        struct strbuf_node *node = str->root;
        for (size_t depth = 0; depth <= len; depth++) {
                /* match against current node */
                off = node->value_off + node->value_len - len;
                if (depth == len /*最后一个字符*/|| (node->value_len >= len/*此node字符串大于要加入的*/ && memcmp(str->buf + off, s, len) == 0)) {
                        str->dedup_len += len;
                        str->dedup_count++;
                        return off;
                }

                c = s[len - 1 - depth];/*逆序取s的元素*/

                /* lookup child node */
                struct strbuf_child_entry *child, search = { .c = c };
                child = typesafe_bsearch(&search, node->children, node->children_count, strbuf_children_cmp);
                if (!child)
                    /*c不在node->children中存在，跳出*/
                        break;
                /*在查找到的子节点中继续查询*/
                node = child->child;
        }

        /* add new string */
<<<<<<< HEAD
        buf_new = realloc(str->buf, str->len + len+1);/*增加要添加的字符串*/
        if (!buf_new)
=======
        if (!GREEDY_REALLOC(str->buf, str->len + len + 1))
>>>>>>> 40238aee
                return -ENOMEM;
        off = str->len;
        memcpy(str->buf + off, s, len);/*在off位置，写入要填加的字符串*/
        str->len += len;
        str->buf[str->len++] = '\0';/*填字符串终止符*/

        /* new node */
<<<<<<< HEAD
        node_child = new(struct strbuf_node, 1);/*增加一个node*/
=======
        _cleanup_free_ struct strbuf_node *node_child = NULL;

        node_child = new(struct strbuf_node, 1);
>>>>>>> 40238aee
        if (!node_child)
                return -ENOMEM;
        *node_child = (struct strbuf_node) {
                .value_off = off,/*记录此字符串在buffer的起始位置*/
                .value_len = len,/*记录此字符串长度*/
        };

        /*扩充node->children数组*/
        /* extend array, add new entry, sort for bisection */
        if (!GREEDY_REALLOC(node->children, node->children_count + 1))
                return -ENOMEM;

        str->nodes_count++;

        bubbleinsert(node, c, TAKE_PTR(node_child));

        return off;
}<|MERGE_RESOLUTION|>--- conflicted
+++ resolved
@@ -32,11 +32,8 @@
         str = new(struct strbuf, 1);
         if (!str)
                 return NULL;
-<<<<<<< HEAD
+
         /*初始化strbuf*/
-=======
-
->>>>>>> 40238aee
         *str = (struct strbuf) {
                 .buf = new0(char, 1),
                 .root = new0(struct strbuf_node, 1),/*所有成员初始化为0*/
@@ -113,11 +110,7 @@
 }
 
 /* add string, return the index/offset into the buffer */
-<<<<<<< HEAD
-ssize_t strbuf_add_string(struct strbuf *str, const char *s/*字符串*/, size_t len/*字符串长度*/) {
-=======
-ssize_t strbuf_add_string_full(struct strbuf *str, const char *s, size_t len) {
->>>>>>> 40238aee
+ssize_t strbuf_add_string_full(struct strbuf *str, const char *s/*字符串*/, size_t len/*字符串长度*/) {
         uint8_t c;
         ssize_t off;
 
@@ -163,12 +156,7 @@
         }
 
         /* add new string */
-<<<<<<< HEAD
-        buf_new = realloc(str->buf, str->len + len+1);/*增加要添加的字符串*/
-        if (!buf_new)
-=======
-        if (!GREEDY_REALLOC(str->buf, str->len + len + 1))
->>>>>>> 40238aee
+        if (!GREEDY_REALLOC(str->buf, str->len + len + 1))/*增加要添加的字符串*/
                 return -ENOMEM;
         off = str->len;
         memcpy(str->buf + off, s, len);/*在off位置，写入要填加的字符串*/
@@ -176,13 +164,9 @@
         str->buf[str->len++] = '\0';/*填字符串终止符*/
 
         /* new node */
-<<<<<<< HEAD
-        node_child = new(struct strbuf_node, 1);/*增加一个node*/
-=======
         _cleanup_free_ struct strbuf_node *node_child = NULL;
 
-        node_child = new(struct strbuf_node, 1);
->>>>>>> 40238aee
+        node_child = new(struct strbuf_node, 1);/*增加一个node*/
         if (!node_child)
                 return -ENOMEM;
         *node_child = (struct strbuf_node) {
