--- conflicted
+++ resolved
@@ -53,20 +53,16 @@
         assert(s);
 
         assert_cc(sizeof(uid_t) == sizeof(uint32_t));
-<<<<<<< HEAD
-        /*字符串转u32*/
-        r = safe_atou32(s, &uid);
-=======
 
         /* We are very strict when parsing UIDs, and prohibit +/- as prefix, leading zero as prefix, and
          * whitespace. We do this, since this call is often used in a context where we parse things as UID
          * first, and if that doesn't work we fall back to NSS. Thus we really want to make sure that UIDs
          * are parsed as UIDs only if they really really look like UIDs. */
+        /*字符串转u32*/
         r = safe_atou32_full(s, 10
                              | SAFE_ATO_REFUSE_PLUS_MINUS
                              | SAFE_ATO_REFUSE_LEADING_ZERO
                              | SAFE_ATO_REFUSE_LEADING_WHITESPACE, &uid);
->>>>>>> 40238aee
         if (r < 0)
                 return r;
 
