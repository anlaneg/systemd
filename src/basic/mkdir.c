/* SPDX-License-Identifier: LGPL-2.1-or-later */

#include <errno.h>
#include <stdbool.h>
#include <string.h>

#include "alloc-util.h"
#include "btrfs.h"
#include "chase.h"
#include "fd-util.h"
#include "format-util.h"
#include "fs-util.h"
#include "macro.h"
#include "mkdir.h"
#include "path-util.h"
#include "stat-util.h"
#include "stdio-util.h"
#include "user-util.h"

int mkdirat_safe_internal(
                int dir_fd,
                const char *path,
                mode_t mode,
                uid_t uid,
                gid_t gid,
                MkdirFlags flags,
                mkdirat_func_t _mkdirat) {

        struct stat st;
        int r;

        assert(path);
        assert(mode != MODE_INVALID);
        assert(_mkdirat && _mkdirat != mkdirat);

<<<<<<< HEAD
        /*调用mkdir回调*/
        if (_mkdir(path, mode) >= 0) {
                r = chmod_and_chown(path, mode, uid, gid);
                if (r < 0)
                        return r;
        }

        /*读取link stats*/
        if (lstat(path, &st) < 0)
=======
        r = _mkdirat(dir_fd, path, mode);
        if (r >= 0)
                return chmod_and_chown_at(dir_fd, path, mode, uid, gid);
        if (r != -EEXIST)
                return r;

        if (fstatat(dir_fd, path, &st, AT_SYMLINK_NOFOLLOW) < 0)
>>>>>>> 40238aee
                return -errno;

        if ((flags & MKDIR_FOLLOW_SYMLINK) && S_ISLNK(st.st_mode)) {
                _cleanup_free_ char *p = NULL;

                r = chaseat(dir_fd, path, CHASE_NONEXISTENT, &p, NULL);
                if (r < 0)
                        return r;
                if (r == 0)
                        return mkdirat_safe_internal(dir_fd, p, mode, uid, gid,
                                                     flags & ~MKDIR_FOLLOW_SYMLINK,
                                                     _mkdirat);

                if (fstatat(dir_fd, p, &st, AT_SYMLINK_NOFOLLOW) < 0)
                        return -errno;
        }

        if (flags & MKDIR_IGNORE_EXISTING)
                return 0;

        if (!S_ISDIR(st.st_mode))
                return log_full_errno(flags & MKDIR_WARN_MODE ? LOG_WARNING : LOG_DEBUG, SYNTHETIC_ERRNO(ENOTDIR),
                                      "Path \"%s\" already exists and is not a directory, refusing.", path);

        if ((st.st_mode & ~mode & 0777) != 0)
                return log_full_errno(flags & MKDIR_WARN_MODE ? LOG_WARNING : LOG_DEBUG, SYNTHETIC_ERRNO(EEXIST),
                                      "Directory \"%s\" already exists, but has mode %04o that is too permissive (%04o was requested), refusing.",
                                      path, st.st_mode & 0777, mode);

        if ((uid != UID_INVALID && st.st_uid != uid) ||
            (gid != GID_INVALID && st.st_gid != gid))
                return log_full_errno(flags & MKDIR_WARN_MODE ? LOG_WARNING : LOG_DEBUG, SYNTHETIC_ERRNO(EEXIST),
                                      "Directory \"%s\" already exists, but is owned by "UID_FMT":"GID_FMT" (%s:%s was requested), refusing.",
                                      path, st.st_uid, st.st_gid, uid != UID_INVALID ? FORMAT_UID(uid) : "-",
                                      gid != UID_INVALID ? FORMAT_GID(gid) : "-");

<<<<<<< HEAD
/*创建目录$pathname*/
int mkdir_errno_wrapper(const char *pathname, mode_t mode) {
        if (mkdir(pathname, mode) < 0)
                return -errno;
=======
>>>>>>> 40238aee
        return 0;
}

int mkdirat_errno_wrapper(int dirfd, const char *pathname, mode_t mode) {
        return RET_NERRNO(mkdirat(dirfd, pathname, mode));
}

int mkdirat_safe(int dir_fd, const char *path, mode_t mode, uid_t uid, gid_t gid, MkdirFlags flags) {
        return mkdirat_safe_internal(dir_fd, path, mode, uid, gid, flags, mkdirat_errno_wrapper);
}

int mkdirat_parents_internal(int dir_fd, const char *path, mode_t mode, uid_t uid, gid_t gid, MkdirFlags flags, mkdirat_func_t _mkdirat) {
        const char *e = NULL;
        int r;

        assert(path);
        assert(_mkdirat != mkdirat);

        if (isempty(path))
                return 0;

        if (!path_is_safe(path))
                return -ENOTDIR;

        /* return immediately if directory exists */
        r = path_find_last_component(path, /* accept_dot_dot= */ false, &e, NULL);
        if (r <= 0) /* r == 0 means path is equivalent to prefix. */
                return r;
        if (e == path)
                return 0;

        assert(e > path);
        assert(*e == '/');

        /* drop the last component */
        path = strndupa_safe(path, e - path);
        r = is_dir_at(dir_fd, path, /* follow = */ true);
        if (r > 0)
                return 0;
        if (r == 0)
                return -ENOTDIR;

        /* create every parent directory in the path, except the last component */
        for (const char *p = path;;) {
                char *s;
                int n;

                n = path_find_first_component(&p, /* accept_dot_dot= */ false, (const char **) &s);
                if (n <= 0)
                        return n;

                assert(p);
                assert(s >= path);
                assert(IN_SET(s[n], '/', '\0'));

                s[n] = '\0';

                r = mkdirat_safe_internal(dir_fd, path, mode, uid, gid, flags | MKDIR_IGNORE_EXISTING, _mkdirat);
                if (r < 0 && r != -EEXIST)
                        return r;

                s[n] = *p == '\0' ? '\0' : '/';
        }
}

int mkdir_parents_internal(const char *prefix, const char *path, mode_t mode, uid_t uid, gid_t gid, MkdirFlags flags, mkdirat_func_t _mkdirat) {
        _cleanup_close_ int fd = AT_FDCWD;
        const char *p;

        assert(path);
        assert(_mkdirat != mkdirat);

        if (prefix) {
                p = path_startswith_full(path, prefix, /* accept_dot_dot= */ false);
                if (!p)
                        return -EINVAL;

                fd = open(prefix, O_PATH|O_DIRECTORY|O_CLOEXEC);
                if (fd < 0)
                        return -errno;
        } else
                p = path;

        return mkdirat_parents_internal(fd, p, mode, uid, gid, flags, _mkdirat);
}

int mkdirat_parents(int dir_fd, const char *path, mode_t mode) {
        return mkdirat_parents_internal(dir_fd, path, mode, UID_INVALID, UID_INVALID, 0, mkdirat_errno_wrapper);
}

int mkdir_parents_safe(const char *prefix, const char *path, mode_t mode, uid_t uid, gid_t gid, MkdirFlags flags) {
        return mkdir_parents_internal(prefix, path, mode, uid, gid, flags, mkdirat_errno_wrapper);
}

int mkdir_p_internal(const char *prefix, const char *path, mode_t mode, uid_t uid, gid_t gid, MkdirFlags flags, mkdirat_func_t _mkdirat) {
        int r;

        /* Like mkdir -p */

        assert(_mkdirat != mkdirat);

        r = mkdir_parents_internal(prefix, path, mode, uid, gid, flags | MKDIR_FOLLOW_SYMLINK, _mkdirat);
        if (r < 0)
                return r;

        if (!uid_is_valid(uid) && !gid_is_valid(gid) && flags == 0) {
                r = _mkdirat(AT_FDCWD, path, mode);
                if (r < 0 && (r != -EEXIST || is_dir(path, true) <= 0))
                        return r;
        } else {
                r = mkdir_safe_internal(path, mode, uid, gid, flags, _mkdirat);
                if (r < 0 && r != -EEXIST)
                        return r;
        }

        return 0;
}

int mkdir_p(const char *path, mode_t mode) {
        return mkdir_p_internal(NULL, path, mode, UID_INVALID, UID_INVALID, 0, mkdirat_errno_wrapper);
}

int mkdir_p_safe(const char *prefix, const char *path, mode_t mode, uid_t uid, gid_t gid, MkdirFlags flags) {
        return mkdir_p_internal(prefix, path, mode, uid, gid, flags, mkdirat_errno_wrapper);
}

int mkdir_p_root_full(const char *root, const char *p, uid_t uid, gid_t gid, mode_t m, usec_t ts, char **subvolumes) {
        _cleanup_free_ char *pp = NULL, *bn = NULL;
        _cleanup_close_ int dfd = -EBADF;
        int r;

        assert(p);

        r = path_extract_directory(p, &pp);
        if (r == -EDESTADDRREQ) {
                /* only fname is passed, no prefix to operate on */
                dfd = open(".", O_RDONLY|O_CLOEXEC|O_DIRECTORY);
                if (dfd < 0)
                        return -errno;
        } else if (r == -EADDRNOTAVAIL)
                /* only root dir or "." was passed, i.e. there is no parent to extract, in that case there's nothing to do. */
                return 0;
        else if (r < 0)
                return r;
        else {
                /* Extracting the parent dir worked, hence we aren't top-level? Recurse up first. */
                r = mkdir_p_root_full(root, pp, uid, gid, m, ts, subvolumes);
                if (r < 0)
                        return r;

                dfd = chase_and_open(pp, root, CHASE_PREFIX_ROOT, O_CLOEXEC|O_DIRECTORY, NULL);
                if (dfd < 0)
                        return dfd;
        }

        r = path_extract_filename(p, &bn);
        if (r == -EADDRNOTAVAIL) /* Already top-level */
                return 0;
        if (r < 0)
                return r;

        if (path_strv_contains(subvolumes, p))
                r = btrfs_subvol_make_fallback(dfd, bn, m);
        else
                r = RET_NERRNO(mkdirat(dfd, bn, m));
        if (r == -EEXIST)
                return 0;
        if (r < 0)
                return r;

        if (ts == USEC_INFINITY && !uid_is_valid(uid) && !gid_is_valid(gid))
                return 1;

        _cleanup_close_ int nfd = openat(dfd, bn, O_CLOEXEC|O_DIRECTORY|O_NOFOLLOW);
        if (nfd < 0)
                return -errno;

        if (ts != USEC_INFINITY) {
                struct timespec tspec;
                timespec_store(&tspec, ts);

                if (futimens(dfd, (const struct timespec[2]) { TIMESPEC_OMIT, tspec }) < 0)
                        return -errno;

                if (futimens(nfd, (const struct timespec[2]) { tspec, tspec }) < 0)
                        return -errno;
        }

        if ((uid_is_valid(uid) || gid_is_valid(gid)) && fchown(nfd, uid, gid) < 0)
                return -errno;

        return 1;
}<|MERGE_RESOLUTION|>--- conflicted
+++ resolved
@@ -33,25 +33,15 @@
         assert(mode != MODE_INVALID);
         assert(_mkdirat && _mkdirat != mkdirat);
 
-<<<<<<< HEAD
         /*调用mkdir回调*/
-        if (_mkdir(path, mode) >= 0) {
-                r = chmod_and_chown(path, mode, uid, gid);
-                if (r < 0)
-                        return r;
-        }
-
-        /*读取link stats*/
-        if (lstat(path, &st) < 0)
-=======
         r = _mkdirat(dir_fd, path, mode);
         if (r >= 0)
                 return chmod_and_chown_at(dir_fd, path, mode, uid, gid);
         if (r != -EEXIST)
                 return r;
 
+        /*读取link stats*/
         if (fstatat(dir_fd, path, &st, AT_SYMLINK_NOFOLLOW) < 0)
->>>>>>> 40238aee
                 return -errno;
 
         if ((flags & MKDIR_FOLLOW_SYMLINK) && S_ISLNK(st.st_mode)) {
@@ -88,16 +78,10 @@
                                       path, st.st_uid, st.st_gid, uid != UID_INVALID ? FORMAT_UID(uid) : "-",
                                       gid != UID_INVALID ? FORMAT_GID(gid) : "-");
 
-<<<<<<< HEAD
+        return 0;
+}
+
 /*创建目录$pathname*/
-int mkdir_errno_wrapper(const char *pathname, mode_t mode) {
-        if (mkdir(pathname, mode) < 0)
-                return -errno;
-=======
->>>>>>> 40238aee
-        return 0;
-}
-
 int mkdirat_errno_wrapper(int dirfd, const char *pathname, mode_t mode) {
         return RET_NERRNO(mkdirat(dirfd, pathname, mode));
 }
