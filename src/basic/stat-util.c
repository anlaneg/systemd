--- conflicted
+++ resolved
@@ -199,12 +199,8 @@
         /* We don't want to hardcode the major/minor of /dev/null, hence we do a simpler "is this a character
          * device node?" check. */
 
-<<<<<<< HEAD
-        if (S_ISCHR(st->st_mode) || S_ISBLK(st->st_mode))
+        if (S_ISCHR(st->st_mode))
             	/*字符设备或者block设备*/
-=======
-        if (S_ISCHR(st->st_mode))
->>>>>>> 40238aee
                 return true;
 
         /*非空文件*/
@@ -231,14 +227,9 @@
         return null_or_empty(&st);
 }
 
-<<<<<<< HEAD
 /*文件fstat调用失败，文件过大或过小均返回失败*/
-int null_or_empty_fd(int fd) {
-        struct stat st;
-=======
 int fd_is_read_only_fs(int fd) {
         struct statvfs st;
->>>>>>> 40238aee
 
         assert(fd >= 0);
 
@@ -471,21 +462,6 @@
                 (!(S_ISCHR(a->st_mode) || S_ISBLK(a->st_mode)) || a->st_rdev == b->st_rdev); /* if device node, also compare major/minor, because we can */
 }
 
-<<<<<<< HEAD
-        if (S_ISDIR(st->st_mode))
-        	/*为目录*/
-                return -EISDIR;
-
-        if (S_ISLNK(st->st_mode))
-        	/*为link文件*/
-                return -ELOOP;
-
-        if (!S_ISREG(st->st_mode))
-        	/*非普通文件*/
-                return -EBADFD;
-
-        return 0;
-=======
 bool statx_inode_same(const struct statx *a, const struct statx *b) {
 
         /* Same as stat_inode_same() but for struct statx */
@@ -496,7 +472,6 @@
                 a->stx_dev_major == b->stx_dev_major &&
                 a->stx_dev_minor == b->stx_dev_minor &&
                 a->stx_ino == b->stx_ino;
->>>>>>> 40238aee
 }
 
 bool statx_mount_same(const struct new_statx *a, const struct new_statx *b) {
