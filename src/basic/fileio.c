/* SPDX-License-Identifier: LGPL-2.1-or-later */

#include <ctype.h>
#include <errno.h>
#include <fcntl.h>
#include <limits.h>
#include <stdarg.h>
#include <stdint.h>
#include <stdio_ext.h>
#include <stdlib.h>
#include <sys/stat.h>
#include <sys/types.h>
#include <unistd.h>

#include "alloc-util.h"
#include "chase.h"
#include "fd-util.h"
#include "fileio.h"
#include "fs-util.h"
#include "hexdecoct.h"
#include "label.h"
#include "log.h"
#include "macro.h"
#include "mkdir.h"
#include "nulstr-util.h"
#include "parse-util.h"
#include "path-util.h"
#include "socket-util.h"
#include "stdio-util.h"
#include "string-util.h"
#include "sync-util.h"
#include "terminal-util.h"
#include "tmpfile-util.h"

/* The maximum size of the file we'll read in one go in read_full_file() (64M). */
#define READ_FULL_BYTES_MAX (64U * U64_MB - UINT64_C(1))
/* Used when a size is specified for read_full_file() with READ_FULL_FILE_UNBASE64 or _UNHEX */
#define READ_FULL_FILE_ENCODED_STRING_AMPLIFICATION_BOUNDARY 3

/* The maximum size of virtual files (i.e. procfs, sysfs, and other virtual "API" files) we'll read in one go
 * in read_virtual_file(). Note that this limit is different (and much lower) than the READ_FULL_BYTES_MAX
 * limit. This reflects the fact that we use different strategies for reading virtual and regular files:
 * virtual files we generally have to read in a single read() syscall since the kernel doesn't support
 * continuation read()s for them. Thankfully they are somewhat size constrained. Thus we can allocate the
 * full potential buffer in advance. Regular files OTOH can be much larger, and there we grow the allocations
 * exponentially in a loop. We use a size limit of 4M-2 because 4M-1 is the maximum buffer that /proc/sys/
 * allows us to read() (larger reads will fail with ENOMEM), and we want to read one extra byte so that we
 * can detect EOFs. */
#define READ_VIRTUAL_BYTES_MAX (4U * U64_MB - UINT64_C(2))

int fdopen_unlocked(int fd, const char *options, FILE **ret) {
        assert(ret);

        FILE *f = fdopen(fd, options);
        if (!f)
                return -errno;

        (void) __fsetlocking(f, FSETLOCKING_BYCALLER);

        *ret = f;
        return 0;
}

int take_fdopen_unlocked(int *fd, const char *options, FILE **ret) {
        int r;

        assert(fd);

        r = fdopen_unlocked(*fd, options, ret);
        if (r < 0)
                return r;

        *fd = -EBADF;

        return 0;
}

FILE* take_fdopen(int *fd, const char *options) {
        assert(fd);

        FILE *f = fdopen(*fd, options);
        if (!f)
                return NULL;

        *fd = -EBADF;

        return f;
}

DIR* take_fdopendir(int *dfd) {
        assert(dfd);

        DIR *d = fdopendir(*dfd);
        if (!d)
                return NULL;

        *dfd = -EBADF;

        return d;
}

FILE* open_memstream_unlocked(char **ptr, size_t *sizeloc) {
        FILE *f = open_memstream(ptr, sizeloc);
        if (!f)
                return NULL;

        (void) __fsetlocking(f, FSETLOCKING_BYCALLER);

        return f;
}

FILE* fmemopen_unlocked(void *buf, size_t size, const char *mode) {
        FILE *f = fmemopen(buf, size, mode);
        if (!f)
                return NULL;

        (void) __fsetlocking(f, FSETLOCKING_BYCALLER);

        return f;
}

int write_string_stream_full(
                FILE *f,
                const char *line,
                WriteStringFileFlags flags,
                const struct timespec *ts) {

        bool needs_nl;
        int r, fd = -EBADF;

        assert(f);
        assert(line);

        if (ferror(f))
                return -EIO;

        if (ts) {
                /* If we shall set the timestamp we need the fd. But fmemopen() streams generally don't have
                 * an fd. Let's fail early in that case. */
                fd = fileno(f);
                if (fd < 0)
                        return -EBADF;
        }

        if (flags & WRITE_STRING_FILE_SUPPRESS_REDUNDANT_VIRTUAL) {
                _cleanup_free_ char *t = NULL;

                /* If value to be written is same as that of the existing value, then suppress the write. */

                if (fd < 0) {
                        fd = fileno(f);
                        if (fd < 0)
                                return -EBADF;
                }

                /* Read an additional byte to detect cases where the prefix matches but the rest
                 * doesn't. Also, 0 returned by read_virtual_file_fd() means the read was truncated and
                 * it won't be equal to the new value. */
                if (read_virtual_file_fd(fd, strlen(line)+1, &t, NULL) > 0 &&
                    streq_skip_trailing_chars(line, t, NEWLINE)) {
                        log_debug("No change in value '%s', suppressing write", line);
                        return 0;
                }

                if (lseek(fd, 0, SEEK_SET) < 0)
                        return -errno;
        }

        needs_nl = !(flags & WRITE_STRING_FILE_AVOID_NEWLINE) && !endswith(line, "\n");

        if (needs_nl && (flags & WRITE_STRING_FILE_DISABLE_BUFFER)) {
                /* If STDIO buffering was disabled, then let's append the newline character to the string
                 * itself, so that the write goes out in one go, instead of two */

                line = strjoina(line, "\n");
                needs_nl = false;
        }

        if (fputs(line, f) == EOF)
                return -errno;

        if (needs_nl)
                if (fputc('\n', f) == EOF)
                        return -errno;

        if (flags & WRITE_STRING_FILE_SYNC)
                r = fflush_sync_and_check(f);
        else
                r = fflush_and_check(f);
        if (r < 0)
                return r;

        if (ts) {
                const struct timespec twice[2] = {*ts, *ts};

                assert(fd >= 0);
                if (futimens(fd, twice) < 0)
                        return -errno;
        }

        return 0;
}

static mode_t write_string_file_flags_to_mode(WriteStringFileFlags flags) {

        /* We support three different modes, that are the ones that really make sense for text files like this:
         *
         *     → 0600 (i.e. root-only)
         *     → 0444 (i.e. read-only)
         *     → 0644 (i.e. writable for root, readable for everyone else)
         */

        return FLAGS_SET(flags, WRITE_STRING_FILE_MODE_0600) ? 0600 :
                FLAGS_SET(flags, WRITE_STRING_FILE_MODE_0444) ? 0444 : 0644;
}

static int write_string_file_atomic_at(
                int dir_fd,
                const char *fn,
                const char *line,
                WriteStringFileFlags flags,
                const struct timespec *ts) {

        _cleanup_fclose_ FILE *f = NULL;
        _cleanup_free_ char *p = NULL;
        int r;

        assert(fn);
        assert(line);

        /* Note that we'd really like to use O_TMPFILE here, but can't really, since we want replacement
         * semantics here, and O_TMPFILE can't offer that. i.e. rename() replaces but linkat() doesn't. */

        mode_t mode = write_string_file_flags_to_mode(flags);

        bool call_label_ops_post = false;
        if (FLAGS_SET(flags, WRITE_STRING_FILE_LABEL)) {
                r = label_ops_pre(dir_fd, fn, mode);
                if (r < 0)
                        return r;

                call_label_ops_post = true;
        }

        r = fopen_temporary_at(dir_fd, fn, &f, &p);
        if (r < 0)
                goto fail;

        if (call_label_ops_post) {
                call_label_ops_post = false;

                r = label_ops_post(fileno(f), /* path= */ NULL, /* created= */ true);
                if (r < 0)
                        goto fail;
        }

        r = write_string_stream_full(f, line, flags, ts);
        if (r < 0)
                goto fail;

        r = fchmod_umask(fileno(f), mode);
        if (r < 0)
                goto fail;

        r = RET_NERRNO(renameat(dir_fd, p, dir_fd, fn));
        if (r < 0)
                goto fail;

        if (FLAGS_SET(flags, WRITE_STRING_FILE_SYNC)) {
                /* Sync the rename, too */
                r = fsync_directory_of_file(fileno(f));
                if (r < 0)
                        return r;
        }

        return 0;

fail:
        if (call_label_ops_post)
                (void) label_ops_post(f ? fileno(f) : dir_fd, f ? NULL : fn, /* created= */ !!f);

        if (f)
                (void) unlinkat(dir_fd, p, 0);
        return r;
}

int write_string_file_full(
                int dir_fd,
                const char *fn,
                const char *line,
                WriteStringFileFlags flags,
                const struct timespec *ts,
                const char *label_fn) {

        bool call_label_ops_post = false, made_file = false;
        _cleanup_fclose_ FILE *f = NULL;
        _cleanup_close_ int fd = -EBADF;
        int r;

        assert(fn);
        assert(line);

        /* We don't know how to verify whether the file contents was already on-disk. */
        assert(!((flags & WRITE_STRING_FILE_VERIFY_ON_FAILURE) && (flags & WRITE_STRING_FILE_SYNC)));

        if (flags & WRITE_STRING_FILE_MKDIR_0755) {
                r = mkdirat_parents(dir_fd, fn, 0755);
                if (r < 0)
                        return r;
        }

        if (flags & WRITE_STRING_FILE_ATOMIC) {
                assert(flags & WRITE_STRING_FILE_CREATE);

                r = write_string_file_atomic_at(dir_fd, fn, line, flags, ts);
                if (r < 0)
                        goto fail;

                return r;
        }

        mode_t mode = write_string_file_flags_to_mode(flags);

        if (FLAGS_SET(flags, WRITE_STRING_FILE_LABEL|WRITE_STRING_FILE_CREATE)) {
                r = label_ops_pre(dir_fd, label_fn ?: fn, mode);
                if (r < 0)
                        goto fail;

                call_label_ops_post = true;
        }

        /* We manually build our own version of fopen(..., "we") that works without O_CREAT and with O_NOFOLLOW if needed. */
        fd = openat_report_new(
                        dir_fd, fn, O_CLOEXEC | O_NOCTTY |
                        (FLAGS_SET(flags, WRITE_STRING_FILE_NOFOLLOW) ? O_NOFOLLOW : 0) |
                        (FLAGS_SET(flags, WRITE_STRING_FILE_CREATE) ? O_CREAT : 0) |
                        (FLAGS_SET(flags, WRITE_STRING_FILE_TRUNCATE) ? O_TRUNC : 0) |
                        (FLAGS_SET(flags, WRITE_STRING_FILE_SUPPRESS_REDUNDANT_VIRTUAL) ? O_RDWR : O_WRONLY),
                        mode,
                        &made_file);
        if (fd < 0) {
                r = fd;
                goto fail;
        }

        if (call_label_ops_post) {
                call_label_ops_post = false;

                r = label_ops_post(fd, /* path= */ NULL, made_file);
                if (r < 0)
                        goto fail;
        }

        r = take_fdopen_unlocked(&fd, "w", &f);
        if (r < 0)
                goto fail;

        if (flags & WRITE_STRING_FILE_DISABLE_BUFFER)
                setvbuf(f, NULL, _IONBF, 0);

        r = write_string_stream_full(f, line, flags, ts);
        if (r < 0)
                goto fail;

        return 0;

fail:
        if (call_label_ops_post)
                (void) label_ops_post(fd >= 0 ? fd : dir_fd, fd >= 0 ? NULL : fn, made_file);

        if (made_file)
                (void) unlinkat(dir_fd, fn, 0);

        if (!(flags & WRITE_STRING_FILE_VERIFY_ON_FAILURE))
                return r;

        f = safe_fclose(f);
        fd = safe_close(fd);

        /* OK, the operation failed, but let's see if the right contents in place already. If so, eat up the
         * error. */
        if (verify_file(fn, line, !(flags & WRITE_STRING_FILE_AVOID_NEWLINE) || (flags & WRITE_STRING_FILE_VERIFY_IGNORE_NEWLINE)) > 0)
                return 0;

        return r;
}

int write_string_filef(
                const char *fn,
                WriteStringFileFlags flags,
                const char *format, ...) {

        _cleanup_free_ char *p = NULL;
        va_list ap;
        int r;

        va_start(ap, format);
        r = vasprintf(&p, format, ap);
        va_end(ap);

        if (r < 0)
                return -ENOMEM;

        return write_string_file(fn, p, flags);
}

int write_base64_file_at(
                int dir_fd,
                const char *fn,
                const struct iovec *data,
                WriteStringFileFlags flags) {

        _cleanup_free_ char *encoded = NULL;
        ssize_t n;

        n = base64mem_full(data ? data->iov_base : NULL, data ? data->iov_len : 0, 79, &encoded);
        if (n < 0)
                return n;

        return write_string_file_at(dir_fd, fn, encoded, flags);
}

int read_one_line_file_at(int dir_fd, const char *filename, char **ret) {
        _cleanup_fclose_ FILE *f = NULL;
        int r;

        assert(dir_fd >= 0 || dir_fd == AT_FDCWD);
        assert(filename);
        assert(ret);

        r = fopen_unlocked_at(dir_fd, filename, "re", 0, &f);
        if (r < 0)
                return r;

        return read_line(f, LONG_LINE_MAX, ret);
}

int verify_file_at(int dir_fd, const char *fn, const char *blob, bool accept_extra_nl) {
        _cleanup_fclose_ FILE *f = NULL;
        _cleanup_free_ char *buf = NULL;
        size_t l, k;
        int r;

        assert(fn);
        assert(blob);

        l = strlen(blob);

        if (accept_extra_nl && endswith(blob, "\n"))
                accept_extra_nl = false;

        buf = malloc(l + accept_extra_nl + 1);
        if (!buf)
                return -ENOMEM;

        r = fopen_unlocked_at(dir_fd, fn, "re", 0, &f);
        if (r < 0)
                return r;

        /* We try to read one byte more than we need, so that we know whether we hit eof */
        errno = 0;
        k = fread(buf, 1, l + accept_extra_nl + 1, f);
        if (ferror(f))
                return errno_or_else(EIO);

        if (k != l && k != l + accept_extra_nl)
                return 0;
        if (memcmp(buf, blob, l) != 0)
                return 0;
        if (k > l && buf[l] != '\n')
                return 0;

        return 1;
}

int read_virtual_file_fd(int fd, size_t max_size, char **ret_contents, size_t *ret_size) {
        _cleanup_free_ char *buf = NULL;
        size_t n, size;
        int n_retries;
        bool truncated = false;

        /* Virtual filesystems such as sysfs or procfs use kernfs, and kernfs can work with two sorts of
         * virtual files. One sort uses "seq_file", and the results of the first read are buffered for the
         * second read. The other sort uses "raw" reads which always go direct to the device. In the latter
         * case, the content of the virtual file must be retrieved with a single read otherwise a second read
         * might get the new value instead of finding EOF immediately. That's the reason why the usage of
         * fread(3) is prohibited in this case as it always performs a second call to read(2) looking for
         * EOF. See issue #13585.
         *
         * max_size specifies a limit on the bytes read. If max_size is SIZE_MAX, the full file is read. If
         * the full file is too large to read, an error is returned. For other values of max_size, *partial
         * contents* may be returned. (Though the read is still done using one syscall.) Returns 0 on
         * partial success, 1 if untruncated contents were read. */

        assert(fd >= 0);
        assert(max_size <= READ_VIRTUAL_BYTES_MAX || max_size == SIZE_MAX);

        /* Limit the number of attempts to read the number of bytes returned by fstat(). */
        n_retries = 3;

        for (;;) {
                struct stat st;

                if (fstat(fd, &st) < 0)
                        return -errno;

                if (!S_ISREG(st.st_mode))
                        return -EBADF;

                /* Be prepared for files from /proc which generally report a file size of 0. */
                assert_cc(READ_VIRTUAL_BYTES_MAX < SSIZE_MAX);
                if (st.st_size > 0 && n_retries > 1) {
                        /* Let's use the file size if we have more than 1 attempt left. On the last attempt
                         * we'll ignore the file size */

                        if (st.st_size > SSIZE_MAX) { /* Avoid overflow with 32-bit size_t and 64-bit off_t. */

                                if (max_size == SIZE_MAX)
                                        return -EFBIG;

                                size = max_size;
                        } else {
                                size = MIN((size_t) st.st_size, max_size);

                                if (size > READ_VIRTUAL_BYTES_MAX)
                                        return -EFBIG;
                        }

                        n_retries--;
                } else if (n_retries > 1) {
                        /* Files in /proc are generally smaller than the page size so let's start with
                         * a page size buffer from malloc and only use the max buffer on the final try. */
                        size = MIN3(page_size() - 1, READ_VIRTUAL_BYTES_MAX, max_size);
                        n_retries = 1;
                } else {
                        size = MIN(READ_VIRTUAL_BYTES_MAX, max_size);
                        n_retries = 0;
                }

                buf = malloc(size + 1);
                if (!buf)
                        return -ENOMEM;

                /* Use a bigger allocation if we got it anyway, but not more than the limit. */
                size = MIN3(MALLOC_SIZEOF_SAFE(buf) - 1, max_size, READ_VIRTUAL_BYTES_MAX);

                for (;;) {
                        ssize_t k;

                        /* Read one more byte so we can detect whether the content of the
                         * file has already changed or the guessed size for files from /proc
                         * wasn't large enough . */
                        k = read(fd, buf, size + 1);
                        if (k >= 0) {
                                n = k;
                                break;
                        }

                        if (errno != EINTR)
                                return -errno;
                }

                /* Consider a short read as EOF */
                if (n <= size)
                        break;

                /* If a maximum size is specified and we already read more we know the file is larger, and
                 * can handle this as truncation case. Note that if the size of what we read equals the
                 * maximum size then this doesn't mean truncation, the file might or might not end on that
                 * byte. We need to rerun the loop in that case, with a larger buffer size, so that we read
                 * at least one more byte to be able to distinguish EOF from truncation. */
                if (max_size != SIZE_MAX && n > max_size) {
                        n = size; /* Make sure we never use more than what we sized the buffer for (so that
                                   * we have one free byte in it for the trailing NUL we add below). */
                        truncated = true;
                        break;
                }

                /* We have no further attempts left? Then the file is apparently larger than our limits. Give up. */
                if (n_retries <= 0)
                        return -EFBIG;

                /* Hmm... either we read too few bytes from /proc or less likely the content of the file
                 * might have been changed (and is now bigger) while we were processing, let's try again
                 * either with the new file size. */

                if (lseek(fd, 0, SEEK_SET) < 0)
                        return -errno;

                buf = mfree(buf);
        }

        if (ret_contents) {

                /* Safety check: if the caller doesn't want to know the size of what we just read it will
                 * rely on the trailing NUL byte. But if there's an embedded NUL byte, then we should refuse
                 * operation as otherwise there'd be ambiguity about what we just read. */
                if (!ret_size && memchr(buf, 0, n))
                        return -EBADMSG;

                if (n < size) {
                        char *p;

                        /* Return rest of the buffer to libc */
                        p = realloc(buf, n + 1);
                        if (!p)
                                return -ENOMEM;
                        buf = p;
                }

                buf[n] = 0;
                *ret_contents = TAKE_PTR(buf);
        }

        if (ret_size)
                *ret_size = n;

        return !truncated;
}

int read_virtual_file_at(
                int dir_fd,
                const char *filename,
                size_t max_size,
                char **ret_contents,
                size_t *ret_size) {

        _cleanup_close_ int fd = -EBADF;

        assert(dir_fd >= 0 || dir_fd == AT_FDCWD);

        if (!filename) {
                if (dir_fd == AT_FDCWD)
                        return -EBADF;

                return read_virtual_file_fd(dir_fd, max_size, ret_contents, ret_size);
        }

        fd = openat(dir_fd, filename, O_RDONLY | O_NOCTTY | O_CLOEXEC);
        if (fd < 0)
                return -errno;

        return read_virtual_file_fd(fd, max_size, ret_contents, ret_size);
}

int read_full_stream_full(
                FILE *f,
<<<<<<< HEAD
                char **ret_contents/*存放读取的文件内容*/,
                size_t *ret_size/*出参，文件大小*/) {
=======
                const char *filename,
                uint64_t offset,
                size_t size,
                ReadFullFileFlags flags,
                char **ret_contents,
                size_t *ret_size) {
>>>>>>> 40238aee

        _cleanup_free_ char *buf = NULL;
        size_t n, n_next = 0, l, expected_decoded_size = size;
        int fd, r;

        assert(f);
        assert(ret_contents);
        assert(!FLAGS_SET(flags, READ_FULL_FILE_UNBASE64 | READ_FULL_FILE_UNHEX));
        assert(size != SIZE_MAX || !FLAGS_SET(flags, READ_FULL_FILE_FAIL_WHEN_LARGER));

        if (offset != UINT64_MAX && offset > LONG_MAX) /* fseek() can only deal with "long" offsets */
                return -ERANGE;

        if ((flags & (READ_FULL_FILE_UNBASE64 | READ_FULL_FILE_UNHEX)) != 0) {
                if (size <= SIZE_MAX / READ_FULL_FILE_ENCODED_STRING_AMPLIFICATION_BOUNDARY)
                        size *= READ_FULL_FILE_ENCODED_STRING_AMPLIFICATION_BOUNDARY;
                else
                        size = SIZE_MAX;
        }

        fd = fileno(f);
        if (fd >= 0) { /* If the FILE* object is backed by an fd (as opposed to memory or such, see
                        * fmemopen()), let's optimize our buffering */
                struct stat st;

                if (fstat(fd, &st) < 0)
                        return -errno;

                if (S_ISREG(st.st_mode)) {

<<<<<<< HEAD
                        /* Safety check */
                		//跳过过大的文件
                        if (st.st_size > READ_FULL_BYTES_MAX)
                                return -E2BIG;
=======
                        /* Try to start with the right file size if we shall read the file in full. Note
                         * that we increase the size to read here by one, so that the first read attempt
                         * already makes us notice the EOF. If the reported size of the file is zero, we
                         * avoid this logic however, since quite likely it might be a virtual file in procfs
                         * that all report a zero file size. */

                        if (st.st_size > 0 &&
                            (size == SIZE_MAX || FLAGS_SET(flags, READ_FULL_FILE_FAIL_WHEN_LARGER))) {

                                uint64_t rsize =
                                        LESS_BY((uint64_t) st.st_size, offset == UINT64_MAX ? 0 : offset);
>>>>>>> 40238aee

                                if (rsize < SIZE_MAX) /* overflow check */
                                        n_next = rsize + 1;
                        }

                        if (flags & READ_FULL_FILE_WARN_WORLD_READABLE)
                                (void) warn_file_is_world_accessible(filename, &st, NULL, 0);
                }
        }

        /* If we don't know how much to read, figure it out now. If we shall read a part of the file, then
         * allocate the requested size. If we shall load the full file start with LINE_MAX. Note that if
         * READ_FULL_FILE_FAIL_WHEN_LARGER we consider the specified size a safety limit, and thus also start
         * with LINE_MAX, under assumption the file is most likely much shorter. */
        if (n_next == 0)
                n_next = size != SIZE_MAX && !FLAGS_SET(flags, READ_FULL_FILE_FAIL_WHEN_LARGER) ? size : LINE_MAX;

        /* Never read more than we need to determine that our own limit is hit */
        if (n_next > READ_FULL_BYTES_MAX)
                n_next = READ_FULL_BYTES_MAX + 1;

        if (offset != UINT64_MAX && fseek(f, offset, SEEK_SET) < 0)
                return -errno;

        n = l = 0;
        for (;;) {
                char *t;
                size_t k;

                /* If we shall fail when reading overly large data, then read exactly one byte more than the
                 * specified size at max, since that'll tell us if there's anymore data beyond the limit*/
                if (FLAGS_SET(flags, READ_FULL_FILE_FAIL_WHEN_LARGER) && n_next > size)
                        n_next = size + 1;

                if (flags & READ_FULL_FILE_SECURE) {
                        t = malloc(n_next + 1);
                        if (!t) {
                                r = -ENOMEM;
                                goto finalize;
                        }
                        memcpy_safe(t, buf, n);
                        explicit_bzero_safe(buf, n);
                        free(buf);
                } else {
                        t = realloc(buf, n_next + 1);
                        if (!t)
                                return -ENOMEM;
                }

                buf = t;
                /* Unless a size has been explicitly specified, try to read as much as fits into the memory
                 * we allocated (minus 1, to leave one byte for the safety NUL byte) */
                n = size == SIZE_MAX ? MALLOC_SIZEOF_SAFE(buf) - 1 : n_next;

                errno = 0;
                k = fread(buf + l, 1, n - l, f);

                assert(k <= n - l);
                l += k;

                if (ferror(f)) {
                        r = errno_or_else(EIO);
                        goto finalize;
                }
                if (feof(f))
                        break;

                if (size != SIZE_MAX && !FLAGS_SET(flags, READ_FULL_FILE_FAIL_WHEN_LARGER)) { /* If we got asked to read some specific size, we already sized the buffer right, hence leave */
                        assert(l == size);
                        break;
                }

                assert(k > 0); /* we can't have read zero bytes because that would have been EOF */

                if (FLAGS_SET(flags, READ_FULL_FILE_FAIL_WHEN_LARGER) && l > size) {
                        r = -E2BIG;
                        goto finalize;
                }

                if (n >= READ_FULL_BYTES_MAX) {
                        r = -E2BIG;
                        goto finalize;
                }

                n_next = MIN(n * 2, READ_FULL_BYTES_MAX);
        }

        if (flags & (READ_FULL_FILE_UNBASE64 | READ_FULL_FILE_UNHEX)) {
                _cleanup_free_ void *decoded = NULL;
                size_t decoded_size;

                buf[l++] = 0;
                if (flags & READ_FULL_FILE_UNBASE64)
                        r = unbase64mem_full(buf, l, flags & READ_FULL_FILE_SECURE, &decoded, &decoded_size);
                else
                        r = unhexmem_full(buf, l, flags & READ_FULL_FILE_SECURE, &decoded, &decoded_size);
                if (r < 0)
                        goto finalize;

                if (flags & READ_FULL_FILE_SECURE)
                        explicit_bzero_safe(buf, n);
                free_and_replace(buf, decoded);
                n = l = decoded_size;

                if (FLAGS_SET(flags, READ_FULL_FILE_FAIL_WHEN_LARGER) && l > expected_decoded_size) {
                        r = -E2BIG;
                        goto finalize;
                }
        }

        if (!ret_size) {
                /* Safety check: if the caller doesn't want to know the size of what we just read it will rely on the
                 * trailing NUL byte. But if there's an embedded NUL byte, then we should refuse operation as otherwise
                 * there'd be ambiguity about what we just read. */

                if (memchr(buf, 0, l)) {
                        r = -EBADMSG;
                        goto finalize;
                }
        }

        buf[l] = 0;
        *ret_contents = TAKE_PTR(buf);

        if (ret_size)
                *ret_size = l;

        return 0;

finalize:
        if (flags & READ_FULL_FILE_SECURE)
                explicit_bzero_safe(buf, n);

        return r;
}

<<<<<<< HEAD
//打开文件fn,并读取其内容到contents,文件长度为size
int read_full_file(const char *fn, char **contents, size_t *size) {
=======
int read_full_file_full(
                int dir_fd,
                const char *filename,
                uint64_t offset,
                size_t size,
                ReadFullFileFlags flags,
                const char *bind_name,
                char **ret_contents,
                size_t *ret_size) {

>>>>>>> 40238aee
        _cleanup_fclose_ FILE *f = NULL;
        XfopenFlags xflags = XFOPEN_UNLOCKED;
        int r;

        assert(filename);
        assert(ret_contents);

        if (FLAGS_SET(flags, READ_FULL_FILE_CONNECT_SOCKET) && /* If this is enabled, let's try to connect to it */
            offset == UINT64_MAX)                              /* Seeking is not supported on AF_UNIX sockets */
                xflags |= XFOPEN_SOCKET;

        r = xfopenat_full(dir_fd, filename, "re", 0, xflags, bind_name, &f);
        if (r < 0)
                return r;

        return read_full_stream_full(f, filename, offset, size, flags, ret_contents, ret_size);
}

int executable_is_script(const char *path, char **interpreter) {
        _cleanup_free_ char *line = NULL;
        size_t len;
        char *ans;
        int r;

        assert(path);

        r = read_one_line_file(path, &line);
        if (r == -ENOBUFS) /* First line overly long? if so, then it's not a script */
                return 0;
        if (r < 0)
                return r;

        if (!startswith(line, "#!"))
                return 0;

        ans = strstrip(line + 2);
        len = strcspn(ans, " \t");

        if (len == 0)
                return 0;

        ans = strndup(ans, len);
        if (!ans)
                return -ENOMEM;

        *interpreter = ans;
        return 1;
}

/**
 * Retrieve one field from a file like /proc/self/status.  pattern
 * should not include whitespace or the delimiter (':'). pattern matches only
 * the beginning of a line. Whitespace before ':' is skipped. Whitespace and
 * zeros after the ':' will be skipped. field must be freed afterwards.
 * terminator specifies the terminating characters of the field value (not
 * included in the value).
 */
int get_proc_field(const char *filename, const char *pattern, const char *terminator, char **field) {
        _cleanup_free_ char *status = NULL;
        char *t, *f;
        int r;

        assert(terminator);
        assert(filename);
        assert(pattern);
        assert(field);

        r = read_full_virtual_file(filename, &status, NULL);
        if (r < 0)
                return r;

        t = status;

        do {
                bool pattern_ok;

                do {
                        t = strstr(t, pattern);
                        if (!t)
                                return -ENOENT;

                        /* Check that pattern occurs in beginning of line. */
                        pattern_ok = (t == status || t[-1] == '\n');

                        t += strlen(pattern);

                } while (!pattern_ok);

                t += strspn(t, " \t");
                if (!*t)
                        return -ENOENT;

        } while (*t != ':');

        t++;

        if (*t) {
                t += strspn(t, " \t");

                /* Also skip zeros, because when this is used for
                 * capabilities, we don't want the zeros. This way the
                 * same capability set always maps to the same string,
                 * irrespective of the total capability set size. For
                 * other numbers it shouldn't matter. */
                t += strspn(t, "0");
                /* Back off one char if there's nothing but whitespace
                   and zeros */
                if (!*t || isspace(*t))
                        t--;
        }

        f = strdupcspn(t, terminator);
        if (!f)
                return -ENOMEM;

        *field = f;
        return 0;
}

DIR *xopendirat(int fd, const char *name, int flags) {
        _cleanup_close_ int nfd = -EBADF;

        assert(!(flags & O_CREAT));

        if (fd == AT_FDCWD && flags == 0)
                return opendir(name);

        nfd = openat(fd, name, O_RDONLY|O_NONBLOCK|O_DIRECTORY|O_CLOEXEC|flags, 0);
        if (nfd < 0)
                return NULL;

        return take_fdopendir(&nfd);
}

int fopen_mode_to_flags(const char *mode) {
        const char *p;
        int flags;

        assert(mode);

        if ((p = startswith(mode, "r+")))
                flags = O_RDWR;
        else if ((p = startswith(mode, "r")))
                flags = O_RDONLY;
        else if ((p = startswith(mode, "w+")))
                flags = O_RDWR|O_CREAT|O_TRUNC;
        else if ((p = startswith(mode, "w")))
                flags = O_WRONLY|O_CREAT|O_TRUNC;
        else if ((p = startswith(mode, "a+")))
                flags = O_RDWR|O_CREAT|O_APPEND;
        else if ((p = startswith(mode, "a")))
                flags = O_WRONLY|O_CREAT|O_APPEND;
        else
                return -EINVAL;

        for (; *p != 0; p++) {

                switch (*p) {

                case 'e':
                        flags |= O_CLOEXEC;
                        break;

                case 'x':
                        flags |= O_EXCL;
                        break;

                case 'm':
                        /* ignore this here, fdopen() might care later though */
                        break;

                case 'c': /* not sure what to do about this one */
                default:
                        return -EINVAL;
                }
        }

        return flags;
}

static int xfopenat_regular(int dir_fd, const char *path, const char *mode, int open_flags, FILE **ret) {
        FILE *f;

        /* A combination of fopen() with openat() */

        assert(dir_fd >= 0 || dir_fd == AT_FDCWD);
        assert(path);
        assert(mode);
        assert(ret);

        if (dir_fd == AT_FDCWD && open_flags == 0)
                f = fopen(path, mode);
        else {
                _cleanup_close_ int fd = -EBADF;
                int mode_flags;

                mode_flags = fopen_mode_to_flags(mode);
                if (mode_flags < 0)
                        return mode_flags;

                fd = openat(dir_fd, path, mode_flags | open_flags);
                if (fd < 0)
                        return -errno;

                f = take_fdopen(&fd, mode);
        }
        if (!f)
                return -errno;

        *ret = f;
        return 0;
}

static int xfopenat_unix_socket(int dir_fd, const char *path, const char *bind_name, FILE **ret) {
        _cleanup_close_ int sk = -EBADF;
        FILE *f;
        int r;

        assert(dir_fd >= 0 || dir_fd == AT_FDCWD);
        assert(path);
        assert(ret);

        sk = socket(AF_UNIX, SOCK_STREAM|SOCK_CLOEXEC, 0);
        if (sk < 0)
                return -errno;

        if (bind_name) {
                /* If the caller specified a socket name to bind to, do so before connecting. This is
                 * useful to communicate some minor, short meta-information token from the client to
                 * the server. */
                union sockaddr_union bsa;

                r = sockaddr_un_set_path(&bsa.un, bind_name);
                if (r < 0)
                        return r;

                if (bind(sk, &bsa.sa, r) < 0)
                        return -errno;
        }

        r = connect_unix_path(sk, dir_fd, path);
        if (r < 0)
                return r;

        if (shutdown(sk, SHUT_WR) < 0)
                return -errno;

        f = take_fdopen(&sk, "r");
        if (!f)
                return -errno;

        *ret = f;
        return 0;
}

int xfopenat_full(
                int dir_fd,
                const char *path,
                const char *mode,
                int open_flags,
                XfopenFlags flags,
                const char *bind_name,
                FILE **ret) {

        FILE *f = NULL;  /* avoid false maybe-uninitialized warning */
        int r;

        assert(dir_fd >= 0 || dir_fd == AT_FDCWD);
        assert(path);
        assert(mode);
        assert(ret);

        r = xfopenat_regular(dir_fd, path, mode, open_flags, &f);
        if (r == -ENXIO && FLAGS_SET(flags, XFOPEN_SOCKET)) {
                /* ENXIO is what Linux returns if we open a node that is an AF_UNIX socket */
                r = xfopenat_unix_socket(dir_fd, path, bind_name, &f);
                if (IN_SET(r, -ENOTSOCK, -EINVAL))
                        return -ENXIO; /* propagate original error if this is not a socket after all */
        }
        if (r < 0)
                return r;

        if (FLAGS_SET(flags, XFOPEN_UNLOCKED))
                (void) __fsetlocking(f, FSETLOCKING_BYCALLER);

        *ret = f;
        return 0;
}

int fdopen_independent(int fd, const char *mode, FILE **ret) {
        _cleanup_close_ int copy_fd = -EBADF;
        _cleanup_fclose_ FILE *f = NULL;
        int mode_flags;

        assert(fd >= 0);
        assert(mode);
        assert(ret);

        /* A combination of fdopen() + fd_reopen(). i.e. reopens the inode the specified fd points to and
         * returns a FILE* for it */

        mode_flags = fopen_mode_to_flags(mode);
        if (mode_flags < 0)
                return mode_flags;

        /* Flags returned by fopen_mode_to_flags might contain O_CREAT, but it doesn't make sense for fd_reopen
         * since we're working on an existing fd anyway. Let's drop it here to avoid triggering assertion. */
        copy_fd = fd_reopen(fd, mode_flags & ~O_CREAT);
        if (copy_fd < 0)
                return copy_fd;

        f = take_fdopen(&copy_fd, mode);
        if (!f)
                return -errno;

        *ret = TAKE_PTR(f);
        return 0;
}

static int search_and_open_internal(
                const char *path,
                int mode,            /* if ret_fd is NULL this is an [FRWX]_OK mode for access(), otherwise an open mode for open() */
                const char *root,
                char **search,
                int *ret_fd,
                char **ret_path) {

        int r;

        assert(!ret_fd || !FLAGS_SET(mode, O_CREAT)); /* We don't support O_CREAT for this */
        assert(path);

        if (path_is_absolute(path)) {
                _cleanup_close_ int fd = -EBADF;

                if (ret_fd)
                        /* We only specify 0777 here to appease static analyzers, it's never used since we
                         * don't support O_CREAT here */
                        r = fd = RET_NERRNO(open(path, mode, 0777));
                else
                        r = RET_NERRNO(access(path, mode));
                if (r < 0)
                        return r;

                if (ret_path) {
                        r = path_simplify_alloc(path, ret_path);
                        if (r < 0)
                                return r;
                }

                if (ret_fd)
                        *ret_fd = TAKE_FD(fd);

                return 0;
        }

        if (!path_strv_resolve_uniq(search, root))
                return -ENOMEM;

        /*遍历search文件*/
        STRV_FOREACH(i, search) {
                _cleanup_close_ int fd = -EBADF;
                _cleanup_free_ char *p = NULL;

                p = path_join(root, *i, path);
                if (!p)
                        return -ENOMEM;

<<<<<<< HEAD
                /*如果文件存在，就返回*/
                f = fopen(p, mode);
                if (f) {
                        *_f = f;
=======
                if (ret_fd)
                        /* as above, 0777 is static analyzer appeasement */
                        r = fd = RET_NERRNO(open(p, mode, 0777));
                else
                        r = RET_NERRNO(access(p, F_OK));
                if (r >= 0) {
                        if (ret_path)
                                *ret_path = path_simplify(TAKE_PTR(p));

                        if (ret_fd)
                                *ret_fd = TAKE_FD(fd);

>>>>>>> 40238aee
                        return 0;
                }
                if (r != -ENOENT)
                        return r;
        }

        return -ENOENT;
}

int search_and_open(
                const char *path,
                int mode,
                const char *root,
                char **search,
                int *ret_fd,
                char **ret_path) {

        _cleanup_strv_free_ char **copy = NULL;

        assert(path);

        copy = strv_copy((char**) search);
        if (!copy)
                return -ENOMEM;

        return search_and_open_internal(path, mode, root, copy, ret_fd, ret_path);
}

static int search_and_fopen_internal(
                const char *path,
                const char *mode,
                const char *root,
                char **search,
                FILE **ret_file,
                char **ret_path) {

        _cleanup_free_ char *found_path = NULL;
        _cleanup_close_ int fd = -EBADF;
        int r;

        assert(path);
        assert(mode || !ret_file);

        r = search_and_open(
                        path,
                        mode ? fopen_mode_to_flags(mode) : 0,
                        root,
                        search,
                        ret_file ? &fd : NULL,
                        ret_path ? &found_path : NULL);
        if (r < 0)
                return r;

        if (ret_file) {
                FILE *f = take_fdopen(&fd, mode);
                if (!f)
                        return -errno;

                *ret_file = f;
        }

        if (ret_path)
                *ret_path = TAKE_PTR(found_path);

        return 0;
}

int search_and_fopen(
                const char *path,
                const char *mode,
                const char *root,
                const char **search,
                FILE **ret_file,
                char **ret_path) {

        _cleanup_strv_free_ char **copy = NULL;

        assert(path);
        assert(mode || !ret_file);

        copy = strv_copy((char**) search);
        if (!copy)
                return -ENOMEM;

        return search_and_fopen_internal(path, mode, root, copy, ret_file, ret_path);
}

<<<<<<< HEAD
int search_and_fopen_nulstr(const char *path, const char *mode, const char *root, const char *search, FILE **_f) {
        _cleanup_strv_free_ char **s = NULL;

        if (path_is_absolute(path)) {
            /*path为绝对路径，直接打开，并返回*/
                FILE *f;
=======
int search_and_fopen_nulstr(
                const char *path,
                const char *mode,
                const char *root,
                const char *search,
                FILE **ret_file,
                char **ret_path) {
>>>>>>> 40238aee

        _cleanup_strv_free_ char **l = NULL;

        assert(path);
        assert(mode || !ret_file);

        l = strv_split_nulstr(search);
        if (!l)
                return -ENOMEM;

<<<<<<< HEAD
        /*在search目录里进行查找*/
        return search_and_fopen_internal(path, mode, root, s, _f);
=======
        return search_and_fopen_internal(path, mode, root, l, ret_file, ret_path);
>>>>>>> 40238aee
}

int fflush_and_check(FILE *f) {
        assert(f);

        errno = 0;
        fflush(f);

        if (ferror(f))
                return errno_or_else(EIO);

        return 0;
}

int fflush_sync_and_check(FILE *f) {
        int r, fd;

        assert(f);

        r = fflush_and_check(f);
        if (r < 0)
                return r;

        /* Not all file streams have an fd associated (think: fmemopen()), let's handle this gracefully and
         * assume that in that case we need no explicit syncing */
        fd = fileno(f);
        if (fd < 0)
                return 0;

        r = fsync_full(fd);
        if (r < 0)
                return r;

        return 0;
}

int write_timestamp_file_atomic(const char *fn, usec_t n) {
        char ln[DECIMAL_STR_MAX(n)+2];

        /* Creates a "timestamp" file, that contains nothing but a
         * usec_t timestamp, formatted in ASCII. */

        if (!timestamp_is_set(n))
                return -ERANGE;

        xsprintf(ln, USEC_FMT "\n", n);

        return write_string_file(fn, ln, WRITE_STRING_FILE_CREATE|WRITE_STRING_FILE_ATOMIC);
}

int read_timestamp_file(const char *fn, usec_t *ret) {
        _cleanup_free_ char *ln = NULL;
        uint64_t t;
        int r;

        r = read_one_line_file(fn, &ln);
        if (r < 0)
                return r;

        r = safe_atou64(ln, &t);
        if (r < 0)
                return r;

        if (!timestamp_is_set(t))
                return -ERANGE;

        *ret = (usec_t) t;
        return 0;
}

int fputs_with_separator(FILE *f, const char *s, const char *separator, bool *space) {
        assert(s);
        assert(space);

        /* Outputs the specified string with fputs(), but optionally prefixes it with a separator.
         * The *space parameter when specified shall initially point to a boolean variable initialized
         * to false. It is set to true after the first invocation. This call is supposed to be use in loops,
         * where a separator shall be inserted between each element, but not before the first one. */

        if (!f)
                f = stdout;

        if (!separator)
                separator = " ";

        if (*space)
                if (fputs(separator, f) < 0)
                        return -EIO;

        *space = true;

        if (fputs(s, f) < 0)
                return -EIO;

        return 0;
}

int fputs_with_newline(FILE *f, const char *s) {

        /* This is like fputs() but outputs a trailing newline char, but only if the string isn't empty
         * and doesn't end in a newline already. Returns 0 in case we didn't append a newline, > 0 otherwise. */

        if (isempty(s))
                return 0;

        if (!f)
                f = stdout;

        if (fputs(s, f) < 0)
                return -EIO;

        if (endswith(s, "\n"))
                return 0;

        if (fputc('\n', f) < 0)
                return -EIO;

        return 1;
}

/* A bitmask of the EOL markers we know */
typedef enum EndOfLineMarker {
        EOL_NONE     = 0,
        EOL_ZERO     = 1 << 0,  /* \0 (aka NUL) */
        EOL_TEN      = 1 << 1,  /* \n (aka NL, aka LF)  */
        EOL_THIRTEEN = 1 << 2,  /* \r (aka CR)  */
} EndOfLineMarker;

static EndOfLineMarker categorize_eol(char c, ReadLineFlags flags) {

        if (!FLAGS_SET(flags, READ_LINE_ONLY_NUL)) {
                if (c == '\n')
                        return EOL_TEN;
                if (c == '\r')
                        return EOL_THIRTEEN;
        }

        if (c == '\0')
                return EOL_ZERO;

        return EOL_NONE;
}

DEFINE_TRIVIAL_CLEANUP_FUNC_FULL(FILE*, funlockfile, NULL);

//自file读取一行数据
int read_line_full(FILE *f, size_t limit, ReadLineFlags flags, char **ret) {
        _cleanup_free_ char *buffer = NULL;
        size_t n = 0, count = 0;
        int r;

        assert(f);

        /* Something like a bounded version of getline().
         *
         * Considers EOF, \n, \r and \0 end of line delimiters (or combinations of these), and does not include these
         * delimiters in the string returned. Specifically, recognizes the following combinations of markers as line
         * endings:
         *
         *     • \n        (UNIX)
         *     • \r        (old MacOS)
         *     • \0        (C strings)
         *     • \n\0
         *     • \r\0
         *     • \r\n      (Windows)
         *     • \n\r
         *     • \r\n\0
         *     • \n\r\0
         *
         * Returns the number of bytes read from the files (i.e. including delimiters — this hence usually differs from
         * the number of characters in the returned string). When EOF is hit, 0 is returned.
         *
         * The input parameter limit is the maximum numbers of characters in the returned string, i.e. excluding
         * delimiters. If the limit is hit we fail and return -ENOBUFS.
         *
         * If a line shall be skipped ret may be initialized as NULL. */

        if (ret) {
                if (!GREEDY_REALLOC(buffer, 1))
                        return -ENOMEM;
        }

        {
                _unused_ _cleanup_(funlockfilep) FILE *flocked = f;
                EndOfLineMarker previous_eol = EOL_NONE;
                flockfile(f);

                for (;;) {
                        EndOfLineMarker eol;
                        char c;

                        if (n >= limit)
                                return -ENOBUFS;

                        if (count >= INT_MAX) /* We couldn't return the counter anymore as "int", hence refuse this */
                                return -ENOBUFS;

                        r = safe_fgetc(f, &c);
                        if (r < 0)
                                return r;
                        if (r == 0) /* EOF is definitely EOL */
                                break;

                        eol = categorize_eol(c, flags);

                        if (FLAGS_SET(previous_eol, EOL_ZERO) ||
                            (eol == EOL_NONE && previous_eol != EOL_NONE) ||
                            (eol != EOL_NONE && (previous_eol & eol) != 0)) {
                                /* Previous char was a NUL? This is not an EOL, but the previous char was? This type of
                                 * EOL marker has been seen right before?  In either of these three cases we are
                                 * done. But first, let's put this character back in the queue. (Note that we have to
                                 * cast this to (unsigned char) here as ungetc() expects a positive 'int', and if we
                                 * are on an architecture where 'char' equals 'signed char' we need to ensure we don't
                                 * pass a negative value here. That said, to complicate things further ungetc() is
                                 * actually happy with most negative characters and implicitly casts them back to
                                 * positive ones as needed, except for \xff (aka -1, aka EOF), which it refuses. What a
                                 * godawful API!) */
                                assert_se(ungetc((unsigned char) c, f) != EOF);
                                break;
                        }

                        count++;

                        if (eol != EOL_NONE) {
                                /* If we are on a tty, we can't shouldn't wait for more input, because that
                                 * generally means waiting for the user, interactively. In the case of a TTY
                                 * we expect only \n as the single EOL marker, so we are in the lucky
                                 * position that there is no need to wait. We check this condition last, to
                                 * avoid isatty() check if not necessary. */

                                if ((flags & (READ_LINE_IS_A_TTY|READ_LINE_NOT_A_TTY)) == 0) {
                                        int fd;

                                        fd = fileno(f);
                                        if (fd < 0) /* Maybe an fmemopen() stream? Handle this gracefully,
                                                     * and don't call isatty() on an invalid fd */
                                                flags |= READ_LINE_NOT_A_TTY;
                                        else
                                                flags |= isatty_safe(fd) ? READ_LINE_IS_A_TTY : READ_LINE_NOT_A_TTY;
                                }
                                if (FLAGS_SET(flags, READ_LINE_IS_A_TTY))
                                        break;
                        }

                        if (eol != EOL_NONE) {
                                previous_eol |= eol;
                                continue;
                        }

                        if (ret) {
                                if (!GREEDY_REALLOC(buffer, n + 2))
                                        return -ENOMEM;

                                buffer[n] = c;
                        }

                        n++;
                }
        }

        if (ret) {
                buffer[n] = 0;

                *ret = TAKE_PTR(buffer);
        }

        return (int) count;
}

int read_stripped_line(FILE *f, size_t limit, char **ret) {
        _cleanup_free_ char *s = NULL;
        int r, k;

        assert(f);

        r = read_line(f, limit, ret ? &s : NULL);
        if (r < 0)
                return r;

        if (ret) {
                const char *p = strstrip(s);
                if (p == s)
                        *ret = TAKE_PTR(s);
                else {
                        k = strdup_to(ret, p);
                        if (k < 0)
                                return k;
                }
        }

        return r > 0;          /* Return 1 if something was read. */
}

int safe_fgetc(FILE *f, char *ret) {
        int k;

        assert(f);

        /* A safer version of plain fgetc(): let's propagate the error that happened while reading as such, and
         * separate the EOF condition from the byte read, to avoid those confusion signed/unsigned issues fgetc()
         * has. */

        errno = 0;
        k = fgetc(f);
        if (k == EOF) {
                if (ferror(f))
                        return errno_or_else(EIO);

                if (ret)
                        *ret = 0;

                return 0;
        }

        if (ret)
                *ret = k;

        return 1;
}

int warn_file_is_world_accessible(const char *filename, struct stat *st, const char *unit, unsigned line) {
        struct stat _st;

        if (!filename)
                return 0;

        if (!st) {
                if (stat(filename, &_st) < 0)
                        return -errno;
                st = &_st;
        }

        if ((st->st_mode & S_IRWXO) == 0)
                return 0;

        if (unit)
                log_syntax(unit, LOG_WARNING, filename, line, 0,
                           "%s has %04o mode that is too permissive, please adjust the ownership and access mode.",
                           filename, st->st_mode & 07777);
        else
                log_warning("%s has %04o mode that is too permissive, please adjust the ownership and access mode.",
                            filename, st->st_mode & 07777);
        return 0;
}<|MERGE_RESOLUTION|>--- conflicted
+++ resolved
@@ -645,17 +645,12 @@
 
 int read_full_stream_full(
                 FILE *f,
-<<<<<<< HEAD
-                char **ret_contents/*存放读取的文件内容*/,
-                size_t *ret_size/*出参，文件大小*/) {
-=======
                 const char *filename,
                 uint64_t offset,
                 size_t size,
                 ReadFullFileFlags flags,
-                char **ret_contents,
-                size_t *ret_size) {
->>>>>>> 40238aee
+                char **ret_contents/*存放读取的文件内容*/,
+                size_t *ret_size/*出参，文件大小*/) {
 
         _cleanup_free_ char *buf = NULL;
         size_t n, n_next = 0, l, expected_decoded_size = size;
@@ -686,12 +681,6 @@
 
                 if (S_ISREG(st.st_mode)) {
 
-<<<<<<< HEAD
-                        /* Safety check */
-                		//跳过过大的文件
-                        if (st.st_size > READ_FULL_BYTES_MAX)
-                                return -E2BIG;
-=======
                         /* Try to start with the right file size if we shall read the file in full. Note
                          * that we increase the size to read here by one, so that the first read attempt
                          * already makes us notice the EOF. If the reported size of the file is zero, we
@@ -703,7 +692,6 @@
 
                                 uint64_t rsize =
                                         LESS_BY((uint64_t) st.st_size, offset == UINT64_MAX ? 0 : offset);
->>>>>>> 40238aee
 
                                 if (rsize < SIZE_MAX) /* overflow check */
                                         n_next = rsize + 1;
@@ -840,10 +828,7 @@
         return r;
 }
 
-<<<<<<< HEAD
 //打开文件fn,并读取其内容到contents,文件长度为size
-int read_full_file(const char *fn, char **contents, size_t *size) {
-=======
 int read_full_file_full(
                 int dir_fd,
                 const char *filename,
@@ -854,7 +839,6 @@
                 char **ret_contents,
                 size_t *ret_size) {
 
->>>>>>> 40238aee
         _cleanup_fclose_ FILE *f = NULL;
         XfopenFlags xflags = XFOPEN_UNLOCKED;
         int r;
@@ -1223,12 +1207,7 @@
                 if (!p)
                         return -ENOMEM;
 
-<<<<<<< HEAD
                 /*如果文件存在，就返回*/
-                f = fopen(p, mode);
-                if (f) {
-                        *_f = f;
-=======
                 if (ret_fd)
                         /* as above, 0777 is static analyzer appeasement */
                         r = fd = RET_NERRNO(open(p, mode, 0777));
@@ -1241,7 +1220,6 @@
                         if (ret_fd)
                                 *ret_fd = TAKE_FD(fd);
 
->>>>>>> 40238aee
                         return 0;
                 }
                 if (r != -ENOENT)
@@ -1326,17 +1304,10 @@
         if (!copy)
                 return -ENOMEM;
 
+        /*在search目录里进行查找*/
         return search_and_fopen_internal(path, mode, root, copy, ret_file, ret_path);
 }
 
-<<<<<<< HEAD
-int search_and_fopen_nulstr(const char *path, const char *mode, const char *root, const char *search, FILE **_f) {
-        _cleanup_strv_free_ char **s = NULL;
-
-        if (path_is_absolute(path)) {
-            /*path为绝对路径，直接打开，并返回*/
-                FILE *f;
-=======
 int search_and_fopen_nulstr(
                 const char *path,
                 const char *mode,
@@ -1344,7 +1315,6 @@
                 const char *search,
                 FILE **ret_file,
                 char **ret_path) {
->>>>>>> 40238aee
 
         _cleanup_strv_free_ char **l = NULL;
 
@@ -1355,12 +1325,7 @@
         if (!l)
                 return -ENOMEM;
 
-<<<<<<< HEAD
-        /*在search目录里进行查找*/
-        return search_and_fopen_internal(path, mode, root, s, _f);
-=======
         return search_and_fopen_internal(path, mode, root, l, ret_file, ret_path);
->>>>>>> 40238aee
 }
 
 int fflush_and_check(FILE *f) {
