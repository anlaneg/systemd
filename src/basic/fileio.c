--- conflicted
+++ resolved
@@ -690,13 +690,8 @@
 
 DEFINE_TRIVIAL_CLEANUP_FUNC(FILE*, funlockfile);
 
-<<<<<<< HEAD
 //自file读取一行数据
-int read_line(FILE *f, size_t limit, char **ret) {
-        _cleanup_free_ char *buffer = NULL;
-=======
 int read_line_full(FILE *f, size_t limit, ReadLineFlags flags, char **ret) {
->>>>>>> bb5e88a2
         size_t n = 0, allocated = 0, count = 0;
         _cleanup_free_ char *buffer = NULL;
         int r;
