--- conflicted
+++ resolved
@@ -20,19 +20,6 @@
 #include "string-util.h"
 #include "strv.h"
 #include "time-util.h"
-<<<<<<< HEAD
-#include "utf8.h"
-
-//p指向的路径是否为绝对地址
-bool path_is_absolute(const char *p) {
-        return p[0] == '/';
-}
-
-bool is_path(const char *p) {
-        return !!strchr(p, '/');
-}
-=======
->>>>>>> 40238aee
 
 int path_split_and_make_absolute(const char *p, char ***ret) {
         _cleanup_strv_free_ char **l = NULL;
@@ -53,12 +40,8 @@
         return r;
 }
 
-<<<<<<< HEAD
 //构造路径
-char *path_make_absolute(const char *p, const char *prefix) {
-=======
 char* path_make_absolute(const char *p, const char *prefix) {
->>>>>>> 40238aee
         assert(p);
 
         /* Makes every item in the list an absolute path by prepending
@@ -68,15 +51,8 @@
         if (path_is_absolute(p) || isempty(prefix))
                 return strdup(p);
 
-<<<<<<< HEAD
         //将prefix与p合起来
-        if (endswith(prefix, "/"))
-                return strjoin(prefix, p);
-        else
-                return strjoin(prefix, "/", p);
-=======
         return path_join(prefix, p);
->>>>>>> 40238aee
 }
 
 /*取当前工作目录路径*/
@@ -90,13 +66,8 @@
 
         /* Let's make sure the directory is really absolute, to protect us from the logic behind
          * CVE-2018-1000001 */
-<<<<<<< HEAD
-        if (cwd[0] != '/') {
-            /*返回的目录没有以'/'开头*/
-                free(cwd);
-=======
+        /*返回的目录没有以'/'开头*/
         if (cwd[0] != '/')
->>>>>>> 40238aee
                 return -ENOMEDIUM;
 
         if (ret)
@@ -390,18 +361,10 @@
         return strv_uniq(l);
 }
 
-<<<<<<< HEAD
-char *path_simplify(char *path, bool kill_dots) {
-        char *f, *t;
-        bool slash = false, ignore_slash = false, absolute/*绝对路径*/;
-
-        assert(path);
-=======
 char* path_simplify_full(char *path, PathSimplifyFlags flags) {
-        bool add_slash = false, keep_trailing_slash, absolute, beginning = true;
+        bool add_slash = false, keep_trailing_slash, absolute/*绝对路径*/, beginning = true;
         char *f = path;
         int r;
->>>>>>> 40238aee
 
         /* Removes redundant inner and trailing slashes. Also removes unnecessary dots.
          * Modifies the passed string in-place.
@@ -481,15 +444,9 @@
                 const char *p, *q;
                 int r, k;
 
-<<<<<<< HEAD
-                if (*prefix == 0)
-                	/*prefix消耗光了，则path即为移除前缀后的内容*/
-                        return (char*) path;
-=======
                 r = path_find_first_component(&path, accept_dot_dot, &p);
                 if (r < 0)
                         return NULL;
->>>>>>> 40238aee
 
                 k = path_find_first_component(&prefix, accept_dot_dot, &q);
                 if (k < 0)
@@ -600,15 +557,10 @@
         return inode_same(a, b, flags);
 }
 
-<<<<<<< HEAD
 /*路径字符串拼接*/
-char* path_join_internal(const char *first, ...) {
-        char *joined, *q;
-=======
 char* path_extend_internal(char **x, ...) {
         size_t sz, old_sz;
         char *q, *nx;
->>>>>>> 40238aee
         const char *p;
         va_list ap;
         bool slash;
@@ -915,18 +867,9 @@
         return p;
 }
 
-<<<<<<< HEAD
-/*
- * 为path添加上root前缀
- * 如果root为空或者为'/',则复制并返回path,否则将root与path合并产生以root为前缀的地址*/
-char *prefix_root(const char *root, const char *path) {
-        char *n, *p;
-        size_t l;
-=======
 int path_find_first_component(const char **p, bool accept_dot_dot, const char **ret) {
         const char *q, *first, *end_first, *next;
         size_t len;
->>>>>>> 40238aee
 
         assert(p);
 
@@ -963,15 +906,6 @@
          *   Output: return value: -EINVAL
          */
 
-<<<<<<< HEAD
-        /* First, drop duplicate prefixing slashes from the path */
-        while (path[0] == '/' && path[1] == '/')
-                path++;/*丢弃重复的'/'符号*/
-
-        if (empty_or_root(root))
-            /*root为null或者root为'/'目录，复制返回path*/
-                return strdup(path);
-=======
         q = *p;
 
         first = skip_slash_or_dot(q);
@@ -987,7 +921,6 @@
                         *ret = NULL;
                 return 0;
         }
->>>>>>> 40238aee
 
         end_first = strchrnul(first, '/');
         len = end_first - first;
@@ -997,22 +930,6 @@
         if (!accept_dot_dot && len == 2 && first[0] == '.' && first[1] == '.')
                 return -EINVAL;
 
-<<<<<<< HEAD
-        /*复制root到n中，返回结尾*/
-        p = stpcpy(n, root);
-
-        /*root的结尾可能有多个连续的'/',将其精简*/
-        while (p > n && p[-1] == '/')
-                p--;
-
-        /*如果path不能'/'开头，则拼地址时，需要加上'/'*/
-        if (path[0] != '/')
-                *(p++) = '/';
-
-        /*将path也一并写入到p*/
-        strcpy(p, path);
-        return n;
-=======
         next = skip_slash_or_dot(end_first);
 
         *p = next + streq(next, ".");
@@ -1035,7 +952,6 @@
                 break;
         }
         return q;
->>>>>>> 40238aee
 }
 
 int path_find_last_component(const char *path, bool accept_dot_dot, const char **next, const char **ret) {
@@ -1457,19 +1373,10 @@
         if (!path)
                 return false;
 
-<<<<<<< HEAD
-        if (!root)
-            /*为空，返回true*/
-                return true;
-
-        /*strspn用于查找'/'字符在root前缀位置出现的次数，如果root[x]==0,则说明root字符串中全是'/'符*/
-        return root[strspn(root, "/")] == 0;
-=======
         if (dot_or_dot_dot(path))
                 return true;
 
         return ENDSWITH_SET(path, "/", "/.", "/..");
->>>>>>> 40238aee
 }
 
 bool empty_or_root(const char *path) {
