/* SPDX-License-Identifier: LGPL-2.1-or-later */

#include "alloc-util.h"
#include "env-file.h"
#include "env-util.h"
#include "escape.h"
#include "fd-util.h"
#include "fileio.h"
#include "fs-util.h"
#include "string-util.h"
#include "strv.h"
#include "tmpfile-util.h"
#include "utf8.h"

<<<<<<< HEAD
//解析env类型文件（代码写得不怎么好看）
=======
typedef int (*push_env_func_t)(
                const char *filename,
                unsigned line,
                const char *key,
                char *value,
                void *userdata);

>>>>>>> 40238aee
static int parse_env_file_internal(
                FILE *f,
                const char *fname,
                push_env_func_t push,
                void *userdata) {

        size_t n_key = 0, n_value = 0, last_value_whitespace = SIZE_MAX, last_key_whitespace = SIZE_MAX;
        _cleanup_free_ char *contents = NULL, *key = NULL, *value = NULL;
        unsigned line = 1;
        int r;

        enum {
                PRE_KEY,
                KEY,
                PRE_VALUE,
                VALUE,
                VALUE_ESCAPE,
                SINGLE_QUOTE_VALUE,
                DOUBLE_QUOTE_VALUE,
                DOUBLE_QUOTE_VALUE_ESCAPE,
                COMMENT,
                COMMENT_ESCAPE
        } state = PRE_KEY;

<<<<<<< HEAD
        //读取文件内容到contents
=======
        assert(f || fname);
        assert(push);

>>>>>>> 40238aee
        if (f)
                r = read_full_stream(f, &contents, NULL);
        else
                r = read_full_file(fname, &contents, NULL);
        if (r < 0)
                return r;

        for (char *p = contents; *p; p++) {
                char c = *p;

                switch (state) {

                case PRE_KEY:
                        if (strchr(COMMENTS, c))
                                state = COMMENT;
                        else if (!strchr(WHITESPACE, c)) {
                                state = KEY;
                                last_key_whitespace = SIZE_MAX;

                                if (!GREEDY_REALLOC(key, n_key+2))
                                        return -ENOMEM;

                                key[n_key++] = c;
                        }
                        break;

                case KEY:
                        if (strchr(NEWLINE, c)) {
                        		//key状态下遇到换行，忽略输入
                                state = PRE_KEY;
                                line++;
                                n_key = 0;
                        } else if (c == '=') {
                        		//key状态下，遇到'=',认为key结束，切至value状态
                                state = PRE_VALUE;
                                last_value_whitespace = SIZE_MAX;
                        } else {
                        	//仍然为key状态，遇到非'=','\n'的字符，则继续收集key的取值，
                        	//这个解析有问题，多个空格时，第二个空格将导致key被合并
                                if (!strchr(WHITESPACE, c))
<<<<<<< HEAD
                                        last_key_whitespace = (size_t) -1;
                                else if (last_key_whitespace == (size_t) -1)
                                	/*遇着key终止*/
=======
                                        last_key_whitespace = SIZE_MAX;
                                else if (last_key_whitespace == SIZE_MAX)
>>>>>>> 40238aee
                                         last_key_whitespace = n_key;

                                if (!GREEDY_REALLOC(key, n_key+2))
                                        return -ENOMEM;

                                key[n_key++] = c;
                        }

                        break;

                case PRE_VALUE:
                	//解析value
                        if (strchr(NEWLINE, c)) {
                                state = PRE_KEY;
                                line++;
                                key[n_key] = 0;

                                if (value)
                                        value[n_value] = 0;

                                /* strip trailing whitespace from key */
                                if (last_key_whitespace != SIZE_MAX)
                                        key[last_key_whitespace] = 0;

                                r = push(fname, line, key, value, userdata);
                                if (r < 0)
                                        return r;

                                n_key = 0;
                                value = NULL;
                                n_value = 0;

                        } else if (c == '\'')
                                state = SINGLE_QUOTE_VALUE;
                        else if (c == '"')
                                state = DOUBLE_QUOTE_VALUE;
                        else if (c == '\\')
                                state = VALUE_ESCAPE;
                        else if (!strchr(WHITESPACE, c)) {
                                state = VALUE;

                                if (!GREEDY_REALLOC(value, n_value+2))
                                        return -ENOMEM;

                                value[n_value++] = c;
                        }

                        break;

                case VALUE:
                        if (strchr(NEWLINE, c)) {
                                state = PRE_KEY;
                                line++;

                                key[n_key] = 0;

                                if (value)
                                        value[n_value] = 0;

                                /* Chomp off trailing whitespace from value */
                                if (last_value_whitespace != SIZE_MAX)
                                        value[last_value_whitespace] = 0;

                                /* strip trailing whitespace from key */
                                if (last_key_whitespace != SIZE_MAX)
                                        key[last_key_whitespace] = 0;

                                r = push(fname, line, key, value, userdata);
                                if (r < 0)
                                        return r;

                                n_key = 0;
                                value = NULL;
                                n_value = 0;

                        } else if (c == '\\') {
                                state = VALUE_ESCAPE;
                                last_value_whitespace = SIZE_MAX;
                        } else {
                                if (!strchr(WHITESPACE, c))
                                        last_value_whitespace = SIZE_MAX;
                                else if (last_value_whitespace == SIZE_MAX)
                                        last_value_whitespace = n_value;

                                if (!GREEDY_REALLOC(value, n_value+2))
                                        return -ENOMEM;

                                value[n_value++] = c;
                        }

                        break;

                case VALUE_ESCAPE:
                        state = VALUE;

                        if (!strchr(NEWLINE, c)) {
                                /* Escaped newlines we eat up entirely */
                                if (!GREEDY_REALLOC(value, n_value+2))
                                        return -ENOMEM;

                                value[n_value++] = c;
                        }
                        break;

                case SINGLE_QUOTE_VALUE:
                        if (c == '\'')
                                state = PRE_VALUE;
                        else {
                                if (!GREEDY_REALLOC(value, n_value+2))
                                        return -ENOMEM;

                                value[n_value++] = c;
                        }

                        break;

                case DOUBLE_QUOTE_VALUE:
                        if (c == '"')
                                state = PRE_VALUE;
                        else if (c == '\\')
                                state = DOUBLE_QUOTE_VALUE_ESCAPE;
                        else {
                                if (!GREEDY_REALLOC(value, n_value+2))
                                        return -ENOMEM;

                                value[n_value++] = c;
                        }

                        break;

                case DOUBLE_QUOTE_VALUE_ESCAPE:
                        state = DOUBLE_QUOTE_VALUE;

                        if (strchr(SHELL_NEED_ESCAPE, c)) {
                                /* If this is a char that needs escaping, just unescape it. */
                                if (!GREEDY_REALLOC(value, n_value+2))
                                        return -ENOMEM;
                                value[n_value++] = c;
                        } else if (c != '\n') {
                                /* If other char than what needs escaping, keep the "\" in place, like the
                                 * real shell does. */
                                if (!GREEDY_REALLOC(value, n_value+3))
                                        return -ENOMEM;
                                value[n_value++] = '\\';
                                value[n_value++] = c;
                        }

                        /* Escaped newlines (aka "continuation lines") are eaten up entirely */
                        break;

                case COMMENT:
                	//comment状态时，除非遇到'\'或者\n,否则继续在comment状态
                        if (c == '\\')
                                state = COMMENT_ESCAPE;
                        else if (strchr(NEWLINE, c)) {
                                state = PRE_KEY;
                                line++;
                        }
                        break;

                case COMMENT_ESCAPE:
                        log_debug("The line which doesn't begin with \";\" or \"#\", but follows a comment" \
                                  " line trailing with escape is now treated as a non comment line since v254.");
                        if (strchr(NEWLINE, c)) {
                                state = PRE_KEY;
                                line++;
                        } else
                                state = COMMENT;
                        break;
                }
        }

        if (IN_SET(state,
                   PRE_VALUE,
                   VALUE,
                   VALUE_ESCAPE,
                   SINGLE_QUOTE_VALUE,
                   DOUBLE_QUOTE_VALUE,
                   DOUBLE_QUOTE_VALUE_ESCAPE)) {

                key[n_key] = 0;

                if (value)
                        value[n_value] = 0;

                if (state == VALUE)
                        if (last_value_whitespace != SIZE_MAX)
                                value[last_value_whitespace] = 0;

                /* strip trailing whitespace from key */
                if (last_key_whitespace != SIZE_MAX)
                        key[last_key_whitespace] = 0;

                r = push(fname, line, key, value, userdata);
                if (r < 0)
                        return r;

                value = NULL;
        }

        return 0;
}

static int check_utf8ness_and_warn(
                const char *filename, unsigned line,
                const char *key, char *value) {

        assert(key);

        if (!utf8_is_valid(key)) {
                _cleanup_free_ char *p = NULL;

                p = utf8_escape_invalid(key);
                return log_error_errno(SYNTHETIC_ERRNO(EINVAL),
                                       "%s:%u: invalid UTF-8 in key '%s', ignoring.",
                                       strna(filename), line, p);
        }

        if (value && !utf8_is_valid(value)) {
                _cleanup_free_ char *p = NULL;

                p = utf8_escape_invalid(value);
                return log_error_errno(SYNTHETIC_ERRNO(EINVAL),
                                       "%s:%u: invalid UTF-8 value for key %s: '%s', ignoring.",
                                       strna(filename), line, key, p);
        }

        return 0;
}

static int parse_env_file_push(
                const char *filename, unsigned line,
                const char *key, char *value,
                void *userdata) {

        const char *k;
        va_list aq, *ap = userdata;
        int r;

        assert(key);

        r = check_utf8ness_and_warn(filename, line, key, value);
        if (r < 0)
                return r;

        va_copy(aq, *ap);

        //取key的名称
        while ((k = va_arg(aq, const char *))) {
                char **v;

                v = va_arg(aq, char **);

                //如果是我们要设置的key,则置key的取值
                if (streq(key, k)) {
                        va_end(aq);
                        free_and_replace(*v, value);

                        return 1;
                }
        }

        va_end(aq);
        free(value);

        return 0;
}

int parse_env_filev(
                FILE *f,
                const char *fname,
                va_list ap) {

        int r;
        va_list aq;

        assert(f || fname);

        va_copy(aq, ap);
<<<<<<< HEAD
        //解析环境变量文件
        r = parse_env_file_internal(f, fname, parse_env_file_push, &aq, &n_pushed);
=======
        r = parse_env_file_internal(f, fname, parse_env_file_push, &aq);
>>>>>>> 40238aee
        va_end(aq);
        return r;
}

int parse_env_file_fdv(int fd, const char *fname, va_list ap) {
        _cleanup_fclose_ FILE *f = NULL;
        va_list aq;
        int r;

        assert(fd >= 0);

        r = fdopen_independent(fd, "re", &f);
        if (r < 0)
                return r;

<<<<<<< HEAD
        return n_pushed;/*解析的变量数*/
=======
        va_copy(aq, ap);
        r = parse_env_file_internal(f, fname, parse_env_file_push, &aq);
        va_end(aq);
        return r;
>>>>>>> 40238aee
}

int parse_env_file_sentinel(
                FILE *f,
                const char *fname/*待解析的文件名*/,
                ...) {

        va_list ap;
        int r;

        assert(f || fname);

        va_start(ap, fname);
        r = parse_env_filev(f, fname, ap);
        va_end(ap);

        return r;
}

int parse_env_file_fd_sentinel(
                int fd,
                const char *fname, /* only used for logging */
                ...) {

        va_list ap;
        int r;

        assert(fd >= 0);

        va_start(ap, fname);
        r = parse_env_file_fdv(fd, fname, ap);
        va_end(ap);

        return r;
}

static int load_env_file_push(
                const char *filename, unsigned line,
                const char *key, char *value,
                void *userdata) {

        char ***m = userdata;
        char *p;
        int r;

        assert(key);

        r = check_utf8ness_and_warn(filename, line, key, value);
        if (r < 0)
                return r;

        p = strjoin(key, "=", value);
        if (!p)
                return -ENOMEM;

        r = strv_env_replace_consume(m, p);
        if (r < 0)
                return r;

        free(value);
        return 0;
}

int load_env_file(FILE *f, const char *fname, char ***ret) {
        _cleanup_strv_free_ char **m = NULL;
        int r;

        assert(f || fname);
        assert(ret);

        r = parse_env_file_internal(f, fname, load_env_file_push, &m);
        if (r < 0)
                return r;

        *ret = TAKE_PTR(m);
        return 0;
}

static int load_env_file_push_pairs(
                const char *filename, unsigned line,
                const char *key, char *value,
                void *userdata) {

        char ***m = ASSERT_PTR(userdata);
        int r;

        assert(key);

        r = check_utf8ness_and_warn(filename, line, key, value);
        if (r < 0)
                return r;

        /* Check if the key is present */
        for (char **t = *m; t && *t; t += 2)
                if (streq(t[0], key)) {
                        if (value)
                                return free_and_replace(t[1], value);
                        else
                                return free_and_strdup(t+1, "");
                }

        r = strv_extend(m, key);
        if (r < 0)
                return r;

        if (value)
                return strv_push(m, value);
        else
                return strv_extend(m, "");
}

int load_env_file_pairs(FILE *f, const char *fname, char ***ret) {
        _cleanup_strv_free_ char **m = NULL;
        int r;

        assert(f || fname);
        assert(ret);

        r = parse_env_file_internal(f, fname, load_env_file_push_pairs, &m);
        if (r < 0)
                return r;

        *ret = TAKE_PTR(m);
        return 0;
}

int load_env_file_pairs_fd(int fd, const char *fname, char ***ret) {
        _cleanup_fclose_ FILE *f = NULL;
        int r;

        assert(fd >= 0);

        r = fdopen_independent(fd, "re", &f);
        if (r < 0)
                return r;

        return load_env_file_pairs(f, fname, ret);
}

static int merge_env_file_push(
                const char *filename, unsigned line,
                const char *key, char *value,
                void *userdata) {

        char ***env = ASSERT_PTR(userdata);
        char *expanded_value;
        int r;

        assert(key);

        if (!value) {
                log_error("%s:%u: invalid syntax (around \"%s\"), ignoring.", strna(filename), line, key);
                return 0;
        }

        if (!env_name_is_valid(key)) {
                log_error("%s:%u: invalid variable name \"%s\", ignoring.", strna(filename), line, key);
                free(value);
                return 0;
        }

        r = replace_env(value,
                        *env,
                        REPLACE_ENV_USE_ENVIRONMENT|REPLACE_ENV_ALLOW_BRACELESS|REPLACE_ENV_ALLOW_EXTENDED,
                        &expanded_value);
        if (r < 0)
                return log_error_errno(r, "%s:%u: Failed to expand variable '%s': %m", strna(filename), line, value);

        free_and_replace(value, expanded_value);

        log_debug("%s:%u: setting %s=%s", filename, line, key, value);

        return load_env_file_push(filename, line, key, value, env);
}

int merge_env_file(
                char ***env,
                FILE *f,
                const char *fname) {

        assert(env);
        assert(f || fname);

        /* NOTE: this function supports braceful and braceless variable expansions,
         * plus "extended" substitutions, unlike other exported parsing functions.
         */

        return parse_env_file_internal(f, fname, merge_env_file_push, env);
}

static void write_env_var(FILE *f, const char *v) {
        const char *p;

        assert(f);
        assert(v);

        p = strchr(v, '=');
        if (!p) {
                /* Fallback */
                fputs_unlocked(v, f);
                fputc_unlocked('\n', f);
                return;
        }

        p++;
        fwrite_unlocked(v, 1, p-v, f);

        if (string_has_cc(p, NULL) || chars_intersect(p, WHITESPACE SHELL_NEED_QUOTES)) {
                fputc_unlocked('"', f);

                for (; *p; p++) {
                        if (strchr(SHELL_NEED_ESCAPE, *p))
                                fputc_unlocked('\\', f);

                        fputc_unlocked(*p, f);
                }

                fputc_unlocked('"', f);
        } else
                fputs_unlocked(p, f);

        fputc_unlocked('\n', f);
}

int write_env_file(int dir_fd, const char *fname, char **headers, char **l) {
        _cleanup_fclose_ FILE *f = NULL;
        _cleanup_free_ char *p = NULL;
        int r;

        assert(dir_fd >= 0 || dir_fd == AT_FDCWD);
        assert(fname);

        r = fopen_temporary_at(dir_fd, fname, &f, &p);
        if (r < 0)
                return r;

        (void) fchmod_umask(fileno(f), 0644);

        STRV_FOREACH(i, headers) {
                assert(isempty(*i) || startswith(*i, "#"));
                fputs_unlocked(*i, f);
                fputc_unlocked('\n', f);
        }

        STRV_FOREACH(i, l)
                write_env_var(f, *i);

        r = fflush_and_check(f);
        if (r >= 0) {
                if (renameat(dir_fd, p, dir_fd, fname) >= 0)
                        return 0;

                r = -errno;
        }

        (void) unlinkat(dir_fd, p, 0);
        return r;
}

int write_vconsole_conf(int dir_fd, const char *fname, char **l) {
        char **headers = STRV_MAKE(
                "# Written by systemd-localed(8) or systemd-firstboot(1), read by systemd-localed",
                "# and systemd-vconsole-setup(8). Use localectl(1) to update this file.");

        return write_env_file(dir_fd, fname, headers, l);
}<|MERGE_RESOLUTION|>--- conflicted
+++ resolved
@@ -12,9 +12,6 @@
 #include "tmpfile-util.h"
 #include "utf8.h"
 
-<<<<<<< HEAD
-//解析env类型文件（代码写得不怎么好看）
-=======
 typedef int (*push_env_func_t)(
                 const char *filename,
                 unsigned line,
@@ -22,7 +19,7 @@
                 char *value,
                 void *userdata);
 
->>>>>>> 40238aee
+//解析env类型文件（代码写得不怎么好看）
 static int parse_env_file_internal(
                 FILE *f,
                 const char *fname,
@@ -47,13 +44,10 @@
                 COMMENT_ESCAPE
         } state = PRE_KEY;
 
-<<<<<<< HEAD
-        //读取文件内容到contents
-=======
         assert(f || fname);
         assert(push);
 
->>>>>>> 40238aee
+        //读取文件内容到contents
         if (f)
                 r = read_full_stream(f, &contents, NULL);
         else
@@ -94,14 +88,9 @@
                         	//仍然为key状态，遇到非'=','\n'的字符，则继续收集key的取值，
                         	//这个解析有问题，多个空格时，第二个空格将导致key被合并
                                 if (!strchr(WHITESPACE, c))
-<<<<<<< HEAD
-                                        last_key_whitespace = (size_t) -1;
-                                else if (last_key_whitespace == (size_t) -1)
-                                	/*遇着key终止*/
-=======
                                         last_key_whitespace = SIZE_MAX;
                                 else if (last_key_whitespace == SIZE_MAX)
->>>>>>> 40238aee
+					/*遇着key终止*/
                                          last_key_whitespace = n_key;
 
                                 if (!GREEDY_REALLOC(key, n_key+2))
@@ -381,12 +370,8 @@
         assert(f || fname);
 
         va_copy(aq, ap);
-<<<<<<< HEAD
         //解析环境变量文件
-        r = parse_env_file_internal(f, fname, parse_env_file_push, &aq, &n_pushed);
-=======
         r = parse_env_file_internal(f, fname, parse_env_file_push, &aq);
->>>>>>> 40238aee
         va_end(aq);
         return r;
 }
@@ -402,14 +387,10 @@
         if (r < 0)
                 return r;
 
-<<<<<<< HEAD
-        return n_pushed;/*解析的变量数*/
-=======
         va_copy(aq, ap);
         r = parse_env_file_internal(f, fname, parse_env_file_push, &aq);
         va_end(aq);
-        return r;
->>>>>>> 40238aee
+        return r;/*解析的变量数*/
 }
 
 int parse_env_file_sentinel(
