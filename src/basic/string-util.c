--- conflicted
+++ resolved
@@ -22,69 +22,6 @@
 #include "strv.h"
 #include "terminal-util.h"
 #include "utf8.h"
-<<<<<<< HEAD
-#include "util.h"
-#include "fileio.h"
-
-int strcmp_ptr(const char *a, const char *b) {
-
-        /* Like strcmp(), but tries to make sense of NULL pointers */
-        if (a && b)
-                return strcmp(a, b);
-
-        if (!a && b)
-                return -1;
-
-        if (a && !b)
-                return 1;
-
-        return 0;
-}
-
-//检查s的后缀是否为postfix
-char* endswith(const char *s, const char *postfix) {
-        size_t sl, pl;
-
-        assert(s);
-        assert(postfix);
-
-        sl = strlen(s);
-        pl = strlen(postfix);
-
-        if (pl == 0)
-                return (char*) s + sl;
-
-        if (sl < pl)
-                return NULL;//sl比pattern要小，无法匹配
-
-        if (memcmp(s + sl - pl, postfix, pl) != 0)
-                return NULL;
-
-        return (char*) s + sl - pl;
-}
-
-char* endswith_no_case(const char *s, const char *postfix) {
-        size_t sl, pl;
-
-        assert(s);
-        assert(postfix);
-
-        sl = strlen(s);
-        pl = strlen(postfix);
-
-        if (pl == 0)
-                return (char*) s + sl;
-
-        if (sl < pl)
-                return NULL;
-
-        if (strcasecmp(s + sl - pl, postfix) != 0)
-                return NULL;
-
-        return (char*) s + sl - pl;
-}
-=======
->>>>>>> 40238aee
 
 char* first_word(const char *s, const char *word) {
         assert(s);
@@ -109,12 +46,8 @@
         return (char*) nw;
 }
 
-<<<<<<< HEAD
 /*返回 s + suffix*/
-char *strnappend(const char *s, const char *suffix, size_t b) {
-=======
 char* strnappend(const char *s, const char *suffix, size_t b) {
->>>>>>> 40238aee
         size_t a;
         char *r;
 
@@ -151,16 +84,7 @@
         return r;
 }
 
-<<<<<<< HEAD
-/*将s + suffix合并*/
-char *strappend(const char *s, const char *suffix) {
-        return strnappend(s, suffix, strlen_ptr(suffix));
-}
-
-char *strjoin_real(const char *x, ...) {
-=======
 char* strjoin_real(const char *x, ...) {
->>>>>>> 40238aee
         va_list ap;
         size_t l = 1;
         char *r, *p;
@@ -679,20 +603,6 @@
         return buf;
 }
 
-<<<<<<< HEAD
-//检查nulstr数组中是否包含needle
-bool nulstr_contains(const char *nulstr, const char *needle) {
-        const char *i;
-
-        //null时直接返回false
-        if (!nulstr)
-                return false;
-
-        //遍历多个字符串，如果包含needle,则返回true
-        NULSTR_FOREACH(i, nulstr)
-                if (streq(i, needle))
-                        return true;
-=======
 char* strshorten(char *s, size_t l) {
         assert(s);
 
@@ -701,7 +611,6 @@
 
         if (strnlen(s, l+1) > l)
                 s[l] = 0;
->>>>>>> 40238aee
 
         return s;
 }
