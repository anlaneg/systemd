--- conflicted
+++ resolved
@@ -396,12 +396,7 @@
         console_fd_is_tty = -1;
 }
 
-<<<<<<< HEAD
 /*设置指定realm对应的日志级别*/
-void log_set_max_level_realm(LogRealm realm, int level) {
-        assert((level & LOG_PRIMASK) == level);
-        assert(realm < ELEMENTSOF(log_max_level));
-=======
 int log_set_max_level(int level) {
         assert(level == LOG_NULL || LOG_PRI(level) == level);
 
@@ -418,7 +413,6 @@
 
         /* Ensure that our own LOG_NULL define maps sanely to the log mask */
         assert_cc(LOG_UPTO(LOG_NULL) == 0);
->>>>>>> 40238aee
 
         return old;
 }
