/* SPDX-License-Identifier: LGPL-2.1-or-later */

#include <stdbool.h>
#include <stddef.h>

#include "alloc-util.h"
#include "efivars.h"
#include "extract-word.h"
#include "fileio.h"
#include "getopt-defs.h"
#include "initrd-util.h"
#include "macro.h"
#include "parse-util.h"
#include "proc-cmdline.h"
#include "process-util.h"
#include "string-util.h"
#include "strv.h"
#include "virt.h"

int proc_cmdline_filter_pid1_args(char **argv, char ***ret) {
        enum {
                COMMON_GETOPT_ARGS,
                SYSTEMD_GETOPT_ARGS,
                SHUTDOWN_GETOPT_ARGS,
        };
        static const struct option options[] = {
                COMMON_GETOPT_OPTIONS,
                SYSTEMD_GETOPT_OPTIONS,
                SHUTDOWN_GETOPT_OPTIONS,
        };
        static const char *short_options = SYSTEMD_GETOPT_SHORT_OPTIONS;

        _cleanup_strv_free_ char **filtered = NULL;
        int state, r;

        assert(argv);
        assert(ret);

        /* Currently, we do not support '-', '+', and ':' at the beginning. */
        assert(!IN_SET(short_options[0], '-', '+', ':'));

        /* Filter out all known options. */
        state = no_argument;
        STRV_FOREACH(p, strv_skip(argv, 1)) {
                int prev_state = state;
                const char *a = *p;

                /* Reset the state for the next step. */
                state = no_argument;

                if (prev_state == required_argument ||
                    (prev_state == optional_argument && a[0] != '-'))
                        /* Handled as an argument of the previous option, filtering out the string. */
                        continue;

                if (a[0] != '-') {
                        /* Not an option, accepting the string. */
                        r = strv_extend(&filtered, a);
                        if (r < 0)
                                return r;
                        continue;
                }

                if (a[1] == '-') {
                        if (a[2] == '\0') {
                                /* "--" is specified, accepting remaining strings. */
                                r = strv_extend_strv(&filtered, strv_skip(p, 1), /* filter_duplicates = */ false);
                                if (r < 0)
                                        return r;
                                break;
                        }

                        /* long option, e.g. --foo */
                        FOREACH_ELEMENT(option, options) {
                                const char *q = startswith(a + 2, option->name);
                                if (!q || !IN_SET(q[0], '=', '\0'))
                                        continue;

                                /* Found matching option, updating the state if necessary. */
                                if (q[0] == '\0' && option->has_arg == required_argument)
                                        state = required_argument;

                                break;
                        }
                        continue;
                }

                /* short option(s), e.g. -x or -xyz */
                while (a && *++a != '\0')
                        for (const char *q = short_options; *q != '\0'; q++) {
                                if (*q != *a)
                                        continue;

                                /* Found matching short option. */

                                if (q[1] == ':') {
                                        /* An argument is required or optional, and remaining part
                                         * is handled as argument if exists. */
                                        state = a[1] != '\0' ? no_argument :
                                                q[2] == ':' ? optional_argument : required_argument;

                                        a = NULL; /* Not necessary to parse remaining part. */
                                }
                                break;
                        }
        }

        *ret = TAKE_PTR(filtered);
        return 0;
}

int proc_cmdline(char **ret) {
        const char *e;

        assert(ret);

        /* For testing purposes it is sometimes useful to be able to override what we consider /proc/cmdline to be */
        e = secure_getenv("SYSTEMD_PROC_CMDLINE");
<<<<<<< HEAD
        if (e) {
        	/*有环境变量，则以环境变量为准*/
                char *m;

                m = strdup(e);
                if (!m)
                        return -ENOMEM;

                *ret = m;
                return 0;
        }

        if (detect_container() > 0)
        	/*容器情况下处理cmdline*/
                return get_process_cmdline(1, 0, false, ret);
        else
            /*读取/proc/cmdline,将其内容存入到ret中*/
                return read_one_line_file("/proc/cmdline", ret);
=======
        if (e)
                return strdup_to(ret, e);

        if (detect_container() > 0)
                return pid_get_cmdline(1, SIZE_MAX, 0, ret);

        return read_virtual_file("/proc/cmdline", SIZE_MAX, ret, NULL);
>>>>>>> 40238aee
}

static int proc_cmdline_strv_internal(char ***ret, bool filter_pid1_args) {
        const char *e;
        int r;

        assert(ret);

        /* For testing purposes it is sometimes useful to be able to override what we consider /proc/cmdline to be */
        e = secure_getenv("SYSTEMD_PROC_CMDLINE");
        if (e)
                return strv_split_full(ret, e, NULL, EXTRACT_UNQUOTE|EXTRACT_RELAX|EXTRACT_RETAIN_ESCAPE);

        if (detect_container() > 0) {
                _cleanup_strv_free_ char **args = NULL;

                r = pid_get_cmdline_strv(1, /* flags = */ 0, &args);
                if (r < 0)
                        return r;

                if (filter_pid1_args)
                        return proc_cmdline_filter_pid1_args(args, ret);

                *ret = TAKE_PTR(args);
                return 0;

        } else {
                _cleanup_free_ char *s = NULL;

                r = read_full_file("/proc/cmdline", &s, NULL);
                if (r < 0)
                        return r;

                return strv_split_full(ret, s, NULL, EXTRACT_UNQUOTE|EXTRACT_RELAX|EXTRACT_RETAIN_ESCAPE);
        }
}

int proc_cmdline_strv(char ***ret) {
        return proc_cmdline_strv_internal(ret, /* filter_pid1_args = */ false);
}

static char *mangle_word(const char *word, ProcCmdlineFlags flags) {
        char *c;

        c = startswith(word, "rd.");
        if (c) {
                /* Filter out arguments that are intended only for the initrd */

                if (!in_initrd())
                        return NULL;

                if (FLAGS_SET(flags, PROC_CMDLINE_STRIP_RD_PREFIX))
                        return c;

        } else if (FLAGS_SET(flags, PROC_CMDLINE_RD_STRICT) && in_initrd())
                /* And optionally filter out arguments that are intended only for the host */
                return NULL;

        return (char*) word;
}

static int proc_cmdline_parse_strv(char **args, proc_cmdline_parse_t parse_item, void *data, ProcCmdlineFlags flags) {
        int r;

        assert(parse_item);

        STRV_FOREACH(word, args) {
                char *key, *value;

                key = mangle_word(*word, flags);
                if (!key)
                        continue;

                value = strchr(key, '=');
                if (value)
                        *(value++) = '\0';

                r = parse_item(key, value, data);
                if (r < 0)
                        return r;
        }

        return 0;
}

int proc_cmdline_parse(proc_cmdline_parse_t parse_item, void *data, ProcCmdlineFlags flags) {
        _cleanup_strv_free_ char **args = NULL;
        int r;

        assert(parse_item);

<<<<<<< HEAD
        /*获取命令行*/
        r = proc_cmdline(&line);
=======
        /* The PROC_CMDLINE_VALUE_OPTIONAL and PROC_CMDLINE_TRUE_WHEN_MISSING flags don't really make sense
         * for proc_cmdline_parse(), let's make this clear. */
        assert(!(flags & (PROC_CMDLINE_VALUE_OPTIONAL|PROC_CMDLINE_TRUE_WHEN_MISSING)));

        /* We parse the EFI variable first, because later settings have higher priority. */

        if (!FLAGS_SET(flags, PROC_CMDLINE_IGNORE_EFI_OPTIONS)) {
                _cleanup_free_ char *line = NULL;

                r = systemd_efi_options_variable(&line);
                if (r < 0) {
                        if (r != -ENODATA)
                                log_debug_errno(r, "Failed to get SystemdOptions EFI variable, ignoring: %m");
                } else {
                        r = strv_split_full(&args, line, NULL, EXTRACT_UNQUOTE|EXTRACT_RELAX|EXTRACT_RETAIN_ESCAPE);
                        if (r < 0)
                                return r;

                        r = proc_cmdline_parse_strv(args, parse_item, data, flags);
                        if (r < 0)
                                return r;

                        args = strv_free(args);
                }
        }

        r = proc_cmdline_strv_internal(&args, /* filter_pid1_args = */ true);
>>>>>>> 40238aee
        if (r < 0)
                return r;

        return proc_cmdline_parse_strv(args, parse_item, data, flags);
}

static bool relaxed_equal_char(char a, char b) {
        return a == b ||
                (a == '_' && b == '-') ||
                (a == '-' && b == '_');
}

char* proc_cmdline_key_startswith(const char *s, const char *prefix) {
        assert(s);
        assert(prefix);

        /* Much like startswith(), but considers "-" and "_" the same */

        for (; *prefix != 0; s++, prefix++)
                if (!relaxed_equal_char(*s, *prefix))
                        return NULL;

        return (char*) s;
}

bool proc_cmdline_key_streq(const char *x, const char *y) {
        assert(x);
        assert(y);

        /* Much like streq(), but considers "-" and "_" the same */

        for (; *x != 0 || *y != 0; x++, y++)
                if (!relaxed_equal_char(*x, *y))
                        return false;

        return true;
}

static int cmdline_get_key(char **args, const char *key, ProcCmdlineFlags flags, char **ret_value) {
        _cleanup_free_ char *v = NULL;
        bool found = false;
        int r;

        assert(key);

        STRV_FOREACH(p, args) {
                const char *word;

<<<<<<< HEAD
        /*读取/proc/cmdline*/
        r = proc_cmdline(&line);
        if (r < 0)
                return r;

        p = line;
        for (;;) {
                _cleanup_free_ char *word = NULL;

                r = proc_cmdline_extract_first(&p, &word, flags);
                if (r < 0)
                        return r;
                if (r == 0)
                        break;
=======
                word = mangle_word(*p, flags);
                if (!word)
                        continue;
>>>>>>> 40238aee

                if (ret_value) {
                        const char *e;

                        e = proc_cmdline_key_startswith(word, key);
                        if (!e)
                                continue;

                        if (*e == '=') {
                                r = free_and_strdup(&v, e+1);
                                if (r < 0)
                                        return r;

                                found = true;

                        } else if (*e == 0 && FLAGS_SET(flags, PROC_CMDLINE_VALUE_OPTIONAL))
                                found = true;

                } else {
                        if (proc_cmdline_key_streq(word, key)) {
                                found = true;
                                break; /* we found what we were looking for */
                        }
                }
        }

        if (ret_value)
                *ret_value = TAKE_PTR(v);

        return found;
}

int proc_cmdline_get_key(const char *key, ProcCmdlineFlags flags, char **ret_value) {
        _cleanup_strv_free_ char **args = NULL;
        _cleanup_free_ char *line = NULL, *v = NULL;
        int r;

        /* Looks for a specific key on the kernel command line and (with lower priority) the EFI variable.
         * Supports three modes:
         *
         * a) The "ret_value" parameter is used. In this case a parameter beginning with the "key" string followed by
         *    "=" is searched for, and the value following it is returned in "ret_value".
         *
         * b) as above, but the PROC_CMDLINE_VALUE_OPTIONAL flag is set. In this case if the key is found as a separate
         *    word (i.e. not followed by "=" but instead by whitespace or the end of the command line), then this is
         *    also accepted, and "value" is returned as NULL.
         *
         * c) The "ret_value" parameter is NULL. In this case a search for the exact "key" parameter is performed.
         *
         * In all three cases, > 0 is returned if the key is found, 0 if not. */

        /* PROC_CMDLINE_TRUE_WHEN_MISSING doesn't really make sense for proc_cmdline_get_key(). */
        assert(!FLAGS_SET(flags, PROC_CMDLINE_TRUE_WHEN_MISSING));

        if (isempty(key))
                return -EINVAL;

        if (FLAGS_SET(flags, PROC_CMDLINE_VALUE_OPTIONAL) && !ret_value)
                return -EINVAL;

        r = proc_cmdline_strv_internal(&args, /* filter_pid1_args = */ true);
        if (r < 0)
                return r;

        if (FLAGS_SET(flags, PROC_CMDLINE_IGNORE_EFI_OPTIONS)) /* Shortcut */
                return cmdline_get_key(args, key, flags, ret_value);

        r = cmdline_get_key(args, key, flags, ret_value ? &v : NULL);
        if (r < 0)
                return r;
        if (r > 0) {
                if (ret_value)
                        *ret_value = TAKE_PTR(v);

                return r;
        }

        r = systemd_efi_options_variable(&line);
        if (r == -ENODATA) {
                if (ret_value)
                        *ret_value = NULL;

                return false; /* Not found */
        }
        if (r < 0)
                return r;

        args = strv_free(args);
        r = strv_split_full(&args, line, NULL, EXTRACT_UNQUOTE|EXTRACT_RELAX|EXTRACT_RETAIN_ESCAPE);
        if (r < 0)
                return r;

        return cmdline_get_key(args, key, flags, ret_value);
}

int proc_cmdline_get_bool(const char *key, ProcCmdlineFlags flags, bool *ret) {
        _cleanup_free_ char *v = NULL;
        int r;

        assert(ret);

        r = proc_cmdline_get_key(key, (flags & ~PROC_CMDLINE_TRUE_WHEN_MISSING) | PROC_CMDLINE_VALUE_OPTIONAL, &v);
        if (r < 0)
                return r;
        if (r == 0) { /* key not specified at all */
                *ret = FLAGS_SET(flags, PROC_CMDLINE_TRUE_WHEN_MISSING);
                return 0;
        }

        if (v) { /* key with parameter passed */
                r = parse_boolean(v);
                if (r < 0)
                        return r;
                *ret = r;
        } else /* key without parameter passed */
                *ret = true;

        return 1;
}

static int cmdline_get_key_ap(ProcCmdlineFlags flags, char* const* args, va_list ap) {
        int r, ret = 0;

        for (;;) {
                char **v;
                const char *k, *e;

                k = va_arg(ap, const char*);
                if (!k)
                        break;

                assert_se(v = va_arg(ap, char**));

                STRV_FOREACH(p, args) {
                        const char *word;

                        word = mangle_word(*p, flags);
                        if (!word)
                                continue;

                        e = proc_cmdline_key_startswith(word, k);
                        if (e && *e == '=') {
                                r = free_and_strdup(v, e + 1);
                                if (r < 0)
                                        return r;

                                ret++;
                        }
                }
        }

        return ret;
}

int proc_cmdline_get_key_many_internal(ProcCmdlineFlags flags, ...) {
        _cleanup_strv_free_ char **args = NULL;
        int r, ret = 0;
        va_list ap;

        /* The PROC_CMDLINE_VALUE_OPTIONAL and PROC_CMDLINE_TRUE_WHEN_MISSING flags don't really make sense
         * for proc_cmdline_get_key_many, let's make this clear. */
        assert(!(flags & (PROC_CMDLINE_VALUE_OPTIONAL|PROC_CMDLINE_TRUE_WHEN_MISSING)));

        /* This call may clobber arguments on failure! */

        if (!FLAGS_SET(flags, PROC_CMDLINE_IGNORE_EFI_OPTIONS)) {
                _cleanup_free_ char *line = NULL;

                r = systemd_efi_options_variable(&line);
                if (r < 0 && r != -ENODATA)
                        log_debug_errno(r, "Failed to get SystemdOptions EFI variable, ignoring: %m");
                if (r >= 0) {
                        r = strv_split_full(&args, line, NULL, EXTRACT_UNQUOTE|EXTRACT_RELAX|EXTRACT_RETAIN_ESCAPE);
                        if (r < 0)
                                return r;

                        va_start(ap, flags);
                        r = cmdline_get_key_ap(flags, args, ap);
                        va_end(ap);
                        if (r < 0)
                                return r;

                        ret = r;
                        args = strv_free(args);
                }
        }

        r = proc_cmdline_strv(&args);
        if (r < 0)
                return r;

        va_start(ap, flags);
        r = cmdline_get_key_ap(flags, args, ap);
        va_end(ap);
        if (r < 0)
                return r;

        return ret + r;
}<|MERGE_RESOLUTION|>--- conflicted
+++ resolved
@@ -116,34 +116,16 @@
 
         /* For testing purposes it is sometimes useful to be able to override what we consider /proc/cmdline to be */
         e = secure_getenv("SYSTEMD_PROC_CMDLINE");
-<<<<<<< HEAD
-        if (e) {
+        if (e)
         	/*有环境变量，则以环境变量为准*/
-                char *m;
-
-                m = strdup(e);
-                if (!m)
-                        return -ENOMEM;
-
-                *ret = m;
-                return 0;
-        }
+                return strdup_to(ret, e);
 
         if (detect_container() > 0)
         	/*容器情况下处理cmdline*/
-                return get_process_cmdline(1, 0, false, ret);
-        else
-            /*读取/proc/cmdline,将其内容存入到ret中*/
-                return read_one_line_file("/proc/cmdline", ret);
-=======
-        if (e)
-                return strdup_to(ret, e);
-
-        if (detect_container() > 0)
                 return pid_get_cmdline(1, SIZE_MAX, 0, ret);
 
+        /*读取/proc/cmdline,将其内容存入到ret中*/
         return read_virtual_file("/proc/cmdline", SIZE_MAX, ret, NULL);
->>>>>>> 40238aee
 }
 
 static int proc_cmdline_strv_internal(char ***ret, bool filter_pid1_args) {
@@ -235,10 +217,6 @@
 
         assert(parse_item);
 
-<<<<<<< HEAD
-        /*获取命令行*/
-        r = proc_cmdline(&line);
-=======
         /* The PROC_CMDLINE_VALUE_OPTIONAL and PROC_CMDLINE_TRUE_WHEN_MISSING flags don't really make sense
          * for proc_cmdline_parse(), let's make this clear. */
         assert(!(flags & (PROC_CMDLINE_VALUE_OPTIONAL|PROC_CMDLINE_TRUE_WHEN_MISSING)));
@@ -265,8 +243,8 @@
                 }
         }
 
+        /*获取命令行*/
         r = proc_cmdline_strv_internal(&args, /* filter_pid1_args = */ true);
->>>>>>> 40238aee
         if (r < 0)
                 return r;
 
@@ -315,26 +293,9 @@
         STRV_FOREACH(p, args) {
                 const char *word;
 
-<<<<<<< HEAD
-        /*读取/proc/cmdline*/
-        r = proc_cmdline(&line);
-        if (r < 0)
-                return r;
-
-        p = line;
-        for (;;) {
-                _cleanup_free_ char *word = NULL;
-
-                r = proc_cmdline_extract_first(&p, &word, flags);
-                if (r < 0)
-                        return r;
-                if (r == 0)
-                        break;
-=======
                 word = mangle_word(*p, flags);
                 if (!word)
                         continue;
->>>>>>> 40238aee
 
                 if (ret_value) {
                         const char *e;
@@ -395,6 +356,7 @@
         if (FLAGS_SET(flags, PROC_CMDLINE_VALUE_OPTIONAL) && !ret_value)
                 return -EINVAL;
 
+        /*读取/proc/cmdline*/
         r = proc_cmdline_strv_internal(&args, /* filter_pid1_args = */ true);
         if (r < 0)
                 return r;
