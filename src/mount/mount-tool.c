--- conflicted
+++ resolved
@@ -221,14 +221,9 @@
         assert(argc >= 0);
         assert(argv);
 
-<<<<<<< HEAD
         /*程序名称如为systemd-umount，则action更改为umount*/
-        if (strstr(program_invocation_short_name, "systemd-umount"))
-                        arg_action = ACTION_UMOUNT;
-=======
         if (invoked_as(argv, "systemd-umount"))
                 arg_action = ACTION_UMOUNT;
->>>>>>> 40238aee
 
         while ((c = getopt_long(argc, argv, "hqH:M:t:o:p:AuGlT", options, NULL)) >= 0)
 
@@ -287,27 +282,17 @@
                         break;
 
                 case 't':
-<<<<<<< HEAD
-                		/*设置mount-type*/
-                        if (free_and_strdup(&arg_mount_type, optarg) < 0)
-                                return log_oom();
-                        break;
-
-                case 'o':
-                		/*设置mount-options*/
-                        if (free_and_strdup(&arg_mount_options, optarg) < 0)
-                                return log_oom();
-=======
+			/*设置mount-type*/
                         r = free_and_strdup_warn(&arg_mount_type, optarg);
                         if (r < 0)
                                 return r;
                         break;
 
                 case 'o':
+			/*设置mount-options*/
                         r = free_and_strdup_warn(&arg_mount_options, optarg);
                         if (r < 0)
                                 return r;
->>>>>>> 40238aee
                         break;
 
                 case ARG_OWNER: {
@@ -325,26 +310,14 @@
                 case ARG_FSCK:
                         r = parse_boolean_argument("--fsck=", optarg, &arg_fsck);
                         if (r < 0)
-<<<<<<< HEAD
-                                return log_error_errno(r, "Failed to parse --fsck= argument: %s", optarg);
-
-                        /*指定fsck*/
-                        arg_fsck = r;
+                                return r;
                         break;
 
                 case ARG_DESCRIPTION:
                 	/*设置description*/
-                        if (free_and_strdup(&arg_description, optarg) < 0)
-                                return log_oom();
-=======
-                                return r;
-                        break;
-
-                case ARG_DESCRIPTION:
                         r = free_and_strdup_warn(&arg_description, optarg);
                         if (r < 0)
                                 return r;
->>>>>>> 40238aee
                         break;
 
                 case 'p':
@@ -1545,12 +1518,8 @@
         if (arg_action == ACTION_LIST)
                 return list_devices();
 
-<<<<<<< HEAD
         /*连接到systemd*/
-        r = bus_connect_transport_systemd(arg_transport, arg_host, arg_user, &bus);
-=======
         r = bus_connect_transport_systemd(arg_transport, arg_host, arg_runtime_scope, &bus);
->>>>>>> 40238aee
         if (r < 0)
                 return bus_log_connect_error(r, arg_transport, arg_runtime_scope);
 
