/* SPDX-License-Identifier: LGPL-2.1-or-later */

#include <errno.h>

#include "sd-id128.h"
#include "sd-messages.h"

#include "alloc-util.h"
#include "ansi-color.h"
#include "async.h"
#include "cgroup.h"
#include "dbus-job.h"
#include "dbus.h"
#include "escape.h"
#include "fileio.h"
#include "job.h"
#include "log.h"
#include "macro.h"
#include "parse-util.h"
#include "serialize.h"
#include "set.h"
#include "sort-util.h"
#include "special.h"
#include "stdio-util.h"
#include "string-table.h"
#include "string-util.h"
#include "strv.h"
#include "terminal-util.h"
#include "unit.h"
#include "virt.h"

//创建job
Job* job_new_raw(Unit *unit) {
        Job *j;

        /* used for deserialization */

        assert(unit);

        j = new(Job, 1);
        if (!j)
                return NULL;

        *j = (Job) {
                .manager = unit->manager,
                .unit = unit,
                .type = _JOB_TYPE_INVALID,
        };

        return j;
}

<<<<<<< HEAD
//指定type构造job
=======
static uint32_t manager_get_new_job_id(Manager *m) {
        bool overflow = false;

        assert(m);

        for (;;) {
                uint32_t id = m->current_job_id;

                if (_unlikely_(id == UINT32_MAX)) {
                        assert_se(!overflow);
                        m->current_job_id = 1;
                        overflow = true;
                } else
                        m->current_job_id++;

                if (hashmap_contains(m->jobs, UINT32_TO_PTR(id)))
                        continue;

                return id;
        }
}

>>>>>>> 40238aee
Job* job_new(Unit *unit, JobType type) {
        Job *j;

        assert(type < _JOB_TYPE_MAX);

        j = job_new_raw(unit);
        if (!j)
                return NULL;

        j->id = manager_get_new_job_id(j->manager);
        j->type = type;

        /* We don't link it here, that's what job_dependency() is for */

        return j;
}

void job_unlink(Job *j) {
        assert(j);
        assert(!j->installed);
        assert(!j->transaction_prev);
        assert(!j->transaction_next);
        assert(!j->subject_list);
        assert(!j->object_list);

        if (j->in_run_queue) {
                prioq_remove(j->manager->run_queue, j, &j->run_queue_idx);
                j->in_run_queue = false;
        }

        if (j->in_dbus_queue) {
                LIST_REMOVE(dbus_queue, j->manager->dbus_job_queue, j);
                j->in_dbus_queue = false;
        }

        if (j->in_gc_queue) {
                LIST_REMOVE(gc_queue, j->manager->gc_job_queue, j);
                j->in_gc_queue = false;
        }

        j->timer_event_source = sd_event_source_disable_unref(j->timer_event_source);
}

Job* job_free(Job *j) {
        assert(j);
        assert(!j->installed);
        assert(!j->transaction_prev);
        assert(!j->transaction_next);
        assert(!j->subject_list);
        assert(!j->object_list);

        job_unlink(j);

        sd_bus_track_unref(j->bus_track);
        strv_free(j->deserialized_clients);

        activation_details_unref(j->activation_details);

        return mfree(j);
}

//设置job当前状态
static void job_set_state(Job *j, JobState state) {
        assert(j);
        assert(j->manager);
        assert(state >= 0);
        assert(state < _JOB_STATE_MAX);

        //已设置状态
        if (j->state == state)
                return;

        j->state = state;

        if (!j->installed)
                return;

        if (j->state == JOB_RUNNING)
                j->manager->n_running_jobs++;
        else {
                assert(j->state == JOB_WAITING);
                assert(j->manager->n_running_jobs > 0);

                j->manager->n_running_jobs--;

                if (j->manager->n_running_jobs <= 0)
                        j->manager->jobs_in_progress_event_source = sd_event_source_disable_unref(j->manager->jobs_in_progress_event_source);
        }
}

void job_uninstall(Job *j) {
        Job **pj;

        assert(j);
        assert(j->installed);

        job_set_state(j, JOB_WAITING);

        pj = j->type == JOB_NOP ? &j->unit->nop_job : &j->unit->job;
        assert(*pj == j);

        /* Detach from next 'bigger' objects */

        /* daemon-reload should be transparent to job observers */
        if (!MANAGER_IS_RELOADING(j->manager))
                bus_job_send_removed_signal(j);

        *pj = NULL;

        unit_add_to_gc_queue(j->unit);

        unit_add_to_dbus_queue(j->unit); /* The Job property of the unit has changed now */

        hashmap_remove_value(j->manager->jobs, UINT32_TO_PTR(j->id), j);
        j->installed = false;
}

static bool jobs_may_late_merge(const Job *j, const Job *uj) {
        assert(j);
        assert(!j->installed);
        assert(uj);
        assert(uj->installed);
        assert(uj->state == JOB_RUNNING);

        /* Tells whether it is OK to merge a job with an already running job. */

        if (j->refuse_late_merge) /* refused when constructing transaction? */
                return false;

        /* Reloads cannot be merged this way. Think of the sequence:
         * 1. Reload of a daemon is in progress; the daemon has already loaded its config file, but hasn't
         *    completed the reload operation yet.
         * 2. Edit foo's config file.
         * 3. Trigger another reload to have the daemon use the new config.
         * Should the second reload job be merged into the first one, the daemon would not know about the new config.
         * JOB_RESTART jobs on the other hand can be merged, because they get patched into JOB_START
         * after stopping the unit. So if we see a JOB_RESTART running, it means the unit hasn't stopped yet
         * and at this time the merge is still allowed. */
        if (j->type == JOB_RELOAD)
                return false;

        return job_type_is_superset(uj->type, j->type);
}

static void job_merge_into_installed(Job *j, Job *other) {
        assert(j);
        assert(j->installed);
        assert(other);
        assert(j->unit == other->unit);

        if (j->type != JOB_NOP) {
                assert_se(job_type_merge_and_collapse(&j->type, other->type, j->unit) == 0);

                /* Keep the oldest ActivationDetails, if any */
                if (!j->activation_details)
                        j->activation_details = TAKE_PTR(other->activation_details);
        } else
                assert(other->type == JOB_NOP);

        j->irreversible = j->irreversible || other->irreversible;
        j->ignore_order = j->ignore_order || other->ignore_order;
}

Job* job_install(Job *j) {
        Job **pj;
        Job *uj;

        assert(j);
        assert(!j->installed);
        assert(j->type >= 0 && j->type < _JOB_TYPE_MAX_IN_TRANSACTION);
        assert(j->state == JOB_WAITING);

        pj = j->type == JOB_NOP ? &j->unit->nop_job : &j->unit->job;
        uj = *pj;

        if (uj) {
                if (job_type_is_conflicting(uj->type, j->type))
                        job_finish_and_invalidate(uj, JOB_CANCELED, false, false);
                else {
                        /* not conflicting, i.e. mergeable */

                        if (uj->state == JOB_WAITING || jobs_may_late_merge(j, uj)) {
                                job_merge_into_installed(uj, j);
                                log_unit_debug(uj->unit,
                                               "Merged %s/%s into installed job %s/%s as %"PRIu32,
                                               j->unit->id, job_type_to_string(j->type), uj->unit->id,
                                               job_type_to_string(uj->type), uj->id);
                                return uj;
                        } else {
                                /* already running and not safe to merge into */
                                /* Patch uj to become a merged job and re-run it. */
                                /* XXX It should be safer to queue j to run after uj finishes, but it is
                                 * not currently possible to have more than one installed job per unit. */
                                job_merge_into_installed(uj, j);
                                log_unit_debug(uj->unit,
                                               "Merged into running job, re-running: %s/%s as %"PRIu32,
                                               uj->unit->id, job_type_to_string(uj->type), uj->id);

                                job_set_state(uj, JOB_WAITING);
                                return uj;
                        }
                }
        }

        /* Install the job */
        assert(!*pj);
        *pj = j;
        j->installed = true;

        j->manager->n_installed_jobs++;
        log_unit_debug(j->unit,
                       "Installed new job %s/%s as %u",
                       j->unit->id, job_type_to_string(j->type), (unsigned) j->id);

        job_add_to_gc_queue(j);

        job_add_to_dbus_queue(j); /* announce this job to clients */
        unit_add_to_dbus_queue(j->unit); /* The Job property of the unit has changed now */

        return j;
}

int job_install_deserialized(Job *j) {
        Job **pj;
        int r;

        assert(j);
        assert(j->manager);
        assert(!j->installed);

        if (j->type < 0 || j->type >= _JOB_TYPE_MAX_IN_TRANSACTION)
                return log_unit_debug_errno(j->unit, SYNTHETIC_ERRNO(EINVAL),
                                            "Invalid job type %s in deserialization.",
                                            strna(job_type_to_string(j->type)));

        pj = j->type == JOB_NOP ? &j->unit->nop_job : &j->unit->job;
        if (*pj)
                return log_unit_debug_errno(j->unit, SYNTHETIC_ERRNO(EEXIST),
                                            "Unit already has a job installed. Not installing deserialized job.");

        /* When the job does not have ID, or we failed to deserialize the job ID, then use a new ID. */
        if (j->id <= 0)
                j->id = manager_get_new_job_id(j->manager);

        r = hashmap_ensure_put(&j->manager->jobs, NULL, UINT32_TO_PTR(j->id), j);
        if (r == -EEXIST)
                return log_unit_debug_errno(j->unit, r, "Job ID %" PRIu32 " already used, cannot deserialize job.", j->id);
        if (r < 0)
                return log_unit_debug_errno(j->unit, r, "Failed to insert job into jobs hash table: %m");

        *pj = j;
        j->installed = true;

        if (j->state == JOB_RUNNING)
                j->manager->n_running_jobs++;

        log_unit_debug(j->unit,
                       "Reinstalled deserialized job %s/%s as %u",
                       j->unit->id, job_type_to_string(j->type), (unsigned) j->id);
        return 0;
}

JobDependency* job_dependency_new(Job *subject, Job *object, bool matters, bool conflicts) {
        JobDependency *l;

        assert(object);

        /* Adds a new job link, which encodes that the 'subject' job
         * needs the 'object' job in some way. If 'subject' is NULL
         * this means the 'anchor' job (i.e. the one the user
         * explicitly asked for) is the requester. */

        l = new(JobDependency, 1);
        if (!l)
                return NULL;

        *l = (JobDependency) {
                .subject = subject,
                .object = object,
                .matters = matters,
                .conflicts = conflicts,
        };

        if (subject)
                LIST_PREPEND(subject, subject->subject_list, l);

        LIST_PREPEND(object, object->object_list, l);

        return l;
}

void job_dependency_free(JobDependency *l) {
        assert(l);

        if (l->subject)
                LIST_REMOVE(subject, l->subject->subject_list, l);

        LIST_REMOVE(object, l->object->object_list, l);

        free(l);
}

void job_dump(Job *j, FILE *f, const char *prefix) {
        assert(j);
        assert(f);

        prefix = strempty(prefix);

        fprintf(f,
                "%s-> Job %u:\n"
                "%s\tAction: %s -> %s\n"
                "%s\tState: %s\n"
                "%s\tIrreversible: %s\n"
                "%s\tMay GC: %s\n",
                prefix, j->id,
                prefix, j->unit->id, job_type_to_string(j->type),
                prefix, job_state_to_string(j->state),
                prefix, yes_no(j->irreversible),
                prefix, yes_no(job_may_gc(j)));
}

/*
 * Merging is commutative, so imagine the matrix as symmetric. We store only
 * its lower triangle to avoid duplication. We don't store the main diagonal,
 * because A merged with A is simply A.
 *
 * If the resulting type is collapsed immediately afterwards (to get rid of
 * the JOB_RELOAD_OR_START, which lies outside the lookup function's domain),
 * the following properties hold:
 *
 * Merging is associative! A merged with B, and then merged with C is the same
 * as A merged with the result of B merged with C.
 *
 * Mergeability is transitive! If A can be merged with B and B with C then
 * A also with C.
 *
 * Also, if A merged with B cannot be merged with C, then either A or B cannot
 * be merged with C either.
 */
static const JobType job_merging_table[] = {
/* What \ With       *  JOB_START         JOB_VERIFY_ACTIVE  JOB_STOP JOB_RELOAD */
/*********************************************************************************/
/*JOB_START          */
/*JOB_VERIFY_ACTIVE  */ JOB_START,
/*JOB_STOP           */ -1,                  -1,
/*JOB_RELOAD         */ JOB_RELOAD_OR_START, JOB_RELOAD,          -1,
/*JOB_RESTART        */ JOB_RESTART,         JOB_RESTART,         -1, JOB_RESTART,
};

JobType job_type_lookup_merge(JobType a, JobType b) {
        assert_cc(ELEMENTSOF(job_merging_table) == _JOB_TYPE_MAX_MERGING * (_JOB_TYPE_MAX_MERGING - 1) / 2);
        assert(a >= 0 && a < _JOB_TYPE_MAX_MERGING);
        assert(b >= 0 && b < _JOB_TYPE_MAX_MERGING);

        if (a == b)
                return a;

        if (a < b) {
                JobType tmp = a;
                a = b;
                b = tmp;
        }

        return job_merging_table[(a - 1) * a / 2 + b];
}

bool job_type_is_redundant(JobType a, UnitActiveState b) {
        switch (a) {

        case JOB_START:
                return IN_SET(b, UNIT_ACTIVE, UNIT_RELOADING, UNIT_REFRESHING);

        case JOB_STOP:
                return IN_SET(b, UNIT_INACTIVE, UNIT_FAILED);

        case JOB_VERIFY_ACTIVE:
                return IN_SET(b, UNIT_ACTIVE, UNIT_RELOADING, UNIT_REFRESHING);

        case JOB_RELOAD:
                return
                        b == UNIT_RELOADING;

        case JOB_RESTART:
                /* Restart jobs must always be kept.
                 *
                 * For ACTIVE/RELOADING units, this is obvious.
                 *
                 * For ACTIVATING units, it's more subtle:
                 *
                 * Generally, if a service Requires= another unit, restarts of
                 * the unit must be propagated to the service. If the service is
                 * ACTIVATING, it must still be restarted since it might have
                 * stale information regarding the other unit.
                 *
                 * For example, consider a service that Requires= a socket: if
                 * the socket is restarted, but the service is still ACTIVATING,
                 * it's necessary to restart the service so that it gets the new
                 * socket. */
                return false;

        case JOB_NOP:
                return true;

        default:
                assert_not_reached();
        }
}

JobType job_type_collapse(JobType t, Unit *u) {
        UnitActiveState s;

        switch (t) {

        case JOB_TRY_RESTART:
                /* Be sure to keep the restart job even if the unit is
                 * ACTIVATING.
                 *
                 * See the job_type_is_redundant(JOB_RESTART) for more info */
                s = unit_active_state(u);
                if (!UNIT_IS_ACTIVE_OR_ACTIVATING(s))
                        return JOB_NOP;

                return JOB_RESTART;

        case JOB_TRY_RELOAD:
                s = unit_active_state(u);
                if (!UNIT_IS_ACTIVE_OR_RELOADING(s))
                        return JOB_NOP;

                return JOB_RELOAD;

        case JOB_RELOAD_OR_START:
                s = unit_active_state(u);
                if (!UNIT_IS_ACTIVE_OR_RELOADING(s))
                        return JOB_START;

                return JOB_RELOAD;

        default:
                assert(t >= 0 && t < _JOB_TYPE_MAX_IN_TRANSACTION);
                return t;
        }
}

int job_type_merge_and_collapse(JobType *a, JobType b, Unit *u) {
        JobType t;

        t = job_type_lookup_merge(*a, b);
        if (t < 0)
                return -EEXIST;

        *a = job_type_collapse(t, u);
        return 0;
}

static bool job_is_runnable(Job *j) {
        Unit *other;

        assert(j);
        assert(j->installed);

        /* Checks whether there is any job running for the units this
         * job needs to be running after (in the case of a 'positive'
         * job type) or before (in the case of a 'negative' job
         * type. */

        /* Note that unit types have a say in what is runnable,
         * too. For example, if they return -EAGAIN from
         * unit_start() they can indicate they are not
         * runnable yet. */

        /* First check if there is an override */
        if (j->ignore_order)
                return true;

        if (j->type == JOB_NOP)
                return true;

        UNIT_FOREACH_DEPENDENCY(other, j->unit, UNIT_ATOM_AFTER)
                if (other->job && job_compare(j, other->job, UNIT_ATOM_AFTER) > 0) {
                        log_unit_debug(j->unit,
                                       "starting held back, waiting for: %s",
                                       other->id);
                        return false;
                }

        UNIT_FOREACH_DEPENDENCY(other, j->unit, UNIT_ATOM_BEFORE)
                if (other->job && job_compare(j, other->job, UNIT_ATOM_BEFORE) > 0) {
                        log_unit_debug(j->unit,
                                       "stopping held back, waiting for: %s",
                                       other->id);
                        return false;
                }

        return true;
}

static void job_change_type(Job *j, JobType newtype) {
        assert(j);

        log_unit_debug(j->unit,
                       "Converting job %s/%s -> %s/%s",
                       j->unit->id, job_type_to_string(j->type),
                       j->unit->id, job_type_to_string(newtype));

        j->type = newtype;
}

static const char* job_start_message_format(Unit *u, JobType t) {
        assert(u);
        assert(IN_SET(t, JOB_START, JOB_STOP, JOB_RELOAD));

        if (t == JOB_RELOAD)
                return "Reloading %s...";
        else if (t == JOB_START)
                return UNIT_VTABLE(u)->status_message_formats.starting_stopping[0] ?: "Starting %s...";
        else
                return UNIT_VTABLE(u)->status_message_formats.starting_stopping[1] ?: "Stopping %s...";
}

static void job_emit_start_message(Unit *u, uint32_t job_id, JobType t) {
        _cleanup_free_ char *free_ident = NULL;
        const char *ident, *format;

        assert(u);
        assert(t >= 0);
        assert(t < _JOB_TYPE_MAX);
        assert(u->id); /* We better don't try to run a unit that doesn't even have an id. */

        if (!IN_SET(t, JOB_START, JOB_STOP, JOB_RELOAD))
                return;

        if (!unit_log_level_test(u, LOG_INFO))
                return;

        format = job_start_message_format(u, t);
        ident = unit_status_string(u, &free_ident);

        bool do_console = t != JOB_RELOAD;
        bool console_only = do_console && log_on_console(); /* Reload status messages have traditionally
                                                             * not been printed to the console. */

        /* Print to the log first. */
        if (!console_only) {  /* Skip this if it would only go on the console anyway */

                const char *mid =
                        t == JOB_START ? "MESSAGE_ID=" SD_MESSAGE_UNIT_STARTING_STR :
                        t == JOB_STOP  ? "MESSAGE_ID=" SD_MESSAGE_UNIT_STOPPING_STR :
                                         "MESSAGE_ID=" SD_MESSAGE_UNIT_RELOADING_STR;
                const char *msg_fmt = strjoina("MESSAGE=", format);

                /* Note that we deliberately use LOG_MESSAGE() instead of LOG_UNIT_MESSAGE() here, since this
                 * is supposed to mimic closely what is written to screen using the status output, which is
                 * supposed to be high level friendly output. */

                DISABLE_WARNING_FORMAT_NONLITERAL;
                log_unit_struct(u, LOG_INFO,
                                msg_fmt, ident,
                                "JOB_ID=%" PRIu32, job_id,
                                "JOB_TYPE=%s", job_type_to_string(t),
                                LOG_UNIT_INVOCATION_ID(u),
                                mid);
                REENABLE_WARNING;
        }

        /* Log to the console second. */
        if (do_console) {
                DISABLE_WARNING_FORMAT_NONLITERAL;
                unit_status_printf(u, STATUS_TYPE_NORMAL, "", format, ident);
                REENABLE_WARNING;
        }
}

static const char* job_done_message_format(Unit *u, JobType t, JobResult result) {
        static const char* const generic_finished_start_job[_JOB_RESULT_MAX] = {
                [JOB_DONE]        = "Started %s.",
                [JOB_TIMEOUT]     = "Timed out starting %s.",
                [JOB_FAILED]      = "Failed to start %s.",
                [JOB_DEPENDENCY]  = "Dependency failed for %s.",
                [JOB_ASSERT]      = "Assertion failed for %s.",
                [JOB_UNSUPPORTED] = "Starting of %s unsupported.",
                [JOB_COLLECTED]   = "Unnecessary job was removed for %s.",
                [JOB_ONCE]        = "Unit %s has been started before and cannot be started again.",
                [JOB_FROZEN]      = "Cannot start frozen unit %s.",
        };
        static const char* const generic_finished_stop_job[_JOB_RESULT_MAX] = {
                [JOB_DONE]        = "Stopped %s.",
                [JOB_FAILED]      = "Stopped %s with error.",
                [JOB_TIMEOUT]     = "Timed out stopping %s.",
                [JOB_FROZEN]      = "Cannot stop frozen unit %s.",
        };
        static const char* const generic_finished_reload_job[_JOB_RESULT_MAX] = {
                [JOB_DONE]        = "Reloaded %s.",
                [JOB_FAILED]      = "Reload failed for %s.",
                [JOB_TIMEOUT]     = "Timed out reloading %s.",
                [JOB_FROZEN]      = "Cannot reload frozen unit %s.",
        };
        /* When verify-active detects the unit is inactive, report it.
         * Most likely a DEPEND warning from a requisiting unit will
         * occur next and it's nice to see what was requisited. */
        static const char* const generic_finished_verify_active_job[_JOB_RESULT_MAX] = {
                [JOB_SKIPPED]     = "%s is inactive.",
        };
        const char *format;

        assert(u);
        assert(t >= 0);
        assert(t < _JOB_TYPE_MAX);

        /* Show condition check message if the job did not actually do anything due to unmet condition. */
        if (t == JOB_START && result == JOB_DONE && !u->condition_result)
                return "Condition check resulted in %s being skipped.";

        if (IN_SET(t, JOB_START, JOB_STOP, JOB_RESTART)) {
                const UnitStatusMessageFormats *formats = &UNIT_VTABLE(u)->status_message_formats;
                if (formats->finished_job) {
                        format = formats->finished_job(u, t, result);
                        if (format)
                                return format;
                }

                format = (t == JOB_START ? formats->finished_start_job : formats->finished_stop_job)[result];
                if (format)
                        return format;
        }

        /* Return generic strings */
        switch (t) {
        case JOB_START:
                return generic_finished_start_job[result];
        case JOB_STOP:
        case JOB_RESTART:
                return generic_finished_stop_job[result];
        case JOB_RELOAD:
                return generic_finished_reload_job[result];
        case JOB_VERIFY_ACTIVE:
                return generic_finished_verify_active_job[result];
        default:
                return NULL;
        }
}

static const struct {
        int log_level;
        const char *color, *word;
} job_done_messages[_JOB_RESULT_MAX] = {
        [JOB_DONE]        = { LOG_INFO,    ANSI_OK_COLOR,         "  OK  " },
        [JOB_CANCELED]    = { LOG_INFO,                                    },
        [JOB_TIMEOUT]     = { LOG_ERR,     ANSI_HIGHLIGHT_RED,    " TIME " },
        [JOB_FAILED]      = { LOG_ERR,     ANSI_HIGHLIGHT_RED,    "FAILED" },
        [JOB_DEPENDENCY]  = { LOG_WARNING, ANSI_HIGHLIGHT_YELLOW, "DEPEND" },
        [JOB_SKIPPED]     = { LOG_NOTICE,  ANSI_HIGHLIGHT,        " INFO " },
        [JOB_INVALID]     = { LOG_INFO,                                    },
        [JOB_ASSERT]      = { LOG_WARNING, ANSI_HIGHLIGHT_YELLOW, "ASSERT" },
        [JOB_UNSUPPORTED] = { LOG_WARNING, ANSI_HIGHLIGHT_YELLOW, "UNSUPP" },
        [JOB_COLLECTED]   = { LOG_INFO,                                    },
        [JOB_ONCE]        = { LOG_ERR,     ANSI_HIGHLIGHT_RED,    " ONCE " },
        [JOB_FROZEN]      = { LOG_ERR,     ANSI_HIGHLIGHT_RED,    "FROZEN" },
};

static const char* job_done_mid(JobType type, JobResult result) {
        switch (type) {
        case JOB_START:
                if (result == JOB_DONE)
                        return "MESSAGE_ID=" SD_MESSAGE_UNIT_STARTED_STR;
                else
                        return "MESSAGE_ID=" SD_MESSAGE_UNIT_FAILED_STR;

        case JOB_RELOAD:
                return "MESSAGE_ID=" SD_MESSAGE_UNIT_RELOADED_STR;

        case JOB_STOP:
        case JOB_RESTART:
                return "MESSAGE_ID=" SD_MESSAGE_UNIT_STOPPED_STR;

        default:
                return NULL;
        }
}

static void job_emit_done_message(Unit *u, uint32_t job_id, JobType t, JobResult result) {
        _cleanup_free_ char *free_ident = NULL;
        const char *ident, *format;

        assert(u);
        assert(t >= 0);
        assert(t < _JOB_TYPE_MAX);

        if (!unit_log_level_test(u, job_done_messages[result].log_level))
                return;

        format = job_done_message_format(u, t, result);
        if (!format)
                return;

        ident = unit_status_string(u, &free_ident);

        const char *status = job_done_messages[result].word;
        bool do_console = t != JOB_RELOAD && status;
        bool console_only = do_console && log_on_console();

        if (t == JOB_START && result == JOB_DONE && !u->condition_result) {
                /* No message on the console if the job did not actually do anything due to unmet condition. */
                if (console_only)
                        return;
                else
                        do_console = false;
        }

        if (!console_only) {  /* Skip printing if output goes to the console, and job_print_status_message()
                               * will actually print something to the console. */
                Condition *c;
                const char *mid = job_done_mid(t, result);  /* mid may be NULL. log_unit_struct() will ignore it. */

                c = t == JOB_START && result == JOB_DONE ? unit_find_failed_condition(u) : NULL;
                if (c) {
                        /* Special case units that were skipped because of a unmet condition check so that
                         * we can add more information to the message. */
                        if (c->trigger)
                                log_unit_struct(
                                        u,
                                        job_done_messages[result].log_level,
                                        LOG_MESSAGE("%s was skipped because no trigger condition checks were met.",
                                                    ident),
                                        "JOB_ID=%" PRIu32, job_id,
                                        "JOB_TYPE=%s", job_type_to_string(t),
                                        "JOB_RESULT=%s", job_result_to_string(result),
                                        LOG_UNIT_INVOCATION_ID(u),
                                        mid);
                        else
                                log_unit_struct(
                                        u,
                                        job_done_messages[result].log_level,
                                        LOG_MESSAGE("%s was skipped because of an unmet condition check (%s=%s%s).",
                                                    ident,
                                                    condition_type_to_string(c->type),
                                                    c->negate ? "!" : "",
                                                    c->parameter),
                                        "JOB_ID=%" PRIu32, job_id,
                                        "JOB_TYPE=%s", job_type_to_string(t),
                                        "JOB_RESULT=%s", job_result_to_string(result),
                                        LOG_UNIT_INVOCATION_ID(u),
                                        mid);
                } else {
                        const char *msg_fmt = strjoina("MESSAGE=", format);

                        DISABLE_WARNING_FORMAT_NONLITERAL;
                        log_unit_struct(u, job_done_messages[result].log_level,
                                        msg_fmt, ident,
                                        "JOB_ID=%" PRIu32, job_id,
                                        "JOB_TYPE=%s", job_type_to_string(t),
                                        "JOB_RESULT=%s", job_result_to_string(result),
                                        LOG_UNIT_INVOCATION_ID(u),
                                        mid);
                        REENABLE_WARNING;
                }
        }

        if (do_console) {
                if (log_get_show_color())
                        status = strjoina(job_done_messages[result].color,
                                          status,
                                          ANSI_NORMAL);

                DISABLE_WARNING_FORMAT_NONLITERAL;
                unit_status_printf(u,
                                   result == JOB_DONE ? STATUS_TYPE_NORMAL : STATUS_TYPE_NOTICE,
                                   status, format, ident);
                REENABLE_WARNING;

                if (t == JOB_START && result == JOB_FAILED) {
                        _cleanup_free_ char *quoted = NULL;

                        quoted = shell_maybe_quote(u->id, 0);
                        if (quoted)
                                manager_status_printf(u->manager, STATUS_TYPE_NORMAL, NULL,
                                                      "See 'systemctl status %s' for details.", quoted);
                }
        }
}

//执行job
static int job_perform_on_unit(Job **j) {
        ActivationDetails *a;
        uint32_t id;
        Manager *m;
        JobType t;
        Unit *u;
        bool wait_only;
        int r;

        /* While we execute this operation the job might go away (for example: because it finishes immediately
         * or is replaced by a new, conflicting job). To make sure we don't access a freed job later on we
         * store the id here, so that we can verify the job is still valid. */

        assert(j);
        assert(*j);

        m = (*j)->manager;
        u = (*j)->unit;
        t = (*j)->type;//取job类型
        id = (*j)->id;
        a = (*j)->activation_details;

        switch (t) {
                case JOB_START:
<<<<<<< HEAD
                        r = unit_start(u);//开启unit
=======
                        r = unit_start(u, a);
                        wait_only = r == -EBADR; /* If the unit type does not support starting, then simply wait. */
>>>>>>> 40238aee
                        break;

                case JOB_RESTART:
                        t = JOB_STOP;
                        _fallthrough_;
                case JOB_STOP:
<<<<<<< HEAD
                        r = unit_stop(u);//停止unit
                        break;

                case JOB_RELOAD:
                        r = unit_reload(u);//重新加载unit
=======
                        r = unit_stop(u);
                        wait_only = r == -EBADR; /* If the unit type does not support stopping, then simply wait. */
                        break;

                case JOB_RELOAD:
                        r = unit_reload(u);
                        wait_only = false; /* A clear error is generated if reload is not supported. */
>>>>>>> 40238aee
                        break;

                default:
                        assert_not_reached();
        }

        /* Log if the job still exists and the start/stop/reload function actually did something or we're
         * only waiting for unit status change (common for device units). The latter ensures that job start
         * messages for device units are correctly shown. Note that if the job disappears too quickly, e.g.
         * for units for which there's no 'activating' phase (i.e. because we transition directly from
         * 'inactive' to 'active'), we'll possibly skip the "Starting..." message. */
        *j = manager_get_job(m, id);
        if (*j && (r > 0 || wait_only))
                job_emit_start_message(u, id, t);

        return wait_only ? 0 : r;
}

//运行job
int job_run_and_invalidate(Job *j) {
        int r;

        assert(j);
        assert(j->installed);
        assert(j->type < _JOB_TYPE_MAX_IN_TRANSACTION);
        assert(j->in_run_queue);

<<<<<<< HEAD
        //将j自j->manager->run_queue上移走
        LIST_REMOVE(run_queue, j->manager->run_queue, j);
=======
        prioq_remove(j->manager->run_queue, j, &j->run_queue_idx);
>>>>>>> 40238aee
        j->in_run_queue = false;

        if (j->state != JOB_WAITING)
                return 0;

        if (!job_is_runnable(j))
                return -EAGAIN;

        //启动超时timer
        job_start_timer(j, true);
        job_set_state(j, JOB_RUNNING);
        job_add_to_dbus_queue(j);

        switch (j->type) {

                case JOB_VERIFY_ACTIVE: {
                        UnitActiveState t;

                        t = unit_active_state(j->unit);
                        if (UNIT_IS_ACTIVE_OR_RELOADING(t))
                                r = -EALREADY;
                        else if (t == UNIT_ACTIVATING)
                                r = -EAGAIN;
                        else
                                r = -EBADR;
                        break;
                }

                case JOB_START:
                case JOB_STOP:
                case JOB_RESTART:
<<<<<<< HEAD
                	//执行job对应的unit
                        r = job_perform_on_unit(&j);

                        /* If the unit type does not support starting/stopping, then simply wait. */
                        if (r == -EBADR)
                                r = 0;
                        break;

=======
>>>>>>> 40238aee
                case JOB_RELOAD:
                        r = job_perform_on_unit(&j);
                        break;

                case JOB_NOP:
                        r = -EALREADY;
                        break;

                default:
                        assert_not_reached();
        }

        if (j) {
                if (r == -EAGAIN)
                        job_set_state(j, JOB_WAITING); /* Hmm, not ready after all, let's return to JOB_WAITING state */
                else if (r == -EALREADY) /* already being executed */
                        r = job_finish_and_invalidate(j, JOB_DONE, true, true);
                else if (r == -ECOMM)
                        r = job_finish_and_invalidate(j, JOB_DONE, true, false);
                else if (r == -EBADR)
                        r = job_finish_and_invalidate(j, JOB_SKIPPED, true, false);
                else if (r == -ENOEXEC)
                        r = job_finish_and_invalidate(j, JOB_INVALID, true, false);
                else if (r == -EPROTO)
                        r = job_finish_and_invalidate(j, JOB_ASSERT, true, false);
                else if (r == -EOPNOTSUPP)
                        r = job_finish_and_invalidate(j, JOB_UNSUPPORTED, true, false);
                else if (r == -ENOLINK)
                        r = job_finish_and_invalidate(j, JOB_DEPENDENCY, true, false);
                else if (r == -ESTALE)
                        r = job_finish_and_invalidate(j, JOB_ONCE, true, false);
                else if (r == -EDEADLK)
                        r = job_finish_and_invalidate(j, JOB_FROZEN, true, false);
                else if (r < 0)
                        r = job_finish_and_invalidate(j, JOB_FAILED, true, false);
        }

        return r;
}

static void job_fail_dependencies(Unit *u, UnitDependencyAtom match_atom) {
        Unit *other;

        assert(u);

        UNIT_FOREACH_DEPENDENCY(other, u, match_atom) {
                Job *j = other->job;

                if (!j)
                        continue;
                if (!IN_SET(j->type, JOB_START, JOB_VERIFY_ACTIVE))
                        continue;

                job_finish_and_invalidate(j, JOB_DEPENDENCY, true, false);
        }
}

int job_finish_and_invalidate(Job *j, JobResult result, bool recursive, bool already) {
        Unit *u, *other;
        JobType t;

        assert(j);
        assert(j->installed);
        assert(j->type < _JOB_TYPE_MAX_IN_TRANSACTION);

        u = j->unit;
        t = j->type;

        j->result = result;

        log_unit_debug(u, "Job %" PRIu32 " %s/%s finished, result=%s",
                       j->id, u->id, job_type_to_string(t), job_result_to_string(result));

        /* If this job did nothing to the respective unit we don't log the status message */
        if (!already)
                job_emit_done_message(u, j->id, t, result);

        /* Patch restart jobs so that they become normal start jobs */
        if (result == JOB_DONE && t == JOB_RESTART) {

                job_change_type(j, JOB_START);
                job_set_state(j, JOB_WAITING);

                job_add_to_dbus_queue(j);
                job_add_to_run_queue(j);
                job_add_to_gc_queue(j);

                goto finish;
        }

        if (IN_SET(result, JOB_FAILED, JOB_INVALID, JOB_FROZEN))
                j->manager->n_failed_jobs++;

        job_uninstall(j);
        job_free(j);

        /* Fail depending jobs on failure */
        if (result != JOB_DONE && recursive) {
                if (IN_SET(t, JOB_START, JOB_VERIFY_ACTIVE))
                        job_fail_dependencies(u, UNIT_ATOM_PROPAGATE_START_FAILURE);
                else if (t == JOB_STOP)
                        job_fail_dependencies(u, UNIT_ATOM_PROPAGATE_STOP_FAILURE);
        }

        /* A special check to make sure we take down anything RequisiteOf= if we aren't active. This is when
         * the verify-active job merges with a satisfying job type, and then loses its invalidation effect,
         * as the result there is JOB_DONE for the start job we merged into, while we should be failing the
         * depending job if the said unit isn't in fact active. Oneshots are an example of this, where going
         * directly from activating to inactive is success.
         *
         * This happens when you use ConditionXYZ= in a unit too, since in that case the job completes with
         * the JOB_DONE result, but the unit never really becomes active. Note that such a case still
         * involves merging:
         *
         * A start job waits for something else, and a verify-active comes in and merges in the installed
         * job. Then, later, when it becomes runnable, it finishes with JOB_DONE result as execution on
         * conditions not being met is skipped, breaking our dependency semantics.
         *
         * Also, depending on if start job waits or not, the merging may or may not happen (the verify-active
         * job may trigger after it finishes), so you get undeterministic results without this check.
         */
        if (result == JOB_DONE && recursive &&
            IN_SET(t, JOB_START, JOB_RELOAD) &&
            !UNIT_IS_ACTIVE_OR_RELOADING(unit_active_state(u)))
                job_fail_dependencies(u, UNIT_ATOM_PROPAGATE_INACTIVE_START_AS_FAILURE);

        /* Trigger OnFailure= dependencies manually here. We need to do that because a failed job might not
         * cause a unit state change. Note that we don't treat JOB_CANCELED as failure in this context.
         * And JOB_FAILURE is already handled by the unit itself (unit_notify). */
        if (IN_SET(result, JOB_TIMEOUT, JOB_DEPENDENCY)) {
                log_unit_struct(u, LOG_NOTICE,
                                "JOB_TYPE=%s", job_type_to_string(t),
                                "JOB_RESULT=%s", job_result_to_string(result),
                                LOG_UNIT_MESSAGE(u, "Job %s/%s failed with result '%s'.",
                                                 u->id,
                                                 job_type_to_string(t),
                                                 job_result_to_string(result)));

                unit_start_on_termination_deps(u, UNIT_ATOM_ON_FAILURE);
        }

        unit_trigger_notify(u);

finish:
        /* Try to start the next jobs that can be started */
        UNIT_FOREACH_DEPENDENCY(other, u, UNIT_ATOM_AFTER)
                if (other->job) {
                        job_add_to_run_queue(other->job);
                        job_add_to_gc_queue(other->job);
                }
        UNIT_FOREACH_DEPENDENCY(other, u, UNIT_ATOM_BEFORE)
                if (other->job) {
                        job_add_to_run_queue(other->job);
                        job_add_to_gc_queue(other->job);
                }

        /* Ensure that when an upheld/unneeded/bound unit activation job fails we requeue it, if it still
         * necessary. If there are no state changes in the triggerer, it would not be retried otherwise. */
        unit_submit_to_start_when_upheld_queue(u);
        unit_submit_to_stop_when_bound_queue(u);
        unit_submit_to_stop_when_unneeded_queue(u);

        manager_check_finished(u->manager);

        return 0;
}

static int job_dispatch_timer(sd_event_source *s, uint64_t monotonic, void *userdata) {
        Job *j = ASSERT_PTR(userdata);
        Unit *u;

        assert(s == j->timer_event_source);

        log_unit_warning(j->unit, "Job %s/%s timed out.", j->unit->id, job_type_to_string(j->type));

        u = j->unit;
        job_finish_and_invalidate(j, JOB_TIMEOUT, true, false);

        emergency_action(u->manager, u->job_timeout_action,
                         EMERGENCY_ACTION_IS_WATCHDOG|EMERGENCY_ACTION_WARN,
                         u->job_timeout_reboot_arg, -1, "job timed out");

        return 0;
}

//启动job超时timer
int job_start_timer(Job *j, bool job_running) {
        int r;
        usec_t timeout_time, old_timeout_time;

        if (job_running) {
                j->begin_running_usec = now(CLOCK_MONOTONIC);

                if (j->unit->job_running_timeout == USEC_INFINITY)
                        return 0;//如果超时时间不限，则直接返回0

                //计算超时时间
                timeout_time = usec_add(j->begin_running_usec, j->unit->job_running_timeout);

                //如果有timer,则仅当首个timeout时间大于timeout_time时才更新
                if (j->timer_event_source) {
                        /* Update only if JobRunningTimeoutSec= results in earlier timeout */
                        r = sd_event_source_get_time(j->timer_event_source, &old_timeout_time);
                        if (r < 0)
                                return r;

                        if (old_timeout_time <= timeout_time)
                                return 0;

                        return sd_event_source_set_time(j->timer_event_source, timeout_time);
                }
        } else {
                if (j->timer_event_source)
                        return 0;

                j->begin_usec = now(CLOCK_MONOTONIC);

                if (j->unit->job_timeout == USEC_INFINITY)
                        return 0;

                timeout_time = usec_add(j->begin_usec, j->unit->job_timeout);
        }

        //添加超时定时器（针对j做job_dispatch_timer)
        r = sd_event_add_time(
                        j->manager->event,
                        &j->timer_event_source,
                        CLOCK_MONOTONIC,
                        timeout_time, 0,
                        job_dispatch_timer, j);
        if (r < 0)
                return r;

        //设置timer事件描述
        (void) sd_event_source_set_description(j->timer_event_source, "job-start");

        return 0;
}

//加入job
void job_add_to_run_queue(Job *j) {
        int r;

        assert(j);
        assert(j->installed);

        if (j->in_run_queue)
                return;//已加入队列，退出

        r = prioq_put(j->manager->run_queue, j, &j->run_queue_idx);
        if (r < 0)
                log_warning_errno(r, "Failed put job in run queue, ignoring: %m");
        else
                j->in_run_queue = true;

        manager_trigger_run_queue(j->manager);
}

void job_add_to_dbus_queue(Job *j) {
        assert(j);
        assert(j->installed);

        if (j->in_dbus_queue)
                return;

        /* We don't check if anybody is subscribed here, since this
         * job might just have been created and not yet assigned to a
         * connection/client. */

        LIST_PREPEND(dbus_queue, j->manager->dbus_job_queue, j);
        j->in_dbus_queue = true;
}

char* job_dbus_path(Job *j) {
        char *p;

        assert(j);

        if (asprintf(&p, "/org/freedesktop/systemd1/job/%"PRIu32, j->id) < 0)
                return NULL;

        return p;
}

int job_serialize(Job *j, FILE *f) {
        assert(j);
        assert(f);

        (void) serialize_item_format(f, "job-id", "%u", j->id);
        (void) serialize_item(f, "job-type", job_type_to_string(j->type));
        (void) serialize_item(f, "job-state", job_state_to_string(j->state));
        (void) serialize_bool(f, "job-irreversible", j->irreversible);
        (void) serialize_bool(f, "job-sent-dbus-new-signal", j->sent_dbus_new_signal);
        (void) serialize_bool(f, "job-ignore-order", j->ignore_order);

        if (j->begin_usec > 0)
                (void) serialize_usec(f, "job-begin", j->begin_usec);
        if (j->begin_running_usec > 0)
                (void) serialize_usec(f, "job-begin-running", j->begin_running_usec);

        bus_track_serialize(j->bus_track, f, "subscribed");

        activation_details_serialize(j->activation_details, f);

        /* End marker */
        fputc('\n', f);
        return 0;
}

int job_deserialize(Job *j, FILE *f) {
        int r;

        assert(j);
        assert(f);

        for (;;) {
                _cleanup_free_ char *l = NULL;
                size_t k;
                const char *v;

                r = deserialize_read_line(f, &l);
                if (r < 0)
                        return r;
                if (r == 0) /* eof or end marker */
                        break;

                k = strcspn(l, "=");

                if (l[k] == '=') {
                        l[k] = 0;
                        v = l+k+1;
                } else
                        v = l+k;

                if (streq(l, "job-id")) {

                        if (safe_atou32(v, &j->id) < 0)
                                log_debug("Failed to parse job id value: %s", v);

                } else if (streq(l, "job-type")) {
                        JobType t;

                        t = job_type_from_string(v);
                        if (t < 0)
                                log_debug("Failed to parse job type: %s", v);
                        else if (t >= _JOB_TYPE_MAX_IN_TRANSACTION)
                                log_debug("Cannot deserialize job of type: %s", v);
                        else
                                j->type = t;

                } else if (streq(l, "job-state")) {
                        JobState s;

                        s = job_state_from_string(v);
                        if (s < 0)
                                log_debug("Failed to parse job state: %s", v);
                        else
                                job_set_state(j, s);

                } else if (streq(l, "job-irreversible")) {
                        int b;

                        b = parse_boolean(v);
                        if (b < 0)
                                log_debug("Failed to parse job irreversible flag: %s", v);
                        else
                                j->irreversible = j->irreversible || b;

                } else if (streq(l, "job-sent-dbus-new-signal")) {
                        int b;

                        b = parse_boolean(v);
                        if (b < 0)
                                log_debug("Failed to parse job sent_dbus_new_signal flag: %s", v);
                        else
                                j->sent_dbus_new_signal = j->sent_dbus_new_signal || b;

                } else if (streq(l, "job-ignore-order")) {
                        int b;

                        b = parse_boolean(v);
                        if (b < 0)
                                log_debug("Failed to parse job ignore_order flag: %s", v);
                        else
                                j->ignore_order = j->ignore_order || b;

                } else if (streq(l, "job-begin"))
                        (void) deserialize_usec(v, &j->begin_usec);

                else if (streq(l, "job-begin-running"))
                        (void) deserialize_usec(v, &j->begin_running_usec);

                else if (streq(l, "subscribed")) {
                        if (strv_extend(&j->deserialized_clients, v) < 0)
                                return log_oom();

                } else if (startswith(l, "activation-details")) {
                        if (activation_details_deserialize(l, v, &j->activation_details) < 0)
                                log_debug("Failed to parse job ActivationDetails element: %s", v);

                } else
                        log_debug("Unknown job serialization key: %s", l);
        }

        return 0;
}

int job_coldplug(Job *j) {
        int r;
        usec_t timeout_time = USEC_INFINITY;

        assert(j);

        /* After deserialization is complete and the bus connection
         * set up again, let's start watching our subscribers again */
        (void) bus_job_coldplug_bus_track(j);

        if (j->state == JOB_WAITING)
                job_add_to_run_queue(j);

        /* Maybe due to new dependencies we don't actually need this job anymore? */
        job_add_to_gc_queue(j);

        /* Create timer only when job began or began running and the respective timeout is finite.
         * Follow logic of job_start_timer() if both timeouts are finite */
        if (j->begin_usec == 0)
                return 0;

        if (j->unit->job_timeout != USEC_INFINITY)
                timeout_time = usec_add(j->begin_usec, j->unit->job_timeout);

        if (timestamp_is_set(j->begin_running_usec))
                timeout_time = MIN(timeout_time, usec_add(j->begin_running_usec, j->unit->job_running_timeout));

        if (timeout_time == USEC_INFINITY)
                return 0;

        j->timer_event_source = sd_event_source_disable_unref(j->timer_event_source);

        r = sd_event_add_time(
                        j->manager->event,
                        &j->timer_event_source,
                        CLOCK_MONOTONIC,
                        timeout_time, 0,
                        job_dispatch_timer, j);
        if (r < 0)
                log_debug_errno(r, "Failed to restart timeout for job: %m");

        (void) sd_event_source_set_description(j->timer_event_source, "job-timeout");

        return r;
}

void job_shutdown_magic(Job *j) {
        assert(j);
        assert(j->manager);

        /* The shutdown target gets some special treatment here: we
         * tell the kernel to begin with flushing its disk caches, to
         * optimize shutdown time a bit. Ideally we wouldn't hardcode
         * this magic into PID 1. However all other processes aren't
         * options either since they'd exit much sooner than PID 1 and
         * asynchronous sync() would cause their exit to be
         * delayed. */

        if (j->type != JOB_START)
                return;

        if (!unit_has_name(j->unit, SPECIAL_SHUTDOWN_TARGET))
                return;

        /* This is the very beginning of the shutdown phase, so take the timestamp here */
        dual_timestamp_now(j->manager->timestamps + MANAGER_TIMESTAMP_SHUTDOWN_START);

        if (!MANAGER_IS_SYSTEM(j->manager))
                return;

        /* In case messages on console has been disabled on boot */
        j->manager->no_console_output = false;

        manager_invalidate_startup_units(j->manager);

        if (detect_container() > 0)
                return;

        (void) asynchronous_sync(NULL);
}

int job_get_timeout(Job *j, usec_t *ret) {
        usec_t x = USEC_INFINITY, y = USEC_INFINITY;
        Unit *u = ASSERT_PTR(ASSERT_PTR(j)->unit);
        int r;

        assert(ret);

        if (j->timer_event_source) {
                r = sd_event_source_get_time(j->timer_event_source, &x);
                if (r < 0)
                        return r;
        }

        if (UNIT_VTABLE(u)->get_timeout) {
                r = UNIT_VTABLE(u)->get_timeout(u, &y);
                if (r < 0)
                        return r;
        }

        if (x == USEC_INFINITY && y == USEC_INFINITY) {
                *ret = 0;
                return 0;
        }

        *ret = MIN(x, y);
        return 1;
}

bool job_may_gc(Job *j) {
        Unit *other;

        assert(j);
        assert(j->manager);

        /* Checks whether this job should be GC'ed away. We only do this for jobs of units that have no effect on their
         * own and just track external state. For now the only unit type that qualifies for this are .device units.
         * Returns true if the job can be collected. */

        if (!UNIT_VTABLE(j->unit)->gc_jobs)
                return false;

        /* Make sure to send out pending D-Bus events before we unload the unit */
        if (j->in_dbus_queue)
                return false;

        if (sd_bus_track_count(j->bus_track) > 0)
                return false;

        /* FIXME: So this is a bit ugly: for now we don't properly track references made via private bus connections
         * (because it's nasty, as sd_bus_track doesn't apply to it). We simply remember that the job was once
         * referenced by one, and reset this whenever we notice that no private bus connections are around. This means
         * the GC is a bit too conservative when it comes to jobs created by private bus connections. */
        if (j->ref_by_private_bus) {
                if (set_isempty(j->manager->private_buses))
                        j->ref_by_private_bus = false;
                else
                        return false;
        }

        if (j->type == JOB_NOP)
                return false;

        /* The logic is inverse to job_is_runnable, we cannot GC as long as we block any job. */
        UNIT_FOREACH_DEPENDENCY(other, j->unit, UNIT_ATOM_BEFORE)
                if (other->job && job_compare(j, other->job, UNIT_ATOM_BEFORE) < 0)
                        return false;

        UNIT_FOREACH_DEPENDENCY(other, j->unit, UNIT_ATOM_AFTER)
                if (other->job && job_compare(j, other->job, UNIT_ATOM_AFTER) < 0)
                        return false;

        return true;
}

void job_add_to_gc_queue(Job *j) {
        assert(j);
        assert(j->manager);

        if (j->in_gc_queue)
                return;

        if (!job_may_gc(j))
                return;

        LIST_PREPEND(gc_queue, j->manager->gc_job_queue, j);
        j->in_gc_queue = true;
}

static int job_compare_id(Job * const *a, Job * const *b) {
        return CMP((*a)->id, (*b)->id);
}

static size_t sort_job_list(Job **list, size_t n) {
        Job *previous = NULL;
        size_t a, b;

        /* Order by numeric IDs */
        typesafe_qsort(list, n, job_compare_id);

        /* Filter out duplicates */
        for (a = 0, b = 0; a < n; a++) {

                if (previous == list[a])
                        continue;

                previous = list[b++] = list[a];
        }

        return b;
}

int job_get_before(Job *j, Job*** ret) {
        _cleanup_free_ Job** list = NULL;
        Unit *other = NULL;
        size_t n = 0;

        /* Returns a list of all pending jobs that need to finish before this job may be started. */

        assert(j);
        assert(ret);

        if (j->ignore_order) {
                *ret = NULL;
                return 0;
        }

        UNIT_FOREACH_DEPENDENCY(other, j->unit, UNIT_ATOM_AFTER) {
                if (!other->job)
                        continue;
                if (job_compare(j, other->job, UNIT_ATOM_AFTER) <= 0)
                        continue;

                if (!GREEDY_REALLOC(list, n+1))
                        return -ENOMEM;
                list[n++] = other->job;
        }

        UNIT_FOREACH_DEPENDENCY(other, j->unit, UNIT_ATOM_BEFORE) {
                if (!other->job)
                        continue;
                if (job_compare(j, other->job, UNIT_ATOM_BEFORE) <= 0)
                        continue;

                if (!GREEDY_REALLOC(list, n+1))
                        return -ENOMEM;
                list[n++] = other->job;
        }

        n = sort_job_list(list, n);

        *ret = TAKE_PTR(list);

        return (int) n;
}

int job_get_after(Job *j, Job*** ret) {
        _cleanup_free_ Job** list = NULL;
        Unit *other = NULL;
        size_t n = 0;

        assert(j);
        assert(ret);

        /* Returns a list of all pending jobs that are waiting for this job to finish. */

        UNIT_FOREACH_DEPENDENCY(other, j->unit, UNIT_ATOM_BEFORE) {
                if (!other->job)
                        continue;

                if (other->job->ignore_order)
                        continue;

                if (job_compare(j, other->job, UNIT_ATOM_BEFORE) >= 0)
                        continue;

                if (!GREEDY_REALLOC(list, n+1))
                        return -ENOMEM;
                list[n++] = other->job;
        }

        UNIT_FOREACH_DEPENDENCY(other, j->unit, UNIT_ATOM_AFTER) {
                if (!other->job)
                        continue;

                if (other->job->ignore_order)
                        continue;

                if (job_compare(j, other->job, UNIT_ATOM_AFTER) >= 0)
                        continue;

                if (!GREEDY_REALLOC(list, n+1))
                        return -ENOMEM;
                list[n++] = other->job;
        }

        n = sort_job_list(list, n);

        *ret = TAKE_PTR(list);

        return (int) n;
}

static const char* const job_state_table[_JOB_STATE_MAX] = {
        [JOB_WAITING] = "waiting",
        [JOB_RUNNING] = "running",
};

DEFINE_STRING_TABLE_LOOKUP(job_state, JobState);

static const char* const job_type_table[_JOB_TYPE_MAX] = {
        [JOB_START]           = "start",
        [JOB_VERIFY_ACTIVE]   = "verify-active",
        [JOB_STOP]            = "stop",
        [JOB_RELOAD]          = "reload",
        [JOB_RELOAD_OR_START] = "reload-or-start",
        [JOB_RESTART]         = "restart",
        [JOB_TRY_RESTART]     = "try-restart",
        [JOB_TRY_RELOAD]      = "try-reload",
        [JOB_NOP]             = "nop",
};

DEFINE_STRING_TABLE_LOOKUP(job_type, JobType);

static const char* const job_mode_table[_JOB_MODE_MAX] = {
        [JOB_FAIL]                 = "fail",
        [JOB_REPLACE]              = "replace",
        [JOB_REPLACE_IRREVERSIBLY] = "replace-irreversibly",
        [JOB_ISOLATE]              = "isolate",
        [JOB_FLUSH]                = "flush",
        [JOB_IGNORE_DEPENDENCIES]  = "ignore-dependencies",
        [JOB_IGNORE_REQUIREMENTS]  = "ignore-requirements",
        [JOB_TRIGGERING]           = "triggering",
        [JOB_RESTART_DEPENDENCIES] = "restart-dependencies",
};

DEFINE_STRING_TABLE_LOOKUP(job_mode, JobMode);

static const char* const job_result_table[_JOB_RESULT_MAX] = {
        [JOB_DONE]        = "done",
        [JOB_CANCELED]    = "canceled",
        [JOB_TIMEOUT]     = "timeout",
        [JOB_FAILED]      = "failed",
        [JOB_DEPENDENCY]  = "dependency",
        [JOB_SKIPPED]     = "skipped",
        [JOB_INVALID]     = "invalid",
        [JOB_ASSERT]      = "assert",
        [JOB_UNSUPPORTED] = "unsupported",
        [JOB_COLLECTED]   = "collected",
        [JOB_ONCE]        = "once",
        [JOB_FROZEN]      = "frozen",
};

DEFINE_STRING_TABLE_LOOKUP(job_result, JobResult);

const char* job_type_to_access_method(JobType t) {
        assert(t >= 0);
        assert(t < _JOB_TYPE_MAX);

        if (IN_SET(t, JOB_START, JOB_RESTART, JOB_TRY_RESTART))
                return "start";
        else if (t == JOB_STOP)
                return "stop";
        else
                return "reload";
}

/*
 * assume_dep   assumed dependency between units (a is before/after b)
 *
 * Returns
 *    0         jobs are independent,
 *   >0         a should run after b,
 *   <0         a should run before b,
 *
 * The logic means that for a service a and a service b where b.After=a:
 *
 *  start a + start b → 1st step start a, 2nd step start b
 *  start a + stop b  → 1st step stop b,  2nd step start a
 *  stop a  + start b → 1st step stop a,  2nd step start b
 *  stop a  + stop b  → 1st step stop b,  2nd step stop a
 *
 *  This has the side effect that restarts are properly synchronized too.
 */
int job_compare(Job *a, Job *b, UnitDependencyAtom assume_dep) {
        assert(a);
        assert(b);
        assert(a->type < _JOB_TYPE_MAX_IN_TRANSACTION);
        assert(b->type < _JOB_TYPE_MAX_IN_TRANSACTION);
        assert(IN_SET(assume_dep, UNIT_ATOM_AFTER, UNIT_ATOM_BEFORE));

        /* Trivial cases first */
        if (a->type == JOB_NOP || b->type == JOB_NOP)
                return 0;

        if (a->ignore_order || b->ignore_order)
                return 0;

        if (assume_dep == UNIT_ATOM_AFTER)
                return -job_compare(b, a, UNIT_ATOM_BEFORE);

        /* Let's make it simple, JOB_STOP goes always first (in case both ua and ub stop, then ub's stop goes
         * first anyway). JOB_RESTART is JOB_STOP in disguise (before it is patched to JOB_START). */
        if (IN_SET(b->type, JOB_STOP, JOB_RESTART))
                return 1;
        else
                return -1;
}

void job_set_activation_details(Job *j, ActivationDetails *info) {
        /* Existing (older) ActivationDetails win, newer ones are discarded. */
        if (!j || j->activation_details || !info)
                return; /* Nothing to do. */

        j->activation_details = activation_details_ref(info);
}<|MERGE_RESOLUTION|>--- conflicted
+++ resolved
@@ -50,9 +50,6 @@
         return j;
 }
 
-<<<<<<< HEAD
-//指定type构造job
-=======
 static uint32_t manager_get_new_job_id(Manager *m) {
         bool overflow = false;
 
@@ -75,7 +72,7 @@
         }
 }
 
->>>>>>> 40238aee
+//指定type构造job
 Job* job_new(Unit *unit, JobType type) {
         Job *j;
 
@@ -882,33 +879,21 @@
 
         switch (t) {
                 case JOB_START:
-<<<<<<< HEAD
-                        r = unit_start(u);//开启unit
-=======
-                        r = unit_start(u, a);
+                        r = unit_start(u, a);//开启unit
                         wait_only = r == -EBADR; /* If the unit type does not support starting, then simply wait. */
->>>>>>> 40238aee
                         break;
 
                 case JOB_RESTART:
                         t = JOB_STOP;
                         _fallthrough_;
                 case JOB_STOP:
-<<<<<<< HEAD
                         r = unit_stop(u);//停止unit
+                        wait_only = r == -EBADR; /* If the unit type does not support stopping, then simply wait. */
                         break;
 
                 case JOB_RELOAD:
                         r = unit_reload(u);//重新加载unit
-=======
-                        r = unit_stop(u);
-                        wait_only = r == -EBADR; /* If the unit type does not support stopping, then simply wait. */
-                        break;
-
-                case JOB_RELOAD:
-                        r = unit_reload(u);
                         wait_only = false; /* A clear error is generated if reload is not supported. */
->>>>>>> 40238aee
                         break;
 
                 default:
@@ -936,12 +921,8 @@
         assert(j->type < _JOB_TYPE_MAX_IN_TRANSACTION);
         assert(j->in_run_queue);
 
-<<<<<<< HEAD
         //将j自j->manager->run_queue上移走
-        LIST_REMOVE(run_queue, j->manager->run_queue, j);
-=======
         prioq_remove(j->manager->run_queue, j, &j->run_queue_idx);
->>>>>>> 40238aee
         j->in_run_queue = false;
 
         if (j->state != JOB_WAITING)
@@ -973,17 +954,6 @@
                 case JOB_START:
                 case JOB_STOP:
                 case JOB_RESTART:
-<<<<<<< HEAD
-                	//执行job对应的unit
-                        r = job_perform_on_unit(&j);
-
-                        /* If the unit type does not support starting/stopping, then simply wait. */
-                        if (r == -EBADR)
-                                r = 0;
-                        break;
-
-=======
->>>>>>> 40238aee
                 case JOB_RELOAD:
                         r = job_perform_on_unit(&j);
                         break;
