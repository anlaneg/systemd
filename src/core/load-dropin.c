/* SPDX-License-Identifier: LGPL-2.1-or-later */

#include "conf-parser.h"
#include "fs-util.h"
#include "load-dropin.h"
#include "load-fragment.h"
#include "log.h"
#include "stat-util.h"
#include "string-util.h"
#include "strv.h"
#include "unit-name.h"
#include "unit.h"

static int process_deps(Unit *u, UnitDependency dependency, const char *dir_suffix) {
        _cleanup_strv_free_ char **paths = NULL;
        int r;

        r = unit_file_find_dropin_paths(NULL,
                                        u->manager->lookup_paths.search_path,
                                        u->manager->unit_path_cache,
                                        dir_suffix, NULL,
                                        u->id, u->aliases,
                                        &paths);
        if (r < 0)
                return r;

        STRV_FOREACH(p, paths) {
                _cleanup_free_ char *target = NULL;
                const char *entry;

                entry = basename(*p);

                if (null_or_empty_path(*p) > 0) {
                        /* an error usually means an invalid symlink, which is not a mask */
                        log_unit_debug(u, "%s dependency on %s is masked by %s, ignoring.",
                                       unit_dependency_to_string(dependency), entry, *p);
                        continue;
                }

                r = is_symlink(*p);
                if (r < 0) {
                        log_unit_warning_errno(u, r, "%s dropin %s unreadable, ignoring: %m",
                                               unit_dependency_to_string(dependency), *p);
                        continue;
                }
                if (r == 0) {
                        log_unit_warning(u, "%s dependency dropin %s is not a symlink, ignoring.",
                                         unit_dependency_to_string(dependency), *p);
                        continue;
                }

                if (!unit_name_is_valid(entry, UNIT_NAME_ANY)) {
                        log_unit_warning(u, "%s dependency dropin %s is not a valid unit name, ignoring.",
                                         unit_dependency_to_string(dependency), *p);
                        continue;
                }

                r = readlink_malloc(*p, &target);
                if (r < 0) {
                        log_unit_warning_errno(u, r, "readlink(\"%s\") failed, ignoring: %m", *p);
                        continue;
                }

                /* We don't treat this as an error, especially because we didn't check this for a
                 * long time. Nevertheless, we warn, because such mismatch can be mighty confusing. */
                r = unit_symlink_name_compatible(entry, basename(target), u->instance);
                if (r < 0) {
                        log_unit_warning_errno(u, r, "Can't check if names %s and %s are compatible, ignoring: %m",
                                               entry, basename(target));
                        continue;
                }
                if (r == 0)
                        log_unit_warning(u, "%s dependency dropin %s target %s has different name",
                                         unit_dependency_to_string(dependency), *p, target);

                r = unit_add_dependency_by_name(u, dependency, entry, true, UNIT_DEPENDENCY_FILE);
                if (r < 0)
                        log_unit_warning_errno(u, r, "Cannot add %s dependency on %s, ignoring: %m",
                                               unit_dependency_to_string(dependency), entry);
        }

        return 0;
}

int unit_load_dropin(Unit *u) {
        _cleanup_strv_free_ char **l = NULL;
        int r;

        assert(u);

<<<<<<< HEAD
        //加载wants
        /* Load dependencies from .wants and .requires directories */
=======
        /* Load dependencies from .wants, .requires and .upholds directories */
>>>>>>> 40238aee
        r = process_deps(u, UNIT_WANTS, ".wants");
        if (r < 0)
                return r;

        //加载requires
        r = process_deps(u, UNIT_REQUIRES, ".requires");
        if (r < 0)
                return r;

        r = process_deps(u, UNIT_UPHOLDS, ".upholds");
        if (r < 0)
                return r;

        /* Load .conf dropins */
        r = unit_find_dropin_paths(u, /* use_unit_path_cache = */ true, &l);
        if (r <= 0)
                return 0;

        r = strv_extend_strv_consume(&u->dropin_paths, TAKE_PTR(l), /* filter_duplicates = */ true);
        if (r < 0)
                return log_oom();

        u->dropin_mtime = 0;
        STRV_FOREACH(f, u->dropin_paths) {
                struct stat st;

                r = config_parse(u->id, *f, NULL,
                                 UNIT_VTABLE(u)->sections,
                                 config_item_perf_lookup, load_fragment_gperf_lookup,
                                 0, u, &st);
                if (r > 0)
                        u->dropin_mtime = MAX(u->dropin_mtime, timespec_load(&st.st_mtim));
        }

<<<<<<< HEAD
        //解析配置文件
        STRV_FOREACH(f, u->dropin_paths)
                (void) config_parse(u->id, *f, NULL,
                                    UNIT_VTABLE(u)->sections,
                                    config_item_perf_lookup, load_fragment_gperf_lookup,
                                    0, u);

        u->dropin_mtime = now(CLOCK_REALTIME);

=======
>>>>>>> 40238aee
        return 0;
}<|MERGE_RESOLUTION|>--- conflicted
+++ resolved
@@ -88,12 +88,8 @@
 
         assert(u);
 
-<<<<<<< HEAD
         //加载wants
-        /* Load dependencies from .wants and .requires directories */
-=======
         /* Load dependencies from .wants, .requires and .upholds directories */
->>>>>>> 40238aee
         r = process_deps(u, UNIT_WANTS, ".wants");
         if (r < 0)
                 return r;
@@ -117,6 +113,7 @@
                 return log_oom();
 
         u->dropin_mtime = 0;
+        //解析配置文件
         STRV_FOREACH(f, u->dropin_paths) {
                 struct stat st;
 
@@ -128,17 +125,5 @@
                         u->dropin_mtime = MAX(u->dropin_mtime, timespec_load(&st.st_mtim));
         }
 
-<<<<<<< HEAD
-        //解析配置文件
-        STRV_FOREACH(f, u->dropin_paths)
-                (void) config_parse(u->id, *f, NULL,
-                                    UNIT_VTABLE(u)->sections,
-                                    config_item_perf_lookup, load_fragment_gperf_lookup,
-                                    0, u);
-
-        u->dropin_mtime = now(CLOCK_REALTIME);
-
-=======
->>>>>>> 40238aee
         return 0;
 }