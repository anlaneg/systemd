--- conflicted
+++ resolved
@@ -110,12 +110,7 @@
         Target *t = ASSERT_PTR(TARGET(u));
         int r;
 
-<<<<<<< HEAD
-        assert(t);
         assert(t->state == TARGET_DEAD);//默认状态（０）
-=======
-        assert(t->state == TARGET_DEAD);
->>>>>>> 40238aee
 
         r = unit_acquire_invocation_id(u);
         if (r < 0)
