--- conflicted
+++ resolved
@@ -1640,125 +1640,8 @@
         assert(prefix);
         assert(ret);
 
-<<<<<<< HEAD
-        our_env = new0(char*, 14 + _EXEC_DIRECTORY_TYPE_MAX);
-        if (!our_env)
-                return -ENOMEM;
-
-        if (n_fds > 0) {
-                _cleanup_free_ char *joined = NULL;
-
-                if (asprintf(&x, "LISTEN_PID="PID_FMT, getpid_cached()) < 0)
-                        return -ENOMEM;
-                our_env[n_env++] = x;
-
-                if (asprintf(&x, "LISTEN_FDS=%zu", n_fds) < 0)
-                        return -ENOMEM;
-                our_env[n_env++] = x;
-
-                joined = strv_join(p->fd_names, ":");
-                if (!joined)
-                        return -ENOMEM;
-
-                x = strjoin("LISTEN_FDNAMES=", joined);
-                if (!x)
-                        return -ENOMEM;
-                our_env[n_env++] = x;
-        }
-
-        if ((p->flags & EXEC_SET_WATCHDOG) && p->watchdog_usec > 0) {
-                if (asprintf(&x, "WATCHDOG_PID="PID_FMT, getpid_cached()) < 0)
-                        return -ENOMEM;
-                our_env[n_env++] = x;
-
-                if (asprintf(&x, "WATCHDOG_USEC="USEC_FMT, p->watchdog_usec) < 0)
-                        return -ENOMEM;
-                our_env[n_env++] = x;
-        }
-
-        /* If this is D-Bus, tell the nss-systemd module, since it relies on being able to use D-Bus look up dynamic
-         * users via PID 1, possibly dead-locking the dbus daemon. This way it will not use D-Bus to resolve names, but
-         * check the database directly. */
-        if (p->flags & EXEC_NSS_BYPASS_BUS) {
-                x = strdup("SYSTEMD_NSS_BYPASS_BUS=1");
-                if (!x)
-                        return -ENOMEM;
-                our_env[n_env++] = x;
-        }
-
-        /*添加HOME环境变量*/
-        if (home) {
-                x = strappend("HOME=", home);
-                if (!x)
-                        return -ENOMEM;
-                our_env[n_env++] = x;
-        }
-
-        if (username) {
-                x = strappend("LOGNAME=", username);
-                if (!x)
-                        return -ENOMEM;
-                our_env[n_env++] = x;
-
-                x = strappend("USER=", username);
-                if (!x)
-                        return -ENOMEM;
-                our_env[n_env++] = x;
-        }
-
-        if (shell) {
-                x = strappend("SHELL=", shell);
-                if (!x)
-                        return -ENOMEM;
-                our_env[n_env++] = x;
-        }
-
-        if (!sd_id128_is_null(u->invocation_id)) {
-                if (asprintf(&x, "INVOCATION_ID=" SD_ID128_FORMAT_STR, SD_ID128_FORMAT_VAL(u->invocation_id)) < 0)
-                        return -ENOMEM;
-
-                our_env[n_env++] = x;
-        }
-
-        if (exec_context_needs_term(c)) {
-                const char *tty_path, *term = NULL;
-
-                tty_path = exec_context_tty_path(c);
-
-                /* If we are forked off PID 1 and we are supposed to operate on /dev/console, then let's try to inherit
-                 * the $TERM set for PID 1. This is useful for containers so that the $TERM the container manager
-                 * passes to PID 1 ends up all the way in the console login shown. */
-
-                if (path_equal(tty_path, "/dev/console") && getppid() == 1)
-                        term = getenv("TERM");
-                if (!term)
-                        term = default_term_for_tty(tty_path);
-
-                x = strappend("TERM=", term);
-                if (!x)
-                        return -ENOMEM;
-                our_env[n_env++] = x;
-        }
-
-        if (journal_stream_dev != 0 && journal_stream_ino != 0) {
-                if (asprintf(&x, "JOURNAL_STREAM=" DEV_FMT ":" INO_FMT, journal_stream_dev, journal_stream_ino) < 0)
-                        return -ENOMEM;
-
-                our_env[n_env++] = x;
-        }
-
-        for (t = 0; t < _EXEC_DIRECTORY_TYPE_MAX; t++) {
-                _cleanup_free_ char *pre = NULL, *joined = NULL;
-                const char *n;
-
-                if (!p->prefix[t])
-                        continue;
-
-                if (strv_isempty(c->directories[t].paths))
-=======
         for (ExecDirectoryType t = 0; t < _EXEC_DIRECTORY_TYPE_MAX; t++) {
                 if (!FLAGS_SET(mask, 1U << t))
->>>>>>> 40238aee
                         continue;
 
                 if (!prefix[t])
@@ -1816,2476 +1699,8 @@
         return 0;
 }
 
-<<<<<<< HEAD
-static int setup_private_users(uid_t uid, gid_t gid) {
-        _cleanup_free_ char *uid_map = NULL, *gid_map = NULL;
-        _cleanup_close_pair_ int errno_pipe[2] = { -1, -1 };
-        _cleanup_close_ int unshare_ready_fd = -1;
-        _cleanup_(sigkill_waitp) pid_t pid = 0;
-        uint64_t c = 1;
-        ssize_t n;
-        int r;
-
-        /* Set up a user namespace and map root to root, the selected UID/GID to itself, and everything else to
-         * nobody. In order to be able to write this mapping we need CAP_SETUID in the original user namespace, which
-         * we however lack after opening the user namespace. To work around this we fork() a temporary child process,
-         * which waits for the parent to create the new user namespace while staying in the original namespace. The
-         * child then writes the UID mapping, under full privileges. The parent waits for the child to finish and
-         * continues execution normally. */
-
-        if (uid != 0 && uid_is_valid(uid)) {
-                r = asprintf(&uid_map,
-                             "0 0 1\n"                      /* Map root → root */
-                             UID_FMT " " UID_FMT " 1\n",    /* Map $UID → $UID */
-                             uid, uid);
-                if (r < 0)
-                        return -ENOMEM;
-        } else {
-                uid_map = strdup("0 0 1\n");            /* The case where the above is the same */
-                if (!uid_map)
-                        return -ENOMEM;
-        }
-
-        if (gid != 0 && gid_is_valid(gid)) {
-                r = asprintf(&gid_map,
-                             "0 0 1\n"                      /* Map root → root */
-                             GID_FMT " " GID_FMT " 1\n",    /* Map $GID → $GID */
-                             gid, gid);
-                if (r < 0)
-                        return -ENOMEM;
-        } else {
-                gid_map = strdup("0 0 1\n");            /* The case where the above is the same */
-                if (!gid_map)
-                        return -ENOMEM;
-        }
-
-        /* Create a communication channel so that the parent can tell the child when it finished creating the user
-         * namespace. */
-        unshare_ready_fd = eventfd(0, EFD_CLOEXEC);
-        if (unshare_ready_fd < 0)
-                return -errno;
-
-        /* Create a communication channel so that the child can tell the parent a proper error code in case it
-         * failed. */
-        if (pipe2(errno_pipe, O_CLOEXEC) < 0)
-                return -errno;
-
-        r = safe_fork("(sd-userns)", FORK_RESET_SIGNALS|FORK_DEATHSIG, &pid);
-        if (r < 0)
-                return r;
-        if (r == 0) {
-                _cleanup_close_ int fd = -1;
-                const char *a;
-                pid_t ppid;
-
-                /* Child process, running in the original user namespace. Let's update the parent's UID/GID map from
-                 * here, after the parent opened its own user namespace. */
-
-                ppid = getppid();
-                errno_pipe[0] = safe_close(errno_pipe[0]);
-
-                /* Wait until the parent unshared the user namespace */
-                if (read(unshare_ready_fd, &c, sizeof(c)) < 0) {
-                        r = -errno;
-                        goto child_fail;
-                }
-
-                /* Disable the setgroups() system call in the child user namespace, for good. */
-                a = procfs_file_alloca(ppid, "setgroups");
-                fd = open(a, O_WRONLY|O_CLOEXEC);
-                if (fd < 0) {
-                        if (errno != ENOENT) {
-                                r = -errno;
-                                goto child_fail;
-                        }
-
-                        /* If the file is missing the kernel is too old, let's continue anyway. */
-                } else {
-                        if (write(fd, "deny\n", 5) < 0) {
-                                r = -errno;
-                                goto child_fail;
-                        }
-
-                        fd = safe_close(fd);
-                }
-
-                /* First write the GID map */
-                a = procfs_file_alloca(ppid, "gid_map");
-                fd = open(a, O_WRONLY|O_CLOEXEC);
-                if (fd < 0) {
-                        r = -errno;
-                        goto child_fail;
-                }
-                if (write(fd, gid_map, strlen(gid_map)) < 0) {
-                        r = -errno;
-                        goto child_fail;
-                }
-                fd = safe_close(fd);
-
-                /* The write the UID map */
-                a = procfs_file_alloca(ppid, "uid_map");
-                fd = open(a, O_WRONLY|O_CLOEXEC);
-                if (fd < 0) {
-                        r = -errno;
-                        goto child_fail;
-                }
-                if (write(fd, uid_map, strlen(uid_map)) < 0) {
-                        r = -errno;
-                        goto child_fail;
-                }
-
-                _exit(EXIT_SUCCESS);
-
-        child_fail:
-                (void) write(errno_pipe[1], &r, sizeof(r));
-                _exit(EXIT_FAILURE);
-        }
-
-        errno_pipe[1] = safe_close(errno_pipe[1]);
-
-        if (unshare(CLONE_NEWUSER) < 0)
-                return -errno;
-
-        /* Let the child know that the namespace is ready now */
-        if (write(unshare_ready_fd, &c, sizeof(c)) < 0)
-                return -errno;
-
-        /* Try to read an error code from the child */
-        n = read(errno_pipe[0], &r, sizeof(r));
-        if (n < 0)
-                return -errno;
-        if (n == sizeof(r)) { /* an error code was sent to us */
-                if (r < 0)
-                        return r;
-                return -EIO;
-        }
-        if (n != 0) /* on success we should have read 0 bytes */
-                return -EIO;
-
-        r = wait_for_terminate_and_check("(sd-userns)", pid, 0);
-        pid = 0;
-        if (r < 0)
-                return r;
-        if (r != EXIT_SUCCESS) /* If something strange happened with the child, let's consider this fatal, too */
-                return -EIO;
-
-        return 0;
-}
-
-static int setup_exec_directory(
-                const ExecContext *context,
-                const ExecParameters *params,
-                uid_t uid,
-                gid_t gid,
-                ExecDirectoryType type,
-                int *exit_status) {
-
-        static const int exit_status_table[_EXEC_DIRECTORY_TYPE_MAX] = {
-                [EXEC_DIRECTORY_RUNTIME] = EXIT_RUNTIME_DIRECTORY,
-                [EXEC_DIRECTORY_STATE] = EXIT_STATE_DIRECTORY,
-                [EXEC_DIRECTORY_CACHE] = EXIT_CACHE_DIRECTORY,
-                [EXEC_DIRECTORY_LOGS] = EXIT_LOGS_DIRECTORY,
-                [EXEC_DIRECTORY_CONFIGURATION] = EXIT_CONFIGURATION_DIRECTORY,
-        };
-        char **rt;
-        int r;
-
-        assert(context);
-        assert(params);
-        assert(type >= 0 && type < _EXEC_DIRECTORY_TYPE_MAX);
-        assert(exit_status);
-
-        if (!params->prefix[type])
-                return 0;
-
-        if (params->flags & EXEC_CHOWN_DIRECTORIES) {
-                if (!uid_is_valid(uid))
-                        uid = 0;
-                if (!gid_is_valid(gid))
-                        gid = 0;
-        }
-
-        STRV_FOREACH(rt, context->directories[type].paths) {
-                _cleanup_free_ char *p = NULL, *pp = NULL;
-
-                p = strjoin(params->prefix[type], "/", *rt);
-                if (!p) {
-                        r = -ENOMEM;
-                        goto fail;
-                }
-
-                r = mkdir_parents_label(p, 0755);
-                if (r < 0)
-                        goto fail;
-
-                if (context->dynamic_user &&
-                    !IN_SET(type, EXEC_DIRECTORY_RUNTIME, EXEC_DIRECTORY_CONFIGURATION)) {
-                        _cleanup_free_ char *private_root = NULL;
-
-                        /* So, here's one extra complication when dealing with DynamicUser=1 units. In that case we
-                         * want to avoid leaving a directory around fully accessible that is owned by a dynamic user
-                         * whose UID is later on reused. To lock this down we use the same trick used by container
-                         * managers to prohibit host users to get access to files of the same UID in containers: we
-                         * place everything inside a directory that has an access mode of 0700 and is owned root:root,
-                         * so that it acts as security boundary for unprivileged host code. We then use fs namespacing
-                         * to make this directory permeable for the service itself.
-                         *
-                         * Specifically: for a service which wants a special directory "foo/" we first create a
-                         * directory "private/" with access mode 0700 owned by root:root. Then we place "foo" inside of
-                         * that directory (i.e. "private/foo/"), and make "foo" a symlink to "private/foo". This way,
-                         * privileged host users can access "foo/" as usual, but unprivileged host users can't look
-                         * into it. Inside of the namespaceof the container "private/" is replaced by a more liberally
-                         * accessible tmpfs, into which the host's "private/foo/" is mounted under the same name, thus
-                         * disabling the access boundary for the service and making sure it only gets access to the
-                         * dirs it needs but no others. Tricky? Yes, absolutely, but it works!
-                         *
-                         * Note that we don't do this for EXEC_DIRECTORY_CONFIGURATION as that's assumed not to be
-                         * owned by the service itself.
-                         * Also, note that we don't do this for EXEC_DIRECTORY_RUNTIME as that's often used for sharing
-                         * files or sockets with other services. */
-
-                        private_root = strjoin(params->prefix[type], "/private");
-                        if (!private_root) {
-                                r = -ENOMEM;
-                                goto fail;
-                        }
-
-                        /* First set up private root if it doesn't exist yet, with access mode 0700 and owned by root:root */
-                        r = mkdir_safe_label(private_root, 0700, 0, 0, MKDIR_WARN_MODE);
-                        if (r < 0)
-                                goto fail;
-
-                        pp = strjoin(private_root, "/", *rt);
-                        if (!pp) {
-                                r = -ENOMEM;
-                                goto fail;
-                        }
-
-                        /* Create all directories between the configured directory and this private root, and mark them 0755 */
-                        r = mkdir_parents_label(pp, 0755);
-                        if (r < 0)
-                                goto fail;
-
-                        if (is_dir(p, false) > 0 &&
-                            (laccess(pp, F_OK) < 0 && errno == ENOENT)) {
-
-                                /* Hmm, the private directory doesn't exist yet, but the normal one exists? If so, move
-                                 * it over. Most likely the service has been upgraded from one that didn't use
-                                 * DynamicUser=1, to one that does. */
-
-                                if (rename(p, pp) < 0) {
-                                        r = -errno;
-                                        goto fail;
-                                }
-                        } else {
-                                /* Otherwise, create the actual directory for the service */
-
-                                r = mkdir_label(pp, context->directories[type].mode);
-                                if (r < 0 && r != -EEXIST)
-                                        goto fail;
-                        }
-
-                        /* And link it up from the original place */
-                        r = symlink_idempotent(pp, p, true);
-                        if (r < 0)
-                                goto fail;
-
-                        /* Lock down the access mode */
-                        if (chmod(pp, context->directories[type].mode) < 0) {
-                                r = -errno;
-                                goto fail;
-                        }
-                } else {
-                        r = mkdir_label(p, context->directories[type].mode);
-                        if (r < 0 && r != -EEXIST)
-                                goto fail;
-                        if (r == -EEXIST) {
-                                struct stat st;
-
-                                if (stat(p, &st) < 0) {
-                                        r = -errno;
-                                        goto fail;
-                                }
-                                if (((st.st_mode ^ context->directories[type].mode) & 07777) != 0)
-                                        log_warning("%s \'%s\' already exists but the mode is different. "
-                                                    "(filesystem: %o %sMode: %o)",
-                                                    exec_directory_type_to_string(type), *rt,
-                                                    st.st_mode & 07777, exec_directory_type_to_string(type), context->directories[type].mode & 07777);
-                                if (!context->dynamic_user)
-                                        continue;
-                        }
-                }
-
-                /* Don't change the owner of the configuration directory, as in the common case it is not written to by
-                 * a service, and shall not be writable. */
-                if (type == EXEC_DIRECTORY_CONFIGURATION)
-                        continue;
-
-                /* Then, change the ownership of the whole tree, if necessary */
-                r = path_chown_recursive(pp ?: p, uid, gid);
-                if (r < 0)
-                        goto fail;
-        }
-
-        return 0;
-
-fail:
-        *exit_status = exit_status_table[type];
-        return r;
-}
-
-#if ENABLE_SMACK
-static int setup_smack(
-                const ExecContext *context,
-                const ExecCommand *command) {
-
-        int r;
-
-        assert(context);
-        assert(command);
-
-        if (context->smack_process_label) {
-                r = mac_smack_apply_pid(0, context->smack_process_label);
-                if (r < 0)
-                        return r;
-        }
-#ifdef SMACK_DEFAULT_PROCESS_LABEL
-        else {
-                _cleanup_free_ char *exec_label = NULL;
-
-                r = mac_smack_read(command->path, SMACK_ATTR_EXEC, &exec_label);
-                if (r < 0 && !IN_SET(r, -ENODATA, -EOPNOTSUPP))
-                        return r;
-
-                r = mac_smack_apply_pid(0, exec_label ? : SMACK_DEFAULT_PROCESS_LABEL);
-                if (r < 0)
-                        return r;
-        }
-#endif
-
-        return 0;
-}
-#endif
-
-static int compile_bind_mounts(
-                const ExecContext *context,
-                const ExecParameters *params,
-                BindMount **ret_bind_mounts,
-                size_t *ret_n_bind_mounts,
-                char ***ret_empty_directories) {
-
-        _cleanup_strv_free_ char **empty_directories = NULL;
-        BindMount *bind_mounts;
-        size_t n, h = 0, i;
-        ExecDirectoryType t;
-        int r;
-
-        assert(context);
-        assert(params);
-        assert(ret_bind_mounts);
-        assert(ret_n_bind_mounts);
-        assert(ret_empty_directories);
-
-        n = context->n_bind_mounts;
-        for (t = 0; t < _EXEC_DIRECTORY_TYPE_MAX; t++) {
-                if (!params->prefix[t])
-                        continue;
-
-                n += strv_length(context->directories[t].paths);
-        }
-
-        if (n <= 0) {
-                *ret_bind_mounts = NULL;
-                *ret_n_bind_mounts = 0;
-                *ret_empty_directories = NULL;
-                return 0;
-        }
-
-        bind_mounts = new(BindMount, n);
-        if (!bind_mounts)
-                return -ENOMEM;
-
-        for (i = 0; i < context->n_bind_mounts; i++) {
-                BindMount *item = context->bind_mounts + i;
-                char *s, *d;
-
-                s = strdup(item->source);
-                if (!s) {
-                        r = -ENOMEM;
-                        goto finish;
-                }
-
-                d = strdup(item->destination);
-                if (!d) {
-                        free(s);
-                        r = -ENOMEM;
-                        goto finish;
-                }
-
-                bind_mounts[h++] = (BindMount) {
-                        .source = s,
-                        .destination = d,
-                        .read_only = item->read_only,
-                        .recursive = item->recursive,
-                        .ignore_enoent = item->ignore_enoent,
-                };
-        }
-
-        for (t = 0; t < _EXEC_DIRECTORY_TYPE_MAX; t++) {
-                char **suffix;
-
-                if (!params->prefix[t])
-                        continue;
-
-                if (strv_isempty(context->directories[t].paths))
-                        continue;
-
-                if (context->dynamic_user &&
-                    !IN_SET(t, EXEC_DIRECTORY_RUNTIME, EXEC_DIRECTORY_CONFIGURATION) &&
-                    !(context->root_directory || context->root_image)) {
-                        char *private_root;
-
-                        /* So this is for a dynamic user, and we need to make sure the process can access its own
-                         * directory. For that we overmount the usually inaccessible "private" subdirectory with a
-                         * tmpfs that makes it accessible and is empty except for the submounts we do this for. */
-
-                        private_root = strjoin(params->prefix[t], "/private");
-                        if (!private_root) {
-                                r = -ENOMEM;
-                                goto finish;
-                        }
-
-                        r = strv_consume(&empty_directories, private_root);
-                        if (r < 0)
-                                goto finish;
-                }
-
-                STRV_FOREACH(suffix, context->directories[t].paths) {
-                        char *s, *d;
-
-                        if (context->dynamic_user &&
-                            !IN_SET(t, EXEC_DIRECTORY_RUNTIME, EXEC_DIRECTORY_CONFIGURATION))
-                                s = strjoin(params->prefix[t], "/private/", *suffix);
-                        else
-                                s = strjoin(params->prefix[t], "/", *suffix);
-                        if (!s) {
-                                r = -ENOMEM;
-                                goto finish;
-                        }
-
-                        if (context->dynamic_user &&
-                            !IN_SET(t, EXEC_DIRECTORY_RUNTIME, EXEC_DIRECTORY_CONFIGURATION) &&
-                            (context->root_directory || context->root_image))
-                                /* When RootDirectory= or RootImage= are set, then the symbolic link to the private
-                                 * directory is not created on the root directory. So, let's bind-mount the directory
-                                 * on the 'non-private' place. */
-                                d = strjoin(params->prefix[t], "/", *suffix);
-                        else
-                                d = strdup(s);
-                        if (!d) {
-                                free(s);
-                                r = -ENOMEM;
-                                goto finish;
-                        }
-
-                        bind_mounts[h++] = (BindMount) {
-                                .source = s,
-                                .destination = d,
-                                .read_only = false,
-                                .recursive = true,
-                                .ignore_enoent = false,
-                        };
-                }
-        }
-
-        assert(h == n);
-
-        *ret_bind_mounts = bind_mounts;
-        *ret_n_bind_mounts = n;
-        *ret_empty_directories = TAKE_PTR(empty_directories);
-
-        return (int) n;
-
-finish:
-        bind_mount_free_many(bind_mounts, h);
-        return r;
-}
-
-static int apply_mount_namespace(
-                const Unit *u,
-                const ExecCommand *command,
-                const ExecContext *context,
-                const ExecParameters *params,
-                const ExecRuntime *runtime) {
-
-        _cleanup_strv_free_ char **empty_directories = NULL;
-        char *tmp = NULL, *var = NULL;
-        const char *root_dir = NULL, *root_image = NULL;
-        NamespaceInfo ns_info;
-        bool needs_sandboxing;
-        BindMount *bind_mounts = NULL;
-        size_t n_bind_mounts = 0;
-        int r;
-
-        assert(context);
-
-        /* The runtime struct only contains the parent of the private /tmp,
-         * which is non-accessible to world users. Inside of it there's a /tmp
-         * that is sticky, and that's the one we want to use here. */
-
-        if (context->private_tmp && runtime) {
-                if (runtime->tmp_dir)
-                        tmp = strjoina(runtime->tmp_dir, "/tmp");
-                if (runtime->var_tmp_dir)
-                        var = strjoina(runtime->var_tmp_dir, "/tmp");
-        }
-
-        if (params->flags & EXEC_APPLY_CHROOT) {
-                root_image = context->root_image;
-
-                if (!root_image)
-                        root_dir = context->root_directory;
-        }
-
-        r = compile_bind_mounts(context, params, &bind_mounts, &n_bind_mounts, &empty_directories);
-        if (r < 0)
-                return r;
-
-        needs_sandboxing = (params->flags & EXEC_APPLY_SANDBOXING) && !(command->flags & EXEC_COMMAND_FULLY_PRIVILEGED);
-        if (needs_sandboxing)
-                ns_info = (NamespaceInfo) {
-                        .ignore_protect_paths = false,
-                        .private_dev = context->private_devices,
-                        .protect_control_groups = context->protect_control_groups,
-                        .protect_kernel_tunables = context->protect_kernel_tunables,
-                        .protect_kernel_modules = context->protect_kernel_modules,
-                        .protect_hostname = context->protect_hostname,
-                        .mount_apivfs = context->mount_apivfs,
-                        .private_mounts = context->private_mounts,
-                };
-        else if (!context->dynamic_user && root_dir)
-                /*
-                 * If DynamicUser=no and RootDirectory= is set then lets pass a relaxed
-                 * sandbox info, otherwise enforce it, don't ignore protected paths and
-                 * fail if we are enable to apply the sandbox inside the mount namespace.
-                 */
-                ns_info = (NamespaceInfo) {
-                        .ignore_protect_paths = true,
-                };
-        else
-                ns_info = (NamespaceInfo) {};
-
-        if (context->mount_flags == MS_SHARED)
-                log_unit_debug(u, "shared mount propagation hidden by other fs namespacing unit settings: ignoring");
-
-        r = setup_namespace(root_dir, root_image,
-                            &ns_info, context->read_write_paths,
-                            needs_sandboxing ? context->read_only_paths : NULL,
-                            needs_sandboxing ? context->inaccessible_paths : NULL,
-                            empty_directories,
-                            bind_mounts,
-                            n_bind_mounts,
-                            context->temporary_filesystems,
-                            context->n_temporary_filesystems,
-                            tmp,
-                            var,
-                            needs_sandboxing ? context->protect_home : PROTECT_HOME_NO,
-                            needs_sandboxing ? context->protect_system : PROTECT_SYSTEM_NO,
-                            context->mount_flags,
-                            DISSECT_IMAGE_DISCARD_ON_LOOP);
-
-        bind_mount_free_many(bind_mounts, n_bind_mounts);
-
-        /* If we couldn't set up the namespace this is probably due to a missing capability. setup_namespace() reports
-         * that with a special, recognizable error ENOANO. In this case, silently proceeed, but only if exclusively
-         * sandboxing options were used, i.e. nothing such as RootDirectory= or BindMount= that would result in a
-         * completely different execution environment. */
-        if (r == -ENOANO) {
-                if (n_bind_mounts == 0 &&
-                    context->n_temporary_filesystems == 0 &&
-                    !root_dir && !root_image &&
-                    !context->dynamic_user) {
-                        log_unit_debug(u, "Failed to set up namespace, assuming containerized execution and ignoring.");
-                        return 0;
-                }
-
-                log_unit_debug(u, "Failed to set up namespace, and refusing to continue since the selected namespacing options alter mount environment non-trivially.\n"
-                               "Bind mounts: %zu, temporary filesystems: %zu, root directory: %s, root image: %s, dynamic user: %s",
-                               n_bind_mounts, context->n_temporary_filesystems, yes_no(root_dir), yes_no(root_image), yes_no(context->dynamic_user));
-
-                return -EOPNOTSUPP;
-        }
-
-        return r;
-}
-
-static int apply_working_directory(
-                const ExecContext *context,
-                const ExecParameters *params,
-                const char *home,
-                const bool needs_mount_ns,
-                int *exit_status) {
-
-        const char *d, *wd;
-
-        assert(context);
-        assert(exit_status);
-
-        if (context->working_directory_home) {
-
-                if (!home) {
-                        *exit_status = EXIT_CHDIR;
-                        return -ENXIO;
-                }
-
-                wd = home;
-
-        } else if (context->working_directory)
-                wd = context->working_directory;
-        else
-                wd = "/";
-
-        if (params->flags & EXEC_APPLY_CHROOT) {
-                if (!needs_mount_ns && context->root_directory)
-                        if (chroot(context->root_directory) < 0) {
-                                *exit_status = EXIT_CHROOT;
-                                return -errno;
-                        }
-
-                d = wd;
-        } else
-                d = prefix_roota(context->root_directory, wd);
-
-        if (chdir(d) < 0 && !context->working_directory_missing_ok) {
-                *exit_status = EXIT_CHDIR;
-                return -errno;
-        }
-
-        return 0;
-}
-
-static int setup_keyring(
-                const Unit *u,
-                const ExecContext *context,
-                const ExecParameters *p,
-                uid_t uid, gid_t gid) {
-
-        key_serial_t keyring;
-        int r = 0;
-        uid_t saved_uid;
-        gid_t saved_gid;
-
-        assert(u);
-        assert(context);
-        assert(p);
-
-        /* Let's set up a new per-service "session" kernel keyring for each system service. This has the benefit that
-         * each service runs with its own keyring shared among all processes of the service, but with no hook-up beyond
-         * that scope, and in particular no link to the per-UID keyring. If we don't do this the keyring will be
-         * automatically created on-demand and then linked to the per-UID keyring, by the kernel. The kernel's built-in
-         * on-demand behaviour is very appropriate for login users, but probably not so much for system services, where
-         * UIDs are not necessarily specific to a service but reused (at least in the case of UID 0). */
-
-        if (context->keyring_mode == EXEC_KEYRING_INHERIT)
-                return 0;
-
-        /* Acquiring a reference to the user keyring is nasty. We briefly change identity in order to get things set up
-         * properly by the kernel. If we don't do that then we can't create it atomically, and that sucks for parallel
-         * execution. This mimics what pam_keyinit does, too. Setting up session keyring, to be owned by the right user
-         * & group is just as nasty as acquiring a reference to the user keyring. */
-
-        saved_uid = getuid();
-        saved_gid = getgid();
-
-        if (gid_is_valid(gid) && gid != saved_gid) {
-                if (setregid(gid, -1) < 0)
-                        return log_unit_error_errno(u, errno, "Failed to change GID for user keyring: %m");
-        }
-
-        if (uid_is_valid(uid) && uid != saved_uid) {
-                if (setreuid(uid, -1) < 0) {
-                        r = log_unit_error_errno(u, errno, "Failed to change UID for user keyring: %m");
-                        goto out;
-                }
-        }
-
-        keyring = keyctl(KEYCTL_JOIN_SESSION_KEYRING, 0, 0, 0, 0);
-        if (keyring == -1) {
-                if (errno == ENOSYS)
-                        log_unit_debug_errno(u, errno, "Kernel keyring not supported, ignoring.");
-                else if (IN_SET(errno, EACCES, EPERM))
-                        log_unit_debug_errno(u, errno, "Kernel keyring access prohibited, ignoring.");
-                else if (errno == EDQUOT)
-                        log_unit_debug_errno(u, errno, "Out of kernel keyrings to allocate, ignoring.");
-                else
-                        r = log_unit_error_errno(u, errno, "Setting up kernel keyring failed: %m");
-
-                goto out;
-        }
-
-        /* When requested link the user keyring into the session keyring. */
-        if (context->keyring_mode == EXEC_KEYRING_SHARED) {
-
-                if (keyctl(KEYCTL_LINK,
-                           KEY_SPEC_USER_KEYRING,
-                           KEY_SPEC_SESSION_KEYRING, 0, 0) < 0) {
-                        r = log_unit_error_errno(u, errno, "Failed to link user keyring into session keyring: %m");
-                        goto out;
-                }
-        }
-
-        /* Restore uid/gid back */
-        if (uid_is_valid(uid) && uid != saved_uid) {
-                if (setreuid(saved_uid, -1) < 0) {
-                        r = log_unit_error_errno(u, errno, "Failed to change UID back for user keyring: %m");
-                        goto out;
-                }
-        }
-
-        if (gid_is_valid(gid) && gid != saved_gid) {
-                if (setregid(saved_gid, -1) < 0)
-                        return log_unit_error_errno(u, errno, "Failed to change GID back for user keyring: %m");
-        }
-
-        /* Populate they keyring with the invocation ID by default, as original saved_uid. */
-        if (!sd_id128_is_null(u->invocation_id)) {
-                key_serial_t key;
-
-                key = add_key("user", "invocation_id", &u->invocation_id, sizeof(u->invocation_id), KEY_SPEC_SESSION_KEYRING);
-                if (key == -1)
-                        log_unit_debug_errno(u, errno, "Failed to add invocation ID to keyring, ignoring: %m");
-                else {
-                        if (keyctl(KEYCTL_SETPERM, key,
-                                   KEY_POS_VIEW|KEY_POS_READ|KEY_POS_SEARCH|
-                                   KEY_USR_VIEW|KEY_USR_READ|KEY_USR_SEARCH, 0, 0) < 0)
-                                r = log_unit_error_errno(u, errno, "Failed to restrict invocation ID permission: %m");
-                }
-        }
-
-out:
-        /* Revert back uid & gid for the the last time, and exit */
-        /* no extra logging, as only the first already reported error matters */
-        if (getuid() != saved_uid)
-                (void) setreuid(saved_uid, -1);
-
-        if (getgid() != saved_gid)
-                (void) setregid(saved_gid, -1);
-
-        return r;
-}
-
-static void append_socket_pair(int *array, size_t *n, const int pair[static 2]) {
-        assert(array);
-        assert(n);
-
-        if (!pair)
-                return;
-
-        if (pair[0] >= 0)
-                array[(*n)++] = pair[0];
-        if (pair[1] >= 0)
-                array[(*n)++] = pair[1];
-}
-
-static int close_remaining_fds(
-                const ExecParameters *params,
-                const ExecRuntime *runtime,
-                const DynamicCreds *dcreds,
-                int user_lookup_fd,
-                int socket_fd,
-                int exec_fd,
-                int *fds, size_t n_fds) {
-
-        size_t n_dont_close = 0;
-        int dont_close[n_fds + 12];
-
-        assert(params);
-
-        if (params->stdin_fd >= 0)
-                dont_close[n_dont_close++] = params->stdin_fd;
-        if (params->stdout_fd >= 0)
-                dont_close[n_dont_close++] = params->stdout_fd;
-        if (params->stderr_fd >= 0)
-                dont_close[n_dont_close++] = params->stderr_fd;
-
-        if (socket_fd >= 0)
-                dont_close[n_dont_close++] = socket_fd;
-        if (exec_fd >= 0)
-                dont_close[n_dont_close++] = exec_fd;
-        if (n_fds > 0) {
-                memcpy(dont_close + n_dont_close, fds, sizeof(int) * n_fds);
-                n_dont_close += n_fds;
-        }
-
-        if (runtime)
-                append_socket_pair(dont_close, &n_dont_close, runtime->netns_storage_socket);
-
-        if (dcreds) {
-                if (dcreds->user)
-                        append_socket_pair(dont_close, &n_dont_close, dcreds->user->storage_socket);
-                if (dcreds->group)
-                        append_socket_pair(dont_close, &n_dont_close, dcreds->group->storage_socket);
-        }
-
-        if (user_lookup_fd >= 0)
-                dont_close[n_dont_close++] = user_lookup_fd;
-
-        return close_all_fds(dont_close, n_dont_close);
-}
-
-static int send_user_lookup(
-                Unit *unit,
-                int user_lookup_fd,
-                uid_t uid,
-                gid_t gid) {
-
-        assert(unit);
-
-        /* Send the resolved UID/GID to PID 1 after we learnt it. We send a single datagram, containing the UID/GID
-         * data as well as the unit name. Note that we suppress sending this if no user/group to resolve was
-         * specified. */
-
-        if (user_lookup_fd < 0)
-                return 0;
-
-        if (!uid_is_valid(uid) && !gid_is_valid(gid))
-                return 0;
-
-        if (writev(user_lookup_fd,
-               (struct iovec[]) {
-                           IOVEC_INIT(&uid, sizeof(uid)),
-                           IOVEC_INIT(&gid, sizeof(gid)),
-                           IOVEC_INIT_STRING(unit->id) }, 3) < 0)
-                return -errno;
-
-        return 0;
-}
-
-static int acquire_home(const ExecContext *c, uid_t uid, const char** home, char **buf) {
-        int r;
-
-        assert(c);
-        assert(home);
-        assert(buf);
-
-        /* If WorkingDirectory=~ is set, try to acquire a usable home directory. */
-
-        if (*home)
-                return 0;
-
-        if (!c->working_directory_home)
-                return 0;
-
-        if (uid == 0) {
-                /* Hardcode /root as home directory for UID 0 */
-                *home = "/root";
-                return 1;
-        }
-
-        r = get_home_dir(buf);
-        if (r < 0)
-                return r;
-
-        *home = *buf;
-        return 1;
-}
-
-static int compile_suggested_paths(const ExecContext *c, const ExecParameters *p, char ***ret) {
-        _cleanup_strv_free_ char ** list = NULL;
-        ExecDirectoryType t;
-        int r;
-
-        assert(c);
-        assert(p);
-        assert(ret);
-
-        assert(c->dynamic_user);
-
-        /* Compile a list of paths that it might make sense to read the owning UID from to use as initial candidate for
-         * dynamic UID allocation, in order to save us from doing costly recursive chown()s of the special
-         * directories. */
-
-        for (t = 0; t < _EXEC_DIRECTORY_TYPE_MAX; t++) {
-                char **i;
-
-                if (t == EXEC_DIRECTORY_CONFIGURATION)
-                        continue;
-
-                if (!p->prefix[t])
-                        continue;
-
-                STRV_FOREACH(i, c->directories[t].paths) {
-                        char *e;
-
-                        if (t == EXEC_DIRECTORY_RUNTIME)
-                                e = strjoin(p->prefix[t], "/", *i);
-                        else
-                                e = strjoin(p->prefix[t], "/private/", *i);
-                        if (!e)
-                                return -ENOMEM;
-
-                        r = strv_consume(&list, e);
-                        if (r < 0)
-                                return r;
-                }
-        }
-
-        *ret = TAKE_PTR(list);
-
-        return 0;
-}
-
-static char *exec_command_line(char **argv);
-
-static int exec_parameters_get_cgroup_path(const ExecParameters *params, char **ret) {
-        bool using_subcgroup;
-        char *p;
-
-        assert(params);
-        assert(ret);
-
-        if (!params->cgroup_path)
-                return -EINVAL;
-
-        /* If we are called for a unit where cgroup delegation is on, and the payload created its own populated
-         * subcgroup (which we expect it to do, after all it asked for delegation), then we cannot place the control
-         * processes started after the main unit's process in the unit's main cgroup because it is now an inner one,
-         * and inner cgroups may not contain processes. Hence, if delegation is on, and this is a control process,
-         * let's use ".control" as subcgroup instead. Note that we do so only for ExecStartPost=, ExecReload=,
-         * ExecStop=, ExecStopPost=, i.e. for the commands where the main process is already forked. For ExecStartPre=
-         * this is not necessary, the cgroup is still empty. We distinguish these cases with the EXEC_CONTROL_CGROUP
-         * flag, which is only passed for the former statements, not for the latter. */
-
-        using_subcgroup = FLAGS_SET(params->flags, EXEC_CONTROL_CGROUP|EXEC_CGROUP_DELEGATE|EXEC_IS_CONTROL);
-        if (using_subcgroup)
-                p = strjoin(params->cgroup_path, "/.control");
-        else
-                p = strdup(params->cgroup_path);
-        if (!p)
-                return -ENOMEM;
-
-        *ret = p;
-        return using_subcgroup;
-}
-
-static int exec_child(
-                Unit *unit,
-                const ExecCommand *command,
-                const ExecContext *context,
-                const ExecParameters *params,
-                ExecRuntime *runtime,
-                DynamicCreds *dcreds,
-                int socket_fd,
-                int named_iofds[3],
-                int *fds,
-                size_t n_socket_fds,
-                size_t n_storage_fds,
-                char **files_env,
-                int user_lookup_fd,
-                int *exit_status) {
-
-        _cleanup_strv_free_ char **our_env = NULL, **pass_env = NULL, **accum_env = NULL, **replaced_argv = NULL;
-        int *fds_with_exec_fd, n_fds_with_exec_fd, r, ngids = 0, exec_fd = -1;
-        _cleanup_free_ gid_t *supplementary_gids = NULL;
-        const char *username = NULL, *groupname = NULL;
-        _cleanup_free_ char *home_buffer = NULL;
-        const char *home = NULL, *shell = NULL;
-        char **final_argv = NULL;
-        dev_t journal_stream_dev = 0;
-        ino_t journal_stream_ino = 0;
-        bool needs_sandboxing,          /* Do we need to set up full sandboxing? (i.e. all namespacing, all MAC stuff, caps, yadda yadda */
-                needs_setuid,           /* Do we need to do the actual setresuid()/setresgid() calls? */
-                needs_mount_namespace,  /* Do we need to set up a mount namespace for this kernel? */
-                needs_ambient_hack;     /* Do we need to apply the ambient capabilities hack? */
-#if HAVE_SELINUX
-        _cleanup_free_ char *mac_selinux_context_net = NULL;
-        bool use_selinux = false;
-#endif
-#if ENABLE_SMACK
-        bool use_smack = false;
-#endif
-#if HAVE_APPARMOR
-        bool use_apparmor = false;
-#endif
-        uid_t uid = UID_INVALID;
-        gid_t gid = GID_INVALID;
-        size_t n_fds;
-        ExecDirectoryType dt;
-        int secure_bits;
-
-        assert(unit);
-        assert(command);
-        assert(context);
-        assert(params);
-        assert(exit_status);
-
-        rename_process_from_path(command->path);
-
-        /* We reset exactly these signals, since they are the
-         * only ones we set to SIG_IGN in the main daemon. All
-         * others we leave untouched because we set them to
-         * SIG_DFL or a valid handler initially, both of which
-         * will be demoted to SIG_DFL. */
-        (void) default_signals(SIGNALS_CRASH_HANDLER,
-                               SIGNALS_IGNORE, -1);
-
-        if (context->ignore_sigpipe)
-                (void) ignore_signals(SIGPIPE, -1);
-
-        r = reset_signal_mask();
-        if (r < 0) {
-                *exit_status = EXIT_SIGNAL_MASK;
-                return log_unit_error_errno(unit, r, "Failed to set process signal mask: %m");
-        }
-
-        if (params->idle_pipe)
-                do_idle_pipe_dance(params->idle_pipe);
-
-        /* Close fds we don't need very early to make sure we don't block init reexecution because it cannot bind its
-         * sockets. Among the fds we close are the logging fds, and we want to keep them closed, so that we don't have
-         * any fds open we don't really want open during the transition. In order to make logging work, we switch the
-         * log subsystem into open_when_needed mode, so that it reopens the logs on every single log call. */
-
-        log_forget_fds();
-        log_set_open_when_needed(true);
-
-        /* In case anything used libc syslog(), close this here, too */
-        closelog();
-
-        n_fds = n_socket_fds + n_storage_fds;
-        r = close_remaining_fds(params, runtime, dcreds, user_lookup_fd, socket_fd, params->exec_fd, fds, n_fds);
-        if (r < 0) {
-                *exit_status = EXIT_FDS;
-                return log_unit_error_errno(unit, r, "Failed to close unwanted file descriptors: %m");
-        }
-
-        if (!context->same_pgrp)
-                if (setsid() < 0) {
-                        *exit_status = EXIT_SETSID;
-                        return log_unit_error_errno(unit, errno, "Failed to create new process session: %m");
-                }
-
-        exec_context_tty_reset(context, params);
-
-        if (unit_shall_confirm_spawn(unit)) {
-                const char *vc = params->confirm_spawn;
-                _cleanup_free_ char *cmdline = NULL;
-
-                //构造命令行
-                cmdline = exec_command_line(command->argv);
-                if (!cmdline) {
-                        *exit_status = EXIT_MEMORY;
-                        return log_oom();
-                }
-
-                r = ask_for_confirmation(vc, unit, cmdline);
-                if (r != CONFIRM_EXECUTE) {
-                        if (r == CONFIRM_PRETEND_SUCCESS) {
-                                *exit_status = EXIT_SUCCESS;
-                                return 0;
-                        }
-                        *exit_status = EXIT_CONFIRM;
-                        log_unit_error(unit, "Execution cancelled by the user");
-                        return -ECANCELED;
-                }
-        }
-
-        /* We are about to invoke NSS and PAM modules. Let's tell them what we are doing here, maybe they care. This is
-         * used by nss-resolve to disable itself when we are about to start systemd-resolved, to avoid deadlocks. Note
-         * that these env vars do not survive the execve(), which means they really only apply to the PAM and NSS
-         * invocations themselves. Also note that while we'll only invoke NSS modules involved in user management they
-         * might internally call into other NSS modules that are involved in hostname resolution, we never know. */
-        if (setenv("SYSTEMD_ACTIVATION_UNIT", unit->id, true) != 0 ||
-            setenv("SYSTEMD_ACTIVATION_SCOPE", MANAGER_IS_SYSTEM(unit->manager) ? "system" : "user", true) != 0) {
-                *exit_status = EXIT_MEMORY;
-                return log_unit_error_errno(unit, errno, "Failed to update environment: %m");
-        }
-
-        if (context->dynamic_user && dcreds) {
-                _cleanup_strv_free_ char **suggested_paths = NULL;
-
-                /* On top of that, make sure we bypass our own NSS module nss-systemd comprehensively for any NSS
-                 * checks, if DynamicUser=1 is used, as we shouldn't create a feedback loop with ourselves here.*/
-                if (putenv((char*) "SYSTEMD_NSS_DYNAMIC_BYPASS=1") != 0) {
-                        *exit_status = EXIT_USER;
-                        return log_unit_error_errno(unit, errno, "Failed to update environment: %m");
-                }
-
-                r = compile_suggested_paths(context, params, &suggested_paths);
-                if (r < 0) {
-                        *exit_status = EXIT_MEMORY;
-                        return log_oom();
-                }
-
-                r = dynamic_creds_realize(dcreds, suggested_paths, &uid, &gid);
-                if (r < 0) {
-                        *exit_status = EXIT_USER;
-                        if (r == -EILSEQ) {
-                                log_unit_error(unit, "Failed to update dynamic user credentials: User or group with specified name already exists.");
-                                return -EOPNOTSUPP;
-                        }
-                        return log_unit_error_errno(unit, r, "Failed to update dynamic user credentials: %m");
-                }
-
-                if (!uid_is_valid(uid)) {
-                        *exit_status = EXIT_USER;
-                        log_unit_error(unit, "UID validation failed for \""UID_FMT"\"", uid);
-                        return -ESRCH;
-                }
-
-                if (!gid_is_valid(gid)) {
-                        *exit_status = EXIT_USER;
-                        log_unit_error(unit, "GID validation failed for \""GID_FMT"\"", gid);
-                        return -ESRCH;
-                }
-
-                if (dcreds->user)
-                        username = dcreds->user->name;
-
-        } else {
-                r = get_fixed_user(context, &username, &uid, &gid, &home, &shell);
-                if (r < 0) {
-                        *exit_status = EXIT_USER;
-                        return log_unit_error_errno(unit, r, "Failed to determine user credentials: %m");
-                }
-
-                r = get_fixed_group(context, &groupname, &gid);
-                if (r < 0) {
-                        *exit_status = EXIT_GROUP;
-                        return log_unit_error_errno(unit, r, "Failed to determine group credentials: %m");
-                }
-        }
-
-        /* Initialize user supplementary groups and get SupplementaryGroups= ones */
-        r = get_supplementary_groups(context, username, groupname, gid,
-                                     &supplementary_gids, &ngids);
-        if (r < 0) {
-                *exit_status = EXIT_GROUP;
-                return log_unit_error_errno(unit, r, "Failed to determine supplementary groups: %m");
-        }
-
-        r = send_user_lookup(unit, user_lookup_fd, uid, gid);
-        if (r < 0) {
-                *exit_status = EXIT_USER;
-                return log_unit_error_errno(unit, r, "Failed to send user credentials to PID1: %m");
-        }
-
-        user_lookup_fd = safe_close(user_lookup_fd);
-
-        r = acquire_home(context, uid, &home, &home_buffer);
-        if (r < 0) {
-                *exit_status = EXIT_CHDIR;
-                return log_unit_error_errno(unit, r, "Failed to determine $HOME for user: %m");
-        }
-
-        /* If a socket is connected to STDIN/STDOUT/STDERR, we
-         * must sure to drop O_NONBLOCK */
-        if (socket_fd >= 0)
-                (void) fd_nonblock(socket_fd, false);
-
-        /* Journald will try to look-up our cgroup in order to populate _SYSTEMD_CGROUP and _SYSTEMD_UNIT fields.
-         * Hence we need to migrate to the target cgroup from init.scope before connecting to journald */
-        if (params->cgroup_path) {
-                _cleanup_free_ char *p = NULL;
-
-                r = exec_parameters_get_cgroup_path(params, &p);
-                if (r < 0) {
-                        *exit_status = EXIT_CGROUP;
-                        return log_unit_error_errno(unit, r, "Failed to acquire cgroup path: %m");
-                }
-
-                r = cg_attach_everywhere(params->cgroup_supported, p, 0, NULL, NULL);
-                if (r < 0) {
-                        *exit_status = EXIT_CGROUP;
-                        return log_unit_error_errno(unit, r, "Failed to attach to cgroup %s: %m", p);
-                }
-        }
-
-        r = setup_input(context, params, socket_fd, named_iofds);
-        if (r < 0) {
-                *exit_status = EXIT_STDIN;
-                return log_unit_error_errno(unit, r, "Failed to set up standard input: %m");
-        }
-
-        //重定向输出
-        r = setup_output(unit, context, params, STDOUT_FILENO, socket_fd, named_iofds, basename(command->path), uid, gid, &journal_stream_dev, &journal_stream_ino);
-        if (r < 0) {
-                *exit_status = EXIT_STDOUT;
-                return log_unit_error_errno(unit, r, "Failed to set up standard output: %m");
-        }
-
-        r = setup_output(unit, context, params, STDERR_FILENO, socket_fd, named_iofds, basename(command->path), uid, gid, &journal_stream_dev, &journal_stream_ino);
-        if (r < 0) {
-                *exit_status = EXIT_STDERR;
-                return log_unit_error_errno(unit, r, "Failed to set up standard error output: %m");
-        }
-
-        if (context->oom_score_adjust_set) {
-                /* When we can't make this change due to EPERM, then let's silently skip over it. User namespaces
-                 * prohibit write access to this file, and we shouldn't trip up over that. */
-                r = set_oom_score_adjust(context->oom_score_adjust);
-                if (IN_SET(r, -EPERM, -EACCES))
-                        log_unit_debug_errno(unit, r, "Failed to adjust OOM setting, assuming containerized execution, ignoring: %m");
-                else if (r < 0) {
-                        *exit_status = EXIT_OOM_ADJUST;
-                        return log_unit_error_errno(unit, r, "Failed to adjust OOM setting: %m");
-                }
-        }
-
-        if (context->nice_set)
-                if (setpriority(PRIO_PROCESS, 0, context->nice) < 0) {
-                        *exit_status = EXIT_NICE;
-                        return log_unit_error_errno(unit, errno, "Failed to set up process scheduling priority (nice level): %m");
-                }
-
-        if (context->cpu_sched_set) {
-                struct sched_param param = {
-                        .sched_priority = context->cpu_sched_priority,
-                };
-
-                r = sched_setscheduler(0,
-                                       context->cpu_sched_policy |
-                                       (context->cpu_sched_reset_on_fork ?
-                                        SCHED_RESET_ON_FORK : 0),
-                                       &param);
-                if (r < 0) {
-                        *exit_status = EXIT_SETSCHEDULER;
-                        return log_unit_error_errno(unit, errno, "Failed to set up CPU scheduling: %m");
-                }
-        }
-
-        if (context->cpuset)
-                if (sched_setaffinity(0, CPU_ALLOC_SIZE(context->cpuset_ncpus), context->cpuset) < 0) {
-                        *exit_status = EXIT_CPUAFFINITY;
-                        return log_unit_error_errno(unit, errno, "Failed to set up CPU affinity: %m");
-                }
-
-        if (context->ioprio_set)
-                if (ioprio_set(IOPRIO_WHO_PROCESS, 0, context->ioprio) < 0) {
-                        *exit_status = EXIT_IOPRIO;
-                        return log_unit_error_errno(unit, errno, "Failed to set up IO scheduling priority: %m");
-                }
-
-        if (context->timer_slack_nsec != NSEC_INFINITY)
-                if (prctl(PR_SET_TIMERSLACK, context->timer_slack_nsec) < 0) {
-                        *exit_status = EXIT_TIMERSLACK;
-                        return log_unit_error_errno(unit, errno, "Failed to set up timer slack: %m");
-                }
-
-        if (context->personality != PERSONALITY_INVALID) {
-                r = safe_personality(context->personality);
-                if (r < 0) {
-                        *exit_status = EXIT_PERSONALITY;
-                        return log_unit_error_errno(unit, r, "Failed to set up execution domain (personality): %m");
-                }
-        }
-
-        if (context->utmp_id)
-                utmp_put_init_process(context->utmp_id, getpid_cached(), getsid(0),
-                                      context->tty_path,
-                                      context->utmp_mode == EXEC_UTMP_INIT  ? INIT_PROCESS :
-                                      context->utmp_mode == EXEC_UTMP_LOGIN ? LOGIN_PROCESS :
-                                      USER_PROCESS,
-                                      username);
-
-        if (context->user) {
-                r = chown_terminal(STDIN_FILENO, uid);
-                if (r < 0) {
-                        *exit_status = EXIT_STDIN;
-                        return log_unit_error_errno(unit, r, "Failed to change ownership of terminal: %m");
-                }
-        }
-
-        /* If delegation is enabled we'll pass ownership of the cgroup to the user of the new process. On cgroup v1
-         * this is only about systemd's own hierarchy, i.e. not the controller hierarchies, simply because that's not
-         * safe. On cgroup v2 there's only one hierarchy anyway, and delegation is safe there, hence in that case only
-         * touch a single hierarchy too. */
-        if (params->cgroup_path && context->user && (params->flags & EXEC_CGROUP_DELEGATE)) {
-                r = cg_set_access(SYSTEMD_CGROUP_CONTROLLER, params->cgroup_path, uid, gid);
-                if (r < 0) {
-                        *exit_status = EXIT_CGROUP;
-                        return log_unit_error_errno(unit, r, "Failed to adjust control group access: %m");
-                }
-        }
-
-        for (dt = 0; dt < _EXEC_DIRECTORY_TYPE_MAX; dt++) {
-                r = setup_exec_directory(context, params, uid, gid, dt, exit_status);
-                if (r < 0)
-                        return log_unit_error_errno(unit, r, "Failed to set up special execution directory in %s: %m", params->prefix[dt]);
-        }
-
-        r = build_environment(
-                        unit,
-                        context,
-                        params,
-                        n_fds,
-                        home,
-                        username,
-                        shell,
-                        journal_stream_dev,
-                        journal_stream_ino,
-                        &our_env);
-        if (r < 0) {
-                *exit_status = EXIT_MEMORY;
-                return log_oom();
-        }
-
-        r = build_pass_environment(context, &pass_env);
-        if (r < 0) {
-                *exit_status = EXIT_MEMORY;
-                return log_oom();
-        }
-
-        accum_env = strv_env_merge(5,
-                                   params->environment,
-                                   our_env,
-                                   pass_env,
-                                   context->environment,
-                                   files_env,
-                                   NULL);
-        if (!accum_env) {
-                *exit_status = EXIT_MEMORY;
-                return log_oom();
-        }
-        accum_env = strv_env_clean(accum_env);
-
-        (void) umask(context->umask);
-
-        r = setup_keyring(unit, context, params, uid, gid);
-        if (r < 0) {
-                *exit_status = EXIT_KEYRING;
-                return log_unit_error_errno(unit, r, "Failed to set up kernel keyring: %m");
-        }
-
-        /* We need sandboxing if the caller asked us to apply it and the command isn't explicitly excepted from it */
-        needs_sandboxing = (params->flags & EXEC_APPLY_SANDBOXING) && !(command->flags & EXEC_COMMAND_FULLY_PRIVILEGED);
-
-        /* We need the ambient capability hack, if the caller asked us to apply it and the command is marked for it, and the kernel doesn't actually support ambient caps */
-        needs_ambient_hack = (params->flags & EXEC_APPLY_SANDBOXING) && (command->flags & EXEC_COMMAND_AMBIENT_MAGIC) && !ambient_capabilities_supported();
-
-        /* We need setresuid() if the caller asked us to apply sandboxing and the command isn't explicitly excepted from either whole sandboxing or just setresuid() itself, and the ambient hack is not desired */
-        if (needs_ambient_hack)
-                needs_setuid = false;
-        else
-                needs_setuid = (params->flags & EXEC_APPLY_SANDBOXING) && !(command->flags & (EXEC_COMMAND_FULLY_PRIVILEGED|EXEC_COMMAND_NO_SETUID));
-
-        if (needs_sandboxing) {
-                /* MAC enablement checks need to be done before a new mount ns is created, as they rely on /sys being
-                 * present. The actual MAC context application will happen later, as late as possible, to avoid
-                 * impacting our own code paths. */
-
-#if HAVE_SELINUX
-                use_selinux = mac_selinux_use();
-#endif
-#if ENABLE_SMACK
-                use_smack = mac_smack_use();
-#endif
-#if HAVE_APPARMOR
-                use_apparmor = mac_apparmor_use();
-#endif
-        }
-
-        if (needs_sandboxing) {
-                int which_failed;
-
-                /* Let's set the resource limits before we call into PAM, so that pam_limits wins over what
-                 * is set here. (See below.) */
-
-                r = setrlimit_closest_all((const struct rlimit* const *) context->rlimit, &which_failed);
-                if (r < 0) {
-                        *exit_status = EXIT_LIMITS;
-                        return log_unit_error_errno(unit, r, "Failed to adjust resource limit RLIMIT_%s: %m", rlimit_to_string(which_failed));
-                }
-        }
-
-        if (needs_setuid) {
-
-                /* Let's call into PAM after we set up our own idea of resource limits to that pam_limits
-                 * wins here. (See above.) */
-
-                if (context->pam_name && username) {
-                        r = setup_pam(context->pam_name, username, uid, gid, context->tty_path, &accum_env, fds, n_fds);
-                        if (r < 0) {
-                                *exit_status = EXIT_PAM;
-                                return log_unit_error_errno(unit, r, "Failed to set up PAM session: %m");
-                        }
-                }
-        }
-
-        if (context->private_network && runtime && runtime->netns_storage_socket[0] >= 0) {
-                if (ns_type_supported(NAMESPACE_NET)) {
-                        r = setup_netns(runtime->netns_storage_socket);
-                        if (r < 0) {
-                                *exit_status = EXIT_NETWORK;
-                                return log_unit_error_errno(unit, r, "Failed to set up network namespacing: %m");
-                        }
-                } else
-                        log_unit_warning(unit, "PrivateNetwork=yes is configured, but the kernel does not support network namespaces, ignoring.");
-        }
-
-        needs_mount_namespace = exec_needs_mount_namespace(context, params, runtime);
-        if (needs_mount_namespace) {
-                r = apply_mount_namespace(unit, command, context, params, runtime);
-                if (r < 0) {
-                        *exit_status = EXIT_NAMESPACE;
-                        return log_unit_error_errno(unit, r, "Failed to set up mount namespacing: %m");
-                }
-        }
-
-        if (context->protect_hostname) {
-                if (ns_type_supported(NAMESPACE_UTS)) {
-                        if (unshare(CLONE_NEWUTS) < 0) {
-                                *exit_status = EXIT_NAMESPACE;
-                                return log_unit_error_errno(unit, errno, "Failed to set up UTS namespacing: %m");
-                        }
-                } else
-                        log_unit_warning(unit, "ProtectHostname=yes is configured, but the kernel does not support UTS namespaces, ignoring namespace setup.");
-#if HAVE_SECCOMP
-                r = seccomp_protect_hostname();
-                if (r < 0) {
-                        *exit_status = EXIT_SECCOMP;
-                        return log_unit_error_errno(unit, r, "Failed to apply hostname restrictions: %m");
-                }
-#endif
-        }
-
-        /* Drop groups as early as possbile */
-        if (needs_setuid) {
-                r = enforce_groups(gid, supplementary_gids, ngids);
-                if (r < 0) {
-                        *exit_status = EXIT_GROUP;
-                        return log_unit_error_errno(unit, r, "Changing group credentials failed: %m");
-                }
-        }
-
-        if (needs_sandboxing) {
-#if HAVE_SELINUX
-                if (use_selinux && params->selinux_context_net && socket_fd >= 0) {
-                        r = mac_selinux_get_child_mls_label(socket_fd, command->path, context->selinux_context, &mac_selinux_context_net);
-                        if (r < 0) {
-                                *exit_status = EXIT_SELINUX_CONTEXT;
-                                return log_unit_error_errno(unit, r, "Failed to determine SELinux context: %m");
-                        }
-                }
-#endif
-
-                if (context->private_users) {
-                        r = setup_private_users(uid, gid);
-                        if (r < 0) {
-                                *exit_status = EXIT_USER;
-                                return log_unit_error_errno(unit, r, "Failed to set up user namespacing: %m");
-                        }
-                }
-        }
-
-        /* We repeat the fd closing here, to make sure that nothing is leaked from the PAM modules. Note that we are
-         * more aggressive this time since socket_fd and the netns fds we don't need anymore. We do keep the exec_fd
-         * however if we have it as we want to keep it open until the final execve(). */
-
-        if (params->exec_fd >= 0) {
-                exec_fd = params->exec_fd;
-
-                if (exec_fd < 3 + (int) n_fds) {
-                        int moved_fd;
-
-                        /* Let's move the exec fd far up, so that it's outside of the fd range we want to pass to the
-                         * process we are about to execute. */
-
-                        moved_fd = fcntl(exec_fd, F_DUPFD_CLOEXEC, 3 + (int) n_fds);
-                        if (moved_fd < 0) {
-                                *exit_status = EXIT_FDS;
-                                return log_unit_error_errno(unit, errno, "Couldn't move exec fd up: %m");
-                        }
-
-                        safe_close(exec_fd);
-                        exec_fd = moved_fd;
-                } else {
-                        /* This fd should be FD_CLOEXEC already, but let's make sure. */
-                        r = fd_cloexec(exec_fd, true);
-                        if (r < 0) {
-                                *exit_status = EXIT_FDS;
-                                return log_unit_error_errno(unit, r, "Failed to make exec fd FD_CLOEXEC: %m");
-                        }
-                }
-
-                fds_with_exec_fd = newa(int, n_fds + 1);
-                memcpy_safe(fds_with_exec_fd, fds, n_fds * sizeof(int));
-                fds_with_exec_fd[n_fds] = exec_fd;
-                n_fds_with_exec_fd = n_fds + 1;
-        } else {
-                fds_with_exec_fd = fds;
-                n_fds_with_exec_fd = n_fds;
-        }
-
-        r = close_all_fds(fds_with_exec_fd, n_fds_with_exec_fd);
-        if (r >= 0)
-                r = shift_fds(fds, n_fds);
-        if (r >= 0)
-                r = flags_fds(fds, n_socket_fds, n_storage_fds, context->non_blocking);
-        if (r < 0) {
-                *exit_status = EXIT_FDS;
-                return log_unit_error_errno(unit, r, "Failed to adjust passed file descriptors: %m");
-        }
-
-        /* At this point, the fds we want to pass to the program are all ready and set up, with O_CLOEXEC turned off
-         * and at the right fd numbers. The are no other fds open, with one exception: the exec_fd if it is defined,
-         * and it has O_CLOEXEC set, after all we want it to be closed by the execve(), so that our parent knows we
-         * came this far. */
-
-        secure_bits = context->secure_bits;
-
-        if (needs_sandboxing) {
-                uint64_t bset;
-
-                /* Set the RTPRIO resource limit to 0, but only if nothing else was explicitly
-                 * requested. (Note this is placed after the general resource limit initialization, see
-                 * above, in order to take precedence.) */
-                if (context->restrict_realtime && !context->rlimit[RLIMIT_RTPRIO]) {
-                        if (setrlimit(RLIMIT_RTPRIO, &RLIMIT_MAKE_CONST(0)) < 0) {
-                                *exit_status = EXIT_LIMITS;
-                                return log_unit_error_errno(unit, errno, "Failed to adjust RLIMIT_RTPRIO resource limit: %m");
-                        }
-                }
-
-#if ENABLE_SMACK
-                /* LSM Smack needs the capability CAP_MAC_ADMIN to change the current execution security context of the
-                 * process. This is the latest place before dropping capabilities. Other MAC context are set later. */
-                if (use_smack) {
-                        r = setup_smack(context, command);
-                        if (r < 0) {
-                                *exit_status = EXIT_SMACK_PROCESS_LABEL;
-                                return log_unit_error_errno(unit, r, "Failed to set SMACK process label: %m");
-                        }
-                }
-#endif
-
-                bset = context->capability_bounding_set;
-                /* If the ambient caps hack is enabled (which means the kernel can't do them, and the user asked for
-                 * our magic fallback), then let's add some extra caps, so that the service can drop privs of its own,
-                 * instead of us doing that */
-                if (needs_ambient_hack)
-                        bset |= (UINT64_C(1) << CAP_SETPCAP) |
-                                (UINT64_C(1) << CAP_SETUID) |
-                                (UINT64_C(1) << CAP_SETGID);
-
-                if (!cap_test_all(bset)) {
-                        r = capability_bounding_set_drop(bset, false);
-                        if (r < 0) {
-                                *exit_status = EXIT_CAPABILITIES;
-                                return log_unit_error_errno(unit, r, "Failed to drop capabilities: %m");
-                        }
-                }
-
-                /* This is done before enforce_user, but ambient set
-                 * does not survive over setresuid() if keep_caps is not set. */
-                if (!needs_ambient_hack &&
-                    context->capability_ambient_set != 0) {
-                        r = capability_ambient_set_apply(context->capability_ambient_set, true);
-                        if (r < 0) {
-                                *exit_status = EXIT_CAPABILITIES;
-                                return log_unit_error_errno(unit, r, "Failed to apply ambient capabilities (before UID change): %m");
-                        }
-                }
-        }
-
-        if (needs_setuid) {
-                if (context->user) {
-                        r = enforce_user(context, uid);
-                        if (r < 0) {
-                                *exit_status = EXIT_USER;
-                                return log_unit_error_errno(unit, r, "Failed to change UID to " UID_FMT ": %m", uid);
-                        }
-
-                        if (!needs_ambient_hack &&
-                            context->capability_ambient_set != 0) {
-
-                                /* Fix the ambient capabilities after user change. */
-                                r = capability_ambient_set_apply(context->capability_ambient_set, false);
-                                if (r < 0) {
-                                        *exit_status = EXIT_CAPABILITIES;
-                                        return log_unit_error_errno(unit, r, "Failed to apply ambient capabilities (after UID change): %m");
-                                }
-
-                                /* If we were asked to change user and ambient capabilities
-                                 * were requested, we had to add keep-caps to the securebits
-                                 * so that we would maintain the inherited capability set
-                                 * through the setresuid(). Make sure that the bit is added
-                                 * also to the context secure_bits so that we don't try to
-                                 * drop the bit away next. */
-
-                                secure_bits |= 1<<SECURE_KEEP_CAPS;
-                        }
-                }
-        }
-
-        /* Apply working directory here, because the working directory might be on NFS and only the user running
-         * this service might have the correct privilege to change to the working directory */
-        r = apply_working_directory(context, params, home, needs_mount_namespace, exit_status);
-        if (r < 0)
-                return log_unit_error_errno(unit, r, "Changing to the requested working directory failed: %m");
-
-        if (needs_sandboxing) {
-                /* Apply other MAC contexts late, but before seccomp syscall filtering, as those should really be last to
-                 * influence our own codepaths as little as possible. Moreover, applying MAC contexts usually requires
-                 * syscalls that are subject to seccomp filtering, hence should probably be applied before the syscalls
-                 * are restricted. */
-
-#if HAVE_SELINUX
-                if (use_selinux) {
-                        char *exec_context = mac_selinux_context_net ?: context->selinux_context;
-
-                        if (exec_context) {
-                                r = setexeccon(exec_context);
-                                if (r < 0) {
-                                        *exit_status = EXIT_SELINUX_CONTEXT;
-                                        return log_unit_error_errno(unit, r, "Failed to change SELinux context to %s: %m", exec_context);
-                                }
-                        }
-                }
-#endif
-
-#if HAVE_APPARMOR
-                if (use_apparmor && context->apparmor_profile) {
-                        r = aa_change_onexec(context->apparmor_profile);
-                        if (r < 0 && !context->apparmor_profile_ignore) {
-                                *exit_status = EXIT_APPARMOR_PROFILE;
-                                return log_unit_error_errno(unit, errno, "Failed to prepare AppArmor profile change to %s: %m", context->apparmor_profile);
-                        }
-                }
-#endif
-
-                /* PR_GET_SECUREBITS is not privileged, while PR_SET_SECUREBITS is. So to suppress potential EPERMs
-                 * we'll try not to call PR_SET_SECUREBITS unless necessary. */
-                if (prctl(PR_GET_SECUREBITS) != secure_bits)
-                        if (prctl(PR_SET_SECUREBITS, secure_bits) < 0) {
-                                *exit_status = EXIT_SECUREBITS;
-                                return log_unit_error_errno(unit, errno, "Failed to set process secure bits: %m");
-                        }
-
-                if (context_has_no_new_privileges(context))
-                        if (prctl(PR_SET_NO_NEW_PRIVS, 1, 0, 0, 0) < 0) {
-                                *exit_status = EXIT_NO_NEW_PRIVILEGES;
-                                return log_unit_error_errno(unit, errno, "Failed to disable new privileges: %m");
-                        }
-
-#if HAVE_SECCOMP
-                r = apply_address_families(unit, context);
-                if (r < 0) {
-                        *exit_status = EXIT_ADDRESS_FAMILIES;
-                        return log_unit_error_errno(unit, r, "Failed to restrict address families: %m");
-                }
-
-                r = apply_memory_deny_write_execute(unit, context);
-                if (r < 0) {
-                        *exit_status = EXIT_SECCOMP;
-                        return log_unit_error_errno(unit, r, "Failed to disable writing to executable memory: %m");
-                }
-
-                r = apply_restrict_realtime(unit, context);
-                if (r < 0) {
-                        *exit_status = EXIT_SECCOMP;
-                        return log_unit_error_errno(unit, r, "Failed to apply realtime restrictions: %m");
-                }
-
-                r = apply_restrict_namespaces(unit, context);
-                if (r < 0) {
-                        *exit_status = EXIT_SECCOMP;
-                        return log_unit_error_errno(unit, r, "Failed to apply namespace restrictions: %m");
-                }
-
-                r = apply_protect_sysctl(unit, context);
-                if (r < 0) {
-                        *exit_status = EXIT_SECCOMP;
-                        return log_unit_error_errno(unit, r, "Failed to apply sysctl restrictions: %m");
-                }
-
-                r = apply_protect_kernel_modules(unit, context);
-                if (r < 0) {
-                        *exit_status = EXIT_SECCOMP;
-                        return log_unit_error_errno(unit, r, "Failed to apply module loading restrictions: %m");
-                }
-
-                r = apply_private_devices(unit, context);
-                if (r < 0) {
-                        *exit_status = EXIT_SECCOMP;
-                        return log_unit_error_errno(unit, r, "Failed to set up private devices: %m");
-                }
-
-                r = apply_syscall_archs(unit, context);
-                if (r < 0) {
-                        *exit_status = EXIT_SECCOMP;
-                        return log_unit_error_errno(unit, r, "Failed to apply syscall architecture restrictions: %m");
-                }
-
-                r = apply_lock_personality(unit, context);
-                if (r < 0) {
-                        *exit_status = EXIT_SECCOMP;
-                        return log_unit_error_errno(unit, r, "Failed to lock personalities: %m");
-                }
-
-                /* This really should remain the last step before the execve(), to make sure our own code is unaffected
-                 * by the filter as little as possible. */
-                r = apply_syscall_filter(unit, context, needs_ambient_hack);
-                if (r < 0) {
-                        *exit_status = EXIT_SECCOMP;
-                        return log_unit_error_errno(unit, r, "Failed to apply system call filters: %m");
-                }
-#endif
-        }
-
-        if (!strv_isempty(context->unset_environment)) {
-                char **ee = NULL;
-
-                ee = strv_env_delete(accum_env, 1, context->unset_environment);
-                if (!ee) {
-                        *exit_status = EXIT_MEMORY;
-                        return log_oom();
-                }
-
-                strv_free_and_replace(accum_env, ee);
-        }
-
-        if (!FLAGS_SET(command->flags, EXEC_COMMAND_NO_ENV_EXPAND)) {
-                replaced_argv = replace_env_argv(command->argv, accum_env);
-                if (!replaced_argv) {
-                        *exit_status = EXIT_MEMORY;
-                        return log_oom();
-                }
-                final_argv = replaced_argv;
-        } else
-                final_argv = command->argv;
-
-        if (DEBUG_LOGGING) {
-                _cleanup_free_ char *line;
-
-                line = exec_command_line(final_argv);
-                if (line)
-                        log_struct(LOG_DEBUG,
-                                   "EXECUTABLE=%s", command->path,
-                                   LOG_UNIT_MESSAGE(unit, "Executing: %s", line),
-                                   LOG_UNIT_ID(unit),
-                                   LOG_UNIT_INVOCATION_ID(unit));
-        }
-
-        if (exec_fd >= 0) {
-                uint8_t hot = 1;
-
-                /* We have finished with all our initializations. Let's now let the manager know that. From this point
-                 * on, if the manager sees POLLHUP on the exec_fd, then execve() was successful. */
-
-                if (write(exec_fd, &hot, sizeof(hot)) < 0) {
-                        *exit_status = EXIT_EXEC;
-                        return log_unit_error_errno(unit, errno, "Failed to enable exec_fd: %m");
-                }
-        }
-
-        //执行要启动的命令
-        execve(command->path, final_argv, accum_env/*历经各种组合后生成的环境变量*/);
-        r = -errno;
-
-        if (exec_fd >= 0) {
-                uint8_t hot = 0;
-
-                /* The execve() failed. This means the exec_fd is still open. Which means we need to tell the manager
-                 * that POLLHUP on it no longer means execve() succeeded. */
-
-                if (write(exec_fd, &hot, sizeof(hot)) < 0) {
-                        *exit_status = EXIT_EXEC;
-                        return log_unit_error_errno(unit, errno, "Failed to disable exec_fd: %m");
-                }
-        }
-
-        if (r == -ENOENT && (command->flags & EXEC_COMMAND_IGNORE_FAILURE)) {
-                log_struct_errno(LOG_INFO, r,
-                                 "MESSAGE_ID=" SD_MESSAGE_SPAWN_FAILED_STR,
-                                 LOG_UNIT_ID(unit),
-                                 LOG_UNIT_INVOCATION_ID(unit),
-                                 LOG_UNIT_MESSAGE(unit, "Executable %s missing, skipping: %m",
-                                                  command->path),
-                                 "EXECUTABLE=%s", command->path);
-                return 0;
-        }
-
-        *exit_status = EXIT_EXEC;
-        return log_unit_error_errno(unit, r, "Failed to execute command: %m");
-}
-
-static int exec_context_load_environment(const Unit *unit, const ExecContext *c, char ***l);
-static int exec_context_named_iofds(const ExecContext *c, const ExecParameters *p, int named_iofds[3]);
-
-int exec_spawn(Unit *unit,
-               ExecCommand *command,
-               const ExecContext *context,
-               const ExecParameters *params,
-               ExecRuntime *runtime,
-               DynamicCreds *dcreds,
-               pid_t *ret) {
-
-        int socket_fd, r, named_iofds[3] = { -1, -1, -1 }, *fds = NULL;
-        _cleanup_free_ char *subcgroup_path = NULL;
-        _cleanup_strv_free_ char **files_env = NULL;
-        size_t n_storage_fds = 0, n_socket_fds = 0;
-        _cleanup_free_ char *line = NULL;
-        pid_t pid;
-
-        assert(unit);
-        assert(command);
-        assert(context);
-        assert(ret);
-        assert(params);
-        assert(params->fds || (params->n_socket_fds + params->n_storage_fds <= 0));
-
-        if (context->std_input == EXEC_INPUT_SOCKET ||
-            context->std_output == EXEC_OUTPUT_SOCKET ||
-            context->std_error == EXEC_OUTPUT_SOCKET) {
-
-                if (params->n_socket_fds > 1) {
-                        log_unit_error(unit, "Got more than one socket.");
-                        return -EINVAL;
-                }
-
-                if (params->n_socket_fds == 0) {
-                        log_unit_error(unit, "Got no socket.");
-                        return -EINVAL;
-                }
-
-                socket_fd = params->fds[0];
-        } else {
-                socket_fd = -1;
-                fds = params->fds;
-                n_socket_fds = params->n_socket_fds;
-                n_storage_fds = params->n_storage_fds;
-        }
-
-        r = exec_context_named_iofds(context, params, named_iofds);
-        if (r < 0)
-                return log_unit_error_errno(unit, r, "Failed to load a named file descriptor: %m");
-
-        r = exec_context_load_environment(unit, context, &files_env);
-        if (r < 0)
-                return log_unit_error_errno(unit, r, "Failed to load environment files: %m");
-
-        line = exec_command_line(command->argv);
-        if (!line)
-                return log_oom();
-
-        log_struct(LOG_DEBUG,
-                   LOG_UNIT_MESSAGE(unit, "About to execute: %s", line),
-                   "EXECUTABLE=%s", command->path,
-                   LOG_UNIT_ID(unit),
-                   LOG_UNIT_INVOCATION_ID(unit));
-
-        if (params->cgroup_path) {
-                r = exec_parameters_get_cgroup_path(params, &subcgroup_path);
-                if (r < 0)
-                        return log_unit_error_errno(unit, r, "Failed to acquire subcgroup path: %m");
-                if (r > 0) { /* We are using a child cgroup */
-                        r = cg_create(SYSTEMD_CGROUP_CONTROLLER, subcgroup_path);
-                        if (r < 0)
-                                return log_unit_error_errno(unit, r, "Failed to create control group '%s': %m", subcgroup_path);
-                }
-        }
-
-        pid = fork();
-        if (pid < 0)
-                return log_unit_error_errno(unit, errno, "Failed to fork: %m");
-
-        if (pid == 0) {
-                int exit_status = EXIT_SUCCESS;
-
-                //fork后执行命令
-                r = exec_child(unit,
-                               command,
-                               context,
-                               params,
-                               runtime,
-                               dcreds,
-                               socket_fd,
-                               named_iofds,
-                               fds,
-                               n_socket_fds,
-                               n_storage_fds,
-                               files_env,
-                               unit->manager->user_lookup_fds[1],
-                               &exit_status);
-
-                if (r < 0)
-                        log_struct_errno(LOG_ERR, r,
-                                         "MESSAGE_ID=" SD_MESSAGE_SPAWN_FAILED_STR,
-                                         LOG_UNIT_ID(unit),
-                                         LOG_UNIT_INVOCATION_ID(unit),
-                                         LOG_UNIT_MESSAGE(unit, "Failed at step %s spawning %s: %m",
-                                                          exit_status_to_string(exit_status, EXIT_STATUS_SYSTEMD),
-                                                          command->path),
-                                         "EXECUTABLE=%s", command->path);
-
-                _exit(exit_status);
-        }
-
-        log_unit_debug(unit, "Forked %s as "PID_FMT, command->path, pid);
-
-        /* We add the new process to the cgroup both in the child (so that we can be sure that no user code is ever
-         * executed outside of the cgroup) and in the parent (so that we can be sure that when we kill the cgroup the
-         * process will be killed too). */
-        if (subcgroup_path)
-                (void) cg_attach(SYSTEMD_CGROUP_CONTROLLER, subcgroup_path, pid);
-
-        exec_status_start(&command->exec_status, pid);
-
-        *ret = pid;
-        return 0;
-}
-
-void exec_context_init(ExecContext *c) {
-        ExecDirectoryType i;
-
-        assert(c);
-
-        c->umask = 0022;
-        c->ioprio = IOPRIO_PRIO_VALUE(IOPRIO_CLASS_BE, 0);
-        c->cpu_sched_policy = SCHED_OTHER;
-        c->syslog_priority = LOG_DAEMON|LOG_INFO;
-        c->syslog_level_prefix = true;
-        c->ignore_sigpipe = true;
-        c->timer_slack_nsec = NSEC_INFINITY;
-        c->personality = PERSONALITY_INVALID;
-        for (i = 0; i < _EXEC_DIRECTORY_TYPE_MAX; i++)
-                c->directories[i].mode = 0755;
-        c->capability_bounding_set = CAP_ALL;
-        assert_cc(NAMESPACE_FLAGS_INITIAL != NAMESPACE_FLAGS_ALL);
-        c->restrict_namespaces = NAMESPACE_FLAGS_INITIAL;
-        c->log_level_max = -1;
-}
-
-void exec_context_done(ExecContext *c) {
-        ExecDirectoryType i;
-        size_t l;
-
-        assert(c);
-
-        c->environment = strv_free(c->environment);
-        c->environment_files = strv_free(c->environment_files);
-        c->pass_environment = strv_free(c->pass_environment);
-        c->unset_environment = strv_free(c->unset_environment);
-
-        rlimit_free_all(c->rlimit);
-
-        for (l = 0; l < 3; l++) {
-                c->stdio_fdname[l] = mfree(c->stdio_fdname[l]);
-                c->stdio_file[l] = mfree(c->stdio_file[l]);
-        }
-
-        c->working_directory = mfree(c->working_directory);
-        c->root_directory = mfree(c->root_directory);
-        c->root_image = mfree(c->root_image);
-        c->tty_path = mfree(c->tty_path);
-        c->syslog_identifier = mfree(c->syslog_identifier);
-        c->user = mfree(c->user);
-        c->group = mfree(c->group);
-
-        c->supplementary_groups = strv_free(c->supplementary_groups);
-
-        c->pam_name = mfree(c->pam_name);
-
-        c->read_only_paths = strv_free(c->read_only_paths);
-        c->read_write_paths = strv_free(c->read_write_paths);
-        c->inaccessible_paths = strv_free(c->inaccessible_paths);
-
-        bind_mount_free_many(c->bind_mounts, c->n_bind_mounts);
-        c->bind_mounts = NULL;
-        c->n_bind_mounts = 0;
-        temporary_filesystem_free_many(c->temporary_filesystems, c->n_temporary_filesystems);
-        c->temporary_filesystems = NULL;
-        c->n_temporary_filesystems = 0;
-
-        c->cpuset = cpu_set_mfree(c->cpuset);
-
-        c->utmp_id = mfree(c->utmp_id);
-        c->selinux_context = mfree(c->selinux_context);
-        c->apparmor_profile = mfree(c->apparmor_profile);
-        c->smack_process_label = mfree(c->smack_process_label);
-
-        c->syscall_filter = hashmap_free(c->syscall_filter);
-        c->syscall_archs = set_free(c->syscall_archs);
-        c->address_families = set_free(c->address_families);
-
-        for (i = 0; i < _EXEC_DIRECTORY_TYPE_MAX; i++)
-                c->directories[i].paths = strv_free(c->directories[i].paths);
-
-        c->log_level_max = -1;
-
-        exec_context_free_log_extra_fields(c);
-
-        c->log_rate_limit_interval_usec = 0;
-        c->log_rate_limit_burst = 0;
-
-        c->stdin_data = mfree(c->stdin_data);
-        c->stdin_data_size = 0;
-}
-
-int exec_context_destroy_runtime_directory(const ExecContext *c, const char *runtime_prefix) {
-        char **i;
-
-        assert(c);
-
-        if (!runtime_prefix)
-                return 0;
-
-        STRV_FOREACH(i, c->directories[EXEC_DIRECTORY_RUNTIME].paths) {
-                _cleanup_free_ char *p;
-
-                p = strjoin(runtime_prefix, "/", *i);
-                if (!p)
-                        return -ENOMEM;
-
-                /* We execute this synchronously, since we need to be sure this is gone when we start the service
-                 * next. */
-                (void) rm_rf(p, REMOVE_ROOT);
-        }
-
-        return 0;
-}
-
-static void exec_command_done(ExecCommand *c) {
-        assert(c);
-
-        c->path = mfree(c->path);
-        c->argv = strv_free(c->argv);
-}
-
-void exec_command_done_array(ExecCommand *c, size_t n) {
-        size_t i;
-
-        for (i = 0; i < n; i++)
-                exec_command_done(c+i);
-}
-
-ExecCommand* exec_command_free_list(ExecCommand *c) {
-        ExecCommand *i;
-
-        while ((i = c)) {
-                LIST_REMOVE(command, c, i);
-                exec_command_done(i);
-                free(i);
-        }
-
-        return NULL;
-}
-
-void exec_command_free_array(ExecCommand **c, size_t n) {
-        size_t i;
-
-        for (i = 0; i < n; i++)
-                c[i] = exec_command_free_list(c[i]);
-}
-
-void exec_command_reset_status_array(ExecCommand *c, size_t n) {
-        size_t i;
-
-        for (i = 0; i < n; i++)
-                exec_status_reset(&c[i].exec_status);
-}
-
-void exec_command_reset_status_list_array(ExecCommand **c, size_t n) {
-        size_t i;
-
-        for (i = 0; i < n; i++) {
-                ExecCommand *z;
-
-                LIST_FOREACH(command, z, c[i])
-                        exec_status_reset(&z->exec_status);
-        }
-}
-
-typedef struct InvalidEnvInfo {
-        const Unit *unit;
-        const char *path;
-} InvalidEnvInfo;
-
-static void invalid_env(const char *p, void *userdata) {
-        InvalidEnvInfo *info = userdata;
-
-        log_unit_error(info->unit, "Ignoring invalid environment assignment '%s': %s", p, info->path);
-}
-
-const char* exec_context_fdname(const ExecContext *c, int fd_index) {
-        assert(c);
-
-        switch (fd_index) {
-
-        case STDIN_FILENO:
-                if (c->std_input != EXEC_INPUT_NAMED_FD)
-                        return NULL;
-
-                return c->stdio_fdname[STDIN_FILENO] ?: "stdin";
-
-        case STDOUT_FILENO:
-                if (c->std_output != EXEC_OUTPUT_NAMED_FD)
-                        return NULL;
-
-                return c->stdio_fdname[STDOUT_FILENO] ?: "stdout";
-
-        case STDERR_FILENO:
-                if (c->std_error != EXEC_OUTPUT_NAMED_FD)
-                        return NULL;
-
-                return c->stdio_fdname[STDERR_FILENO] ?: "stderr";
-
-        default:
-                return NULL;
-        }
-}
-
-static int exec_context_named_iofds(const ExecContext *c, const ExecParameters *p, int named_iofds[static 3]) {
-        size_t i, targets;
-        const char* stdio_fdname[3];
-        size_t n_fds;
-
-        assert(c);
-        assert(p);
-
-        targets = (c->std_input == EXEC_INPUT_NAMED_FD) +
-                  (c->std_output == EXEC_OUTPUT_NAMED_FD) +
-                  (c->std_error == EXEC_OUTPUT_NAMED_FD);
-
-        for (i = 0; i < 3; i++)
-                stdio_fdname[i] = exec_context_fdname(c, i);
-
-        n_fds = p->n_storage_fds + p->n_socket_fds;
-
-        for (i = 0; i < n_fds  && targets > 0; i++)
-                if (named_iofds[STDIN_FILENO] < 0 &&
-                    c->std_input == EXEC_INPUT_NAMED_FD &&
-                    stdio_fdname[STDIN_FILENO] &&
-                    streq(p->fd_names[i], stdio_fdname[STDIN_FILENO])) {
-
-                        named_iofds[STDIN_FILENO] = p->fds[i];
-                        targets--;
-
-                } else if (named_iofds[STDOUT_FILENO] < 0 &&
-                           c->std_output == EXEC_OUTPUT_NAMED_FD &&
-                           stdio_fdname[STDOUT_FILENO] &&
-                           streq(p->fd_names[i], stdio_fdname[STDOUT_FILENO])) {
-
-                        named_iofds[STDOUT_FILENO] = p->fds[i];
-                        targets--;
-
-                } else if (named_iofds[STDERR_FILENO] < 0 &&
-                           c->std_error == EXEC_OUTPUT_NAMED_FD &&
-                           stdio_fdname[STDERR_FILENO] &&
-                           streq(p->fd_names[i], stdio_fdname[STDERR_FILENO])) {
-
-                        named_iofds[STDERR_FILENO] = p->fds[i];
-                        targets--;
-                }
-
-        return targets == 0 ? 0 : -ENOENT;
-}
-
-static int exec_context_load_environment(const Unit *unit, const ExecContext *c, char ***l) {
-        char **i, **r = NULL;
-
-        assert(c);
-        assert(l);
-
-        STRV_FOREACH(i, c->environment_files) {
-                char *fn;
-                int k;
-                unsigned n;
-                bool ignore = false;
-                char **p;
-                _cleanup_globfree_ glob_t pglob = {};
-
-                fn = *i;
-
-                if (fn[0] == '-') {
-                        ignore = true;
-                        fn++;
-                }
-
-                if (!path_is_absolute(fn)) {
-                        if (ignore)
-                                continue;
-
-                        strv_free(r);
-                        return -EINVAL;
-                }
-
-                /* Filename supports globbing, take all matching files */
-                k = safe_glob(fn, 0, &pglob);
-                if (k < 0) {
-                        if (ignore)
-                                continue;
-
-                        strv_free(r);
-                        return k;
-                }
-
-                /* When we don't match anything, -ENOENT should be returned */
-                assert(pglob.gl_pathc > 0);
-
-                for (n = 0; n < pglob.gl_pathc; n++) {
-                        k = load_env_file(NULL, pglob.gl_pathv[n], &p);
-                        if (k < 0) {
-                                if (ignore)
-                                        continue;
-
-                                strv_free(r);
-                                return k;
-                        }
-                        /* Log invalid environment variables with filename */
-                        if (p) {
-                                InvalidEnvInfo info = {
-                                        .unit = unit,
-                                        .path = pglob.gl_pathv[n]
-                                };
-
-                                p = strv_env_clean_with_callback(p, invalid_env, &info);
-                        }
-
-                        if (!r)
-                                r = p;
-                        else {
-                                char **m;
-
-                                m = strv_env_merge(2, r, p);
-                                strv_free(r);
-                                strv_free(p);
-                                if (!m)
-                                        return -ENOMEM;
-
-                                r = m;
-                        }
-                }
-        }
-
-        *l = r;
-
-        return 0;
-}
-
-static bool tty_may_match_dev_console(const char *tty) {
-        _cleanup_free_ char *resolved = NULL;
-
-        if (!tty)
-                return true;
-
-        tty = skip_dev_prefix(tty);
-
-        /* trivial identity? */
-        if (streq(tty, "console"))
-                return true;
-
-        if (resolve_dev_console(&resolved) < 0)
-                return true; /* if we could not resolve, assume it may */
-
-        /* "tty0" means the active VC, so it may be the same sometimes */
-        return streq(resolved, tty) || (streq(resolved, "tty0") && tty_is_vc(tty));
-}
-
-bool exec_context_may_touch_console(const ExecContext *ec) {
-
-        return (ec->tty_reset ||
-                ec->tty_vhangup ||
-                ec->tty_vt_disallocate ||
-                is_terminal_input(ec->std_input) ||
-                is_terminal_output(ec->std_output) ||
-                is_terminal_output(ec->std_error)) &&
-               tty_may_match_dev_console(exec_context_tty_path(ec));
-}
-
-static void strv_fprintf(FILE *f, char **l) {
-        char **g;
-
-        assert(f);
-
-        STRV_FOREACH(g, l)
-                fprintf(f, " %s", *g);
-}
-
-void exec_context_dump(const ExecContext *c, FILE* f, const char *prefix) {
-        ExecDirectoryType dt;
-        char **e, **d;
-        unsigned i;
-        int r;
-
-        assert(c);
-        assert(f);
-
-        prefix = strempty(prefix);
-
-        fprintf(f,
-                "%sUMask: %04o\n"
-                "%sWorkingDirectory: %s\n"
-                "%sRootDirectory: %s\n"
-                "%sNonBlocking: %s\n"
-                "%sPrivateTmp: %s\n"
-                "%sPrivateDevices: %s\n"
-                "%sProtectKernelTunables: %s\n"
-                "%sProtectKernelModules: %s\n"
-                "%sProtectControlGroups: %s\n"
-                "%sPrivateNetwork: %s\n"
-                "%sPrivateUsers: %s\n"
-                "%sProtectHome: %s\n"
-                "%sProtectSystem: %s\n"
-                "%sMountAPIVFS: %s\n"
-                "%sIgnoreSIGPIPE: %s\n"
-                "%sMemoryDenyWriteExecute: %s\n"
-                "%sRestrictRealtime: %s\n"
-                "%sKeyringMode: %s\n"
-                "%sProtectHostname: %s\n",
-                prefix, c->umask,
-                prefix, c->working_directory ? c->working_directory : "/",
-                prefix, c->root_directory ? c->root_directory : "/",
-                prefix, yes_no(c->non_blocking),
-                prefix, yes_no(c->private_tmp),
-                prefix, yes_no(c->private_devices),
-                prefix, yes_no(c->protect_kernel_tunables),
-                prefix, yes_no(c->protect_kernel_modules),
-                prefix, yes_no(c->protect_control_groups),
-                prefix, yes_no(c->private_network),
-                prefix, yes_no(c->private_users),
-                prefix, protect_home_to_string(c->protect_home),
-                prefix, protect_system_to_string(c->protect_system),
-                prefix, yes_no(c->mount_apivfs),
-                prefix, yes_no(c->ignore_sigpipe),
-                prefix, yes_no(c->memory_deny_write_execute),
-                prefix, yes_no(c->restrict_realtime),
-                prefix, exec_keyring_mode_to_string(c->keyring_mode),
-                prefix, yes_no(c->protect_hostname));
-
-        if (c->root_image)
-                fprintf(f, "%sRootImage: %s\n", prefix, c->root_image);
-
-        STRV_FOREACH(e, c->environment)
-                fprintf(f, "%sEnvironment: %s\n", prefix, *e);
-
-        STRV_FOREACH(e, c->environment_files)
-                fprintf(f, "%sEnvironmentFile: %s\n", prefix, *e);
-
-        STRV_FOREACH(e, c->pass_environment)
-                fprintf(f, "%sPassEnvironment: %s\n", prefix, *e);
-
-        STRV_FOREACH(e, c->unset_environment)
-                fprintf(f, "%sUnsetEnvironment: %s\n", prefix, *e);
-
-        fprintf(f, "%sRuntimeDirectoryPreserve: %s\n", prefix, exec_preserve_mode_to_string(c->runtime_directory_preserve_mode));
-
-        for (dt = 0; dt < _EXEC_DIRECTORY_TYPE_MAX; dt++) {
-                fprintf(f, "%s%sMode: %04o\n", prefix, exec_directory_type_to_string(dt), c->directories[dt].mode);
-
-                STRV_FOREACH(d, c->directories[dt].paths)
-                        fprintf(f, "%s%s: %s\n", prefix, exec_directory_type_to_string(dt), *d);
-        }
-
-        if (c->nice_set)
-                fprintf(f,
-                        "%sNice: %i\n",
-                        prefix, c->nice);
-
-        if (c->oom_score_adjust_set)
-                fprintf(f,
-                        "%sOOMScoreAdjust: %i\n",
-                        prefix, c->oom_score_adjust);
-
-        for (i = 0; i < RLIM_NLIMITS; i++)
-                if (c->rlimit[i]) {
-                        fprintf(f, "%sLimit%s: " RLIM_FMT "\n",
-                                prefix, rlimit_to_string(i), c->rlimit[i]->rlim_max);
-                        fprintf(f, "%sLimit%sSoft: " RLIM_FMT "\n",
-                                prefix, rlimit_to_string(i), c->rlimit[i]->rlim_cur);
-                }
-
-        if (c->ioprio_set) {
-                _cleanup_free_ char *class_str = NULL;
-
-                r = ioprio_class_to_string_alloc(IOPRIO_PRIO_CLASS(c->ioprio), &class_str);
-                if (r >= 0)
-                        fprintf(f, "%sIOSchedulingClass: %s\n", prefix, class_str);
-
-                fprintf(f, "%sIOPriority: %lu\n", prefix, IOPRIO_PRIO_DATA(c->ioprio));
-        }
-
-        if (c->cpu_sched_set) {
-                _cleanup_free_ char *policy_str = NULL;
-
-                r = sched_policy_to_string_alloc(c->cpu_sched_policy, &policy_str);
-                if (r >= 0)
-                        fprintf(f, "%sCPUSchedulingPolicy: %s\n", prefix, policy_str);
-
-                fprintf(f,
-                        "%sCPUSchedulingPriority: %i\n"
-                        "%sCPUSchedulingResetOnFork: %s\n",
-                        prefix, c->cpu_sched_priority,
-                        prefix, yes_no(c->cpu_sched_reset_on_fork));
-        }
-
-        if (c->cpuset) {
-                fprintf(f, "%sCPUAffinity:", prefix);
-                for (i = 0; i < c->cpuset_ncpus; i++)
-                        if (CPU_ISSET_S(i, CPU_ALLOC_SIZE(c->cpuset_ncpus), c->cpuset))
-                                fprintf(f, " %u", i);
-                fputs("\n", f);
-        }
-
-        if (c->timer_slack_nsec != NSEC_INFINITY)
-                fprintf(f, "%sTimerSlackNSec: "NSEC_FMT "\n", prefix, c->timer_slack_nsec);
-
-        fprintf(f,
-                "%sStandardInput: %s\n"
-                "%sStandardOutput: %s\n"
-                "%sStandardError: %s\n",
-                prefix, exec_input_to_string(c->std_input),
-                prefix, exec_output_to_string(c->std_output),
-                prefix, exec_output_to_string(c->std_error));
-
-        if (c->std_input == EXEC_INPUT_NAMED_FD)
-                fprintf(f, "%sStandardInputFileDescriptorName: %s\n", prefix, c->stdio_fdname[STDIN_FILENO]);
-        if (c->std_output == EXEC_OUTPUT_NAMED_FD)
-                fprintf(f, "%sStandardOutputFileDescriptorName: %s\n", prefix, c->stdio_fdname[STDOUT_FILENO]);
-        if (c->std_error == EXEC_OUTPUT_NAMED_FD)
-                fprintf(f, "%sStandardErrorFileDescriptorName: %s\n", prefix, c->stdio_fdname[STDERR_FILENO]);
-
-        if (c->std_input == EXEC_INPUT_FILE)
-                fprintf(f, "%sStandardInputFile: %s\n", prefix, c->stdio_file[STDIN_FILENO]);
-        if (c->std_output == EXEC_OUTPUT_FILE)
-                fprintf(f, "%sStandardOutputFile: %s\n", prefix, c->stdio_file[STDOUT_FILENO]);
-        if (c->std_output == EXEC_OUTPUT_FILE_APPEND)
-                fprintf(f, "%sStandardOutputFileToAppend: %s\n", prefix, c->stdio_file[STDOUT_FILENO]);
-        if (c->std_error == EXEC_OUTPUT_FILE)
-                fprintf(f, "%sStandardErrorFile: %s\n", prefix, c->stdio_file[STDERR_FILENO]);
-        if (c->std_error == EXEC_OUTPUT_FILE_APPEND)
-                fprintf(f, "%sStandardErrorFileToAppend: %s\n", prefix, c->stdio_file[STDERR_FILENO]);
-
-        if (c->tty_path)
-                fprintf(f,
-                        "%sTTYPath: %s\n"
-                        "%sTTYReset: %s\n"
-                        "%sTTYVHangup: %s\n"
-                        "%sTTYVTDisallocate: %s\n",
-                        prefix, c->tty_path,
-                        prefix, yes_no(c->tty_reset),
-                        prefix, yes_no(c->tty_vhangup),
-                        prefix, yes_no(c->tty_vt_disallocate));
-
-        if (IN_SET(c->std_output,
-                   EXEC_OUTPUT_SYSLOG,
-                   EXEC_OUTPUT_KMSG,
-                   EXEC_OUTPUT_JOURNAL,
-                   EXEC_OUTPUT_SYSLOG_AND_CONSOLE,
-                   EXEC_OUTPUT_KMSG_AND_CONSOLE,
-                   EXEC_OUTPUT_JOURNAL_AND_CONSOLE) ||
-            IN_SET(c->std_error,
-                   EXEC_OUTPUT_SYSLOG,
-                   EXEC_OUTPUT_KMSG,
-                   EXEC_OUTPUT_JOURNAL,
-                   EXEC_OUTPUT_SYSLOG_AND_CONSOLE,
-                   EXEC_OUTPUT_KMSG_AND_CONSOLE,
-                   EXEC_OUTPUT_JOURNAL_AND_CONSOLE)) {
-=======
 int exec_context_get_oom_score_adjust(const ExecContext *c) {
         int n = 0, r;
->>>>>>> 40238aee
 
         assert(c);
 
