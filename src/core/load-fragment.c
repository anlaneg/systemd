/* SPDX-License-Identifier: LGPL-2.1-or-later */
/***
  Copyright © 2012 Holger Hans Peter Freyther
***/

#include <errno.h>
#include <fcntl.h>
#include <linux/fs.h>
#include <linux/oom.h>
#include <sched.h>
#include <sys/resource.h>

#include "sd-messages.h"

#include "af-list.h"
#include "all-units.h"
#include "alloc-util.h"
#include "bpf-firewall.h"
#include "bpf-program.h"
#include "bpf-restrict-fs.h"
#include "bpf-socket-bind.h"
#include "bus-error.h"
#include "bus-internal.h"
#include "bus-util.h"
#include "cap-list.h"
#include "capability-util.h"
#include "cgroup-setup.h"
#include "conf-parser.h"
#include "core-varlink.h"
#include "cpu-set-util.h"
#include "creds-util.h"
#include "env-util.h"
#include "errno-list.h"
#include "escape.h"
#include "exec-credential.h"
#include "execute.h"
#include "fd-util.h"
#include "fileio.h"
#include "firewall-util.h"
#include "fs-util.h"
#include "fstab-util.h"
#include "hexdecoct.h"
#include "iovec-util.h"
#include "ioprio-util.h"
#include "ip-protocol-list.h"
#include "journal-file.h"
#include "limits-util.h"
#include "load-fragment.h"
#include "log.h"
#include "missing_ioprio.h"
#include "mountpoint-util.h"
#include "nulstr-util.h"
#include "open-file.h"
#include "parse-helpers.h"
#include "parse-util.h"
#include "path-util.h"
#include "pcre2-util.h"
#include "percent-util.h"
#include "process-util.h"
#include "reboot-util.h"
#include "seccomp-util.h"
#include "securebits-util.h"
#include "selinux-util.h"
#include "signal-util.h"
#include "socket-netlink.h"
#include "specifier.h"
#include "stat-util.h"
#include "string-util.h"
#include "strv.h"
#include "syslog-util.h"
#include "time-util.h"
#include "unit-name.h"
#include "unit-printf.h"
#include "user-util.h"
#include "utf8.h"
#include "web-util.h"

static int parse_socket_protocol(const char *s) {
        int r;

        r = parse_ip_protocol(s);
        if (r < 0)
                return r;
        if (!IN_SET(r, IPPROTO_UDPLITE, IPPROTO_SCTP, IPPROTO_MPTCP))
                return -EPROTONOSUPPORT;

        return r;
}

int parse_crash_chvt(const char *value, int *data) {
        int b;

        if (safe_atoi(value, data) >= 0)
                return 0;

        b = parse_boolean(value);
        if (b < 0)
                return b;

        if (b > 0)
                *data = 0; /* switch to where kmsg goes */
        else
                *data = -1; /* turn off switching */

        return 0;
}

int parse_confirm_spawn(const char *value, char **console) {
        char *s;
        int r;

        r = value ? parse_boolean(value) : 1;
        if (r == 0) {
                *console = NULL;
                return 0;
        } else if (r > 0) /* on with default tty */
                s = strdup("/dev/console");
        else if (is_path(value)) /* on with fully qualified path */
                s = strdup(value);
        else /* on with only a tty file name, not a fully qualified path */
                s = path_join("/dev/", value);
        if (!s)
                return -ENOMEM;

        *console = s;
        return 0;
}

DEFINE_CONFIG_PARSE(config_parse_socket_protocol, parse_socket_protocol);
DEFINE_CONFIG_PARSE(config_parse_exec_secure_bits, secure_bits_from_string);
DEFINE_CONFIG_PARSE_ENUM(config_parse_collect_mode, collect_mode, CollectMode);
DEFINE_CONFIG_PARSE_ENUM(config_parse_device_policy, cgroup_device_policy, CGroupDevicePolicy);
DEFINE_CONFIG_PARSE_ENUM(config_parse_exec_keyring_mode, exec_keyring_mode, ExecKeyringMode);
DEFINE_CONFIG_PARSE_ENUM(config_parse_protect_proc, protect_proc, ProtectProc);
DEFINE_CONFIG_PARSE_ENUM(config_parse_proc_subset, proc_subset, ProcSubset);
DEFINE_CONFIG_PARSE_ENUM(config_parse_private_tmp, private_tmp, PrivateTmp);
DEFINE_CONFIG_PARSE_ENUM(config_parse_private_users, private_users, PrivateUsers);
DEFINE_CONFIG_PARSE_ENUM(config_parse_private_pids, private_pids, PrivatePIDs);
DEFINE_CONFIG_PARSE_ENUM(config_parse_protect_control_groups, protect_control_groups, ProtectControlGroups);
DEFINE_CONFIG_PARSE_ENUM(config_parse_exec_utmp_mode, exec_utmp_mode, ExecUtmpMode);
DEFINE_CONFIG_PARSE_ENUM(config_parse_job_mode, job_mode, JobMode);
DEFINE_CONFIG_PARSE_ENUM(config_parse_notify_access, notify_access, NotifyAccess);
DEFINE_CONFIG_PARSE_ENUM(config_parse_protect_home, protect_home, ProtectHome);
DEFINE_CONFIG_PARSE_ENUM(config_parse_protect_system, protect_system, ProtectSystem);
DEFINE_CONFIG_PARSE_ENUM(config_parse_exec_preserve_mode, exec_preserve_mode, ExecPreserveMode);
DEFINE_CONFIG_PARSE_ENUM(config_parse_service_type, service_type, ServiceType);
DEFINE_CONFIG_PARSE_ENUM(config_parse_service_exit_type, service_exit_type, ServiceExitType);
DEFINE_CONFIG_PARSE_ENUM(config_parse_service_restart, service_restart, ServiceRestart);
DEFINE_CONFIG_PARSE_ENUM(config_parse_service_restart_mode, service_restart_mode, ServiceRestartMode);
DEFINE_CONFIG_PARSE_ENUM(config_parse_service_timeout_failure_mode, service_timeout_failure_mode, ServiceTimeoutFailureMode);
DEFINE_CONFIG_PARSE_ENUM(config_parse_socket_bind, socket_address_bind_ipv6_only_or_bool, SocketAddressBindIPv6Only);
DEFINE_CONFIG_PARSE_ENUM(config_parse_oom_policy, oom_policy, OOMPolicy);
DEFINE_CONFIG_PARSE_ENUM(config_parse_managed_oom_preference, managed_oom_preference, ManagedOOMPreference);
DEFINE_CONFIG_PARSE_ENUM(config_parse_memory_pressure_watch, cgroup_pressure_watch, CGroupPressureWatch);
DEFINE_CONFIG_PARSE_ENUM_WITH_DEFAULT(config_parse_ip_tos, ip_tos, int, -1);
DEFINE_CONFIG_PARSE_PTR(config_parse_blockio_weight, cg_blkio_weight_parse, uint64_t);
DEFINE_CONFIG_PARSE_PTR(config_parse_cg_weight, cg_weight_parse, uint64_t);
DEFINE_CONFIG_PARSE_PTR(config_parse_cg_cpu_weight, cg_cpu_weight_parse, uint64_t);
static DEFINE_CONFIG_PARSE_PTR(config_parse_cpu_shares_internal, cg_cpu_shares_parse, uint64_t);
DEFINE_CONFIG_PARSE_PTR(config_parse_exec_mount_propagation_flag, mount_propagation_flag_from_string, unsigned long);
DEFINE_CONFIG_PARSE_ENUM_WITH_DEFAULT(config_parse_numa_policy, mpol, int, -1);
DEFINE_CONFIG_PARSE_ENUM(config_parse_status_unit_format, status_unit_format, StatusUnitFormat);
DEFINE_CONFIG_PARSE_ENUM_FULL(config_parse_socket_timestamping, socket_timestamping_from_string_harder, SocketTimestamping);

int config_parse_cpu_shares(
                const char *unit,
                const char *filename,
                unsigned line,
                const char *section,
                unsigned section_line,
                const char *lvalue,
                int ltype,
                const char *rvalue,
                void *data,
                void *userdata) {

        assert(filename);
        assert(lvalue);
        assert(rvalue);

        log_syntax(unit, LOG_WARNING, filename, line, 0,
                   "Unit uses %s=; please use CPUWeight= instead. Support for %s= will be removed soon.",
                   lvalue, lvalue);

        return config_parse_cpu_shares_internal(unit, filename, line, section, section_line, lvalue, ltype, rvalue, data, userdata);
}

bool contains_instance_specifier_superset(const char *s) {
        const char *p, *q;
        bool percent = false;

        assert(s);

        p = strchr(s, '@');
        if (!p)
                return false;

        p++; /* Skip '@' */

        q = strrchr(p, '.');
        if (!q)
                q = p + strlen(p);

        /* If the string is just the instance specifier, it's not a superset of the instance. */
        if (memcmp_nn(p, q - p, "%i", strlen("%i")) == 0)
                return false;

        /* %i, %n and %N all expand to the instance or a superset of it. */
        for (; p < q; p++)
                if (*p == '%')
                        percent = !percent;
                else if (percent) {
                        if (IN_SET(*p, 'n', 'N', 'i'))
                                return true;
                        percent = false;
                }

        return false;
}

/* `name` is the rendered version of `format` via `unit_printf` or similar functions. */
int unit_is_likely_recursive_template_dependency(Unit *u, const char *name, const char *format) {
        const char *fragment_path;
        int r;

        assert(u);
        assert(name);

        /* If a template unit has a direct dependency on itself that includes the unit instance as part of
         * the template instance via a unit specifier (%i, %n or %N), this will almost certainly lead to
         * infinite recursion as systemd will keep instantiating new instances of the template unit.
         * https://github.com/systemd/systemd/issues/17602 shows a good example of how this can happen in
         * practice. To guard against this, we check for templates that depend on themselves and have the
         * instantiated unit instance included as part of the template instance of the dependency via a
         * specifier.
         *
         * For example, if systemd-notify@.service depends on systemd-notify@%n.service, this will result in
         * infinite recursion.
         */

        if (!unit_name_is_valid(name, UNIT_NAME_INSTANCE))
                return false;

        if (!unit_name_prefix_equal(u->id, name))
                return false;

        if (u->type != unit_name_to_type(name))
                return false;

        r = unit_file_find_fragment(u->manager->unit_id_map, u->manager->unit_name_map, name, &fragment_path, NULL);
        if (r < 0)
                return r;

        /* Fragment paths should also be equal as a custom fragment for a specific template instance
         * wouldn't necessarily lead to infinite recursion. */
        if (!path_equal(u->fragment_path, fragment_path))
                return false;

        if (!contains_instance_specifier_superset(format))
                return false;

        return true;
}

int config_parse_unit_deps(
                const char *unit,
                const char *filename,
                unsigned line,
                const char *section,
                unsigned section_line,
                const char *lvalue,
                int ltype,
                const char *rvalue,
                void *data,
                void *userdata) {

        UnitDependency d = ltype;
        Unit *u = userdata;

        assert(filename);
        assert(lvalue);
        assert(rvalue);

        for (const char *p = rvalue;;) {
                _cleanup_free_ char *word = NULL, *k = NULL;
                int r;

                r = extract_first_word(&p, &word, NULL, EXTRACT_RETAIN_ESCAPE);
                if (r == 0)
                        return 0;
                if (r == -ENOMEM)
                        return log_oom();
                if (r < 0) {
                        log_syntax(unit, LOG_WARNING, filename, line, r, "Invalid syntax, ignoring: %s", rvalue);
                        return 0;
                }

                r = unit_name_printf(u, word, &k);
                if (r < 0) {
                        log_syntax(unit, LOG_WARNING, filename, line, r, "Failed to resolve unit specifiers in '%s', ignoring: %m", word);
                        continue;
                }

                r = unit_is_likely_recursive_template_dependency(u, k, word);
                if (r < 0) {
                        log_syntax(unit, LOG_WARNING, filename, line, r, "Failed to determine if '%s' is a recursive dependency, ignoring: %m", k);
                        continue;
                }
                if (r > 0) {
                        log_syntax(unit, LOG_DEBUG, filename, line, 0,
                                   "Dropping dependency %s=%s that likely leads to infinite recursion.",
                                   unit_dependency_to_string(d), word);
                        continue;
                }

                r = unit_add_dependency_by_name(u, d, k, true, UNIT_DEPENDENCY_FILE);
                if (r < 0)
                        log_syntax(unit, LOG_WARNING, filename, line, r, "Failed to add dependency on %s, ignoring: %m", k);
        }
}

int config_parse_obsolete_unit_deps(
                const char *unit,
                const char *filename,
                unsigned line,
                const char *section,
                unsigned section_line,
                const char *lvalue,
                int ltype,
                const char *rvalue,
                void *data,
                void *userdata) {

        log_syntax(unit, LOG_WARNING, filename, line, 0,
                   "Unit dependency type %s= is obsolete, replacing by %s=, please update your unit file", lvalue, unit_dependency_to_string(ltype));

        return config_parse_unit_deps(unit, filename, line, section, section_line, lvalue, ltype, rvalue, data, userdata);
}

int config_parse_unit_string_printf(
                const char *unit,
                const char *filename,
                unsigned line,
                const char *section,
                unsigned section_line,
                const char *lvalue,
                int ltype,
                const char *rvalue,
                void *data,
                void *userdata) {

        _cleanup_free_ char *k = NULL;
        const Unit *u = ASSERT_PTR(userdata);
        int r;

        assert(filename);
        assert(lvalue);
        assert(rvalue);

        r = unit_full_printf(u, rvalue, &k);
        if (r < 0) {
                log_syntax(unit, LOG_WARNING, filename, line, r, "Failed to resolve unit specifiers in '%s', ignoring: %m", rvalue);
                return 0;
        }

        return config_parse_string(unit, filename, line, section, section_line, lvalue, ltype, k, data, userdata);
}

int config_parse_reboot_parameter(
                const char *unit,
                const char *filename,
                unsigned line,
                const char *section,
                unsigned section_line,
                const char *lvalue,
                int ltype,
                const char *rvalue,
                void *data,
                void *userdata) {

        _cleanup_free_ char *k = NULL;
        const Unit *u = ASSERT_PTR(userdata);
        int r;

        assert(filename);
        assert(line);
        assert(rvalue);

        r = unit_full_printf(u, rvalue, &k);
        if (r < 0) {
                log_syntax(unit, LOG_WARNING, filename, line, r, "Failed to resolve unit specifiers in '%s', ignoring: %m", rvalue);
                return 0;
        }

        if (!reboot_parameter_is_valid(k)) {
                log_syntax(unit, LOG_WARNING, filename, line, 0, "Invalid reboot parameter '%s', ignoring.", k);
                return 0;
        }

        return config_parse_string(unit, filename, line, section, section_line, lvalue, ltype, k, data, userdata);
}

int config_parse_unit_strv_printf(
                const char *unit,
                const char *filename,
                unsigned line,
                const char *section,
                unsigned section_line,
                const char *lvalue,
                int ltype,
                const char *rvalue,
                void *data,
                void *userdata) {

        const Unit *u = ASSERT_PTR(userdata);
        _cleanup_free_ char *k = NULL;
        int r;

        assert(filename);
        assert(lvalue);
        assert(rvalue);

        r = unit_full_printf(u, rvalue, &k);
        if (r < 0) {
                log_syntax(unit, LOG_WARNING, filename, line, r, "Failed to resolve unit specifiers in '%s', ignoring: %m", rvalue);
                return 0;
        }

        return config_parse_strv(unit, filename, line, section, section_line, lvalue, ltype, k, data, userdata);
}

int config_parse_unit_path_printf(
                const char *unit,
                const char *filename,
                unsigned line,
                const char *section,
                unsigned section_line,
                const char *lvalue,
                int ltype,
                const char *rvalue,
                void *data,
                void *userdata) {

        _cleanup_free_ char *k = NULL;
        const Unit *u = ASSERT_PTR(userdata);
        int r;
        bool fatal = ltype;

        assert(filename);
        assert(lvalue);
        assert(rvalue);

        r = unit_path_printf(u, rvalue, &k);
        if (r < 0) {
                log_syntax(unit, fatal ? LOG_ERR : LOG_WARNING, filename, line, r,
                           "Failed to resolve unit specifiers in '%s'%s: %m",
                           rvalue, fatal ? "" : ", ignoring");
                return fatal ? -ENOEXEC : 0;
        }

        return config_parse_path(unit, filename, line, section, section_line, lvalue, ltype, k, data, userdata);
}

int config_parse_colon_separated_paths(
                const char *unit,
                const char *filename,
                unsigned line,
                const char *section,
                unsigned section_line,
                const char *lvalue,
                int ltype,
                const char *rvalue,
                void *data,
                void *userdata) {

        char ***sv = ASSERT_PTR(data);
        const Unit *u = ASSERT_PTR(userdata);
        int r;

        assert(filename);
        assert(lvalue);
        assert(rvalue);

        if (isempty(rvalue)) {
                /* Empty assignment resets the list */
                *sv = strv_free(*sv);
                return 0;
        }

        for (const char *p = rvalue;;) {
                _cleanup_free_ char *word = NULL, *k = NULL;

                r = extract_first_word(&p, &word, ":", EXTRACT_DONT_COALESCE_SEPARATORS);
                if (r == -ENOMEM)
                        return log_oom();
                if (r < 0) {
                        log_syntax(unit, LOG_WARNING, filename, line, r, "Failed to extract first word, ignoring: %s", rvalue);
                        return 0;
                }
                if (r == 0)
                        break;

                r = unit_path_printf(u, word, &k);
                if (r < 0) {
                        log_syntax(unit, LOG_WARNING, filename, line, r,
                                   "Failed to resolve unit specifiers in '%s', ignoring: %m", word);
                        return 0;
                }

                r = path_simplify_and_warn(k, PATH_CHECK_ABSOLUTE, unit, filename, line, lvalue);
                if (r < 0)
                        return 0;

                r = strv_consume(sv, TAKE_PTR(k));
                if (r < 0)
                        return log_oom();
        }

        return 0;
}

int config_parse_unit_path_strv_printf(
                const char *unit,
                const char *filename,
                unsigned line,
                const char *section,
                unsigned section_line,
                const char *lvalue,
                int ltype,
                const char *rvalue,
                void *data,
                void *userdata) {

        char ***x = data;
        const Unit *u = ASSERT_PTR(userdata);
        int r;

        assert(filename);
        assert(lvalue);
        assert(rvalue);

        if (isempty(rvalue)) {
                *x = strv_free(*x);
                return 0;
        }

        for (const char *p = rvalue;;) {
                _cleanup_free_ char *word = NULL, *k = NULL;

                r = extract_first_word(&p, &word, NULL, EXTRACT_UNQUOTE);
                if (r == 0)
                        return 0;
                if (r == -ENOMEM)
                        return log_oom();
                if (r < 0) {
                        log_syntax(unit, LOG_WARNING, filename, line, r,
                                   "Invalid syntax, ignoring: %s", rvalue);
                        return 0;
                }

                r = unit_path_printf(u, word, &k);
                if (r < 0) {
                        log_syntax(unit, LOG_WARNING, filename, line, r,
                                   "Failed to resolve unit specifiers in '%s', ignoring: %m", word);
                        return 0;
                }

                r = path_simplify_and_warn(k, PATH_CHECK_ABSOLUTE, unit, filename, line, lvalue);
                if (r < 0)
                        return 0;

                r = strv_consume(x, TAKE_PTR(k));
                if (r < 0)
                        return log_oom();
        }
}

static int patch_var_run(
                const char *unit,
                const char *filename,
                unsigned line,
                const char *lvalue,
                char **path) {

        const char *e;
        char *z;

        e = path_startswith(*path, "/var/run/");
        if (!e)
                return 0;

        z = path_join("/run/", e);
        if (!z)
                return log_oom();

        log_syntax(unit, LOG_NOTICE, filename, line, 0,
                   "%s= references a path below legacy directory /var/run/, updating %s → %s; "
                   "please update the unit file accordingly.", lvalue, *path, z);

        free_and_replace(*path, z);

        return 1;
}

int config_parse_socket_listen(
                const char *unit,
                const char *filename,
                unsigned line,
                const char *section,
                unsigned section_line,
                const char *lvalue,
                int ltype,
                const char *rvalue,
                void *data,
                void *userdata) {

        Socket *s = ASSERT_PTR(SOCKET(data));
        _cleanup_free_ SocketPort *p = NULL;
        int r;

        assert(filename);
        assert(lvalue);
        assert(rvalue);

        if (isempty(rvalue)) {
                /* An empty assignment removes all ports */
                socket_free_ports(s);
                return 0;
        }

        p = new(SocketPort, 1);
        if (!p)
                return log_oom();

        *p = (SocketPort) {
                .socket = s,
                .fd = -EBADF,
        };

        if (ltype != SOCKET_SOCKET) {
                _cleanup_free_ char *k = NULL;

                r = unit_path_printf(UNIT(s), rvalue, &k);
                if (r < 0) {
                        log_syntax(unit, LOG_WARNING, filename, line, r, "Failed to resolve unit specifiers in '%s', ignoring: %m", rvalue);
                        return 0;
                }

                PathSimplifyWarnFlags flags = PATH_CHECK_ABSOLUTE;
                if (ltype != SOCKET_SPECIAL)
                        flags |= PATH_CHECK_NON_API_VFS;

                r = path_simplify_and_warn(k, flags, unit, filename, line, lvalue);
                if (r < 0)
                        return 0;

                if (ltype == SOCKET_FIFO) {
                        r = patch_var_run(unit, filename, line, lvalue, &k);
                        if (r < 0)
                                return r;
                }

                free_and_replace(p->path, k);
                p->type = ltype;

        } else if (streq(lvalue, "ListenNetlink")) {
                _cleanup_free_ char *k = NULL;

                r = unit_path_printf(UNIT(s), rvalue, &k);
                if (r < 0) {
                        log_syntax(unit, LOG_WARNING, filename, line, r, "Failed to resolve unit specifiers in '%s', ignoring: %m", rvalue);
                        return 0;
                }

                r = socket_address_parse_netlink(&p->address, k);
                if (r < 0) {
                        log_syntax(unit, LOG_WARNING, filename, line, r, "Failed to parse address value in '%s', ignoring: %m", k);
                        return 0;
                }

                p->type = SOCKET_SOCKET;

        } else {
                _cleanup_free_ char *k = NULL;

                r = unit_path_printf(UNIT(s), rvalue, &k);
                if (r < 0) {
                        log_syntax(unit, LOG_WARNING, filename, line, r, "Failed to resolve unit specifiers in '%s', ignoring: %m", rvalue);
                        return 0;
                }

                if (path_is_absolute(k)) { /* Only for AF_UNIX file system sockets… */
                        r = patch_var_run(unit, filename, line, lvalue, &k);
                        if (r < 0)
                                return r;
                }

                r = socket_address_parse_and_warn(&p->address, k);
                if (r < 0) {
                        if (r != -EAFNOSUPPORT)
                                log_syntax(unit, LOG_WARNING, filename, line, r, "Failed to parse address value in '%s', ignoring: %m", k);
                        return 0;
                }

                if (streq(lvalue, "ListenStream"))
                        p->address.type = SOCK_STREAM;
                else if (streq(lvalue, "ListenDatagram"))
                        p->address.type = SOCK_DGRAM;
                else {
                        assert(streq(lvalue, "ListenSequentialPacket"));
                        p->address.type = SOCK_SEQPACKET;
                }

                if (socket_address_family(&p->address) != AF_UNIX && p->address.type == SOCK_SEQPACKET) {
                        log_syntax(unit, LOG_WARNING, filename, line, 0, "Address family not supported, ignoring: %s", rvalue);
                        return 0;
                }

                p->type = SOCKET_SOCKET;
        }

        LIST_APPEND(port, s->ports, TAKE_PTR(p));
        return 0;
}

int config_parse_exec_nice(
                const char *unit,
                const char *filename,
                unsigned line,
                const char *section,
                unsigned section_line,
                const char *lvalue,
                int ltype,
                const char *rvalue,
                void *data,
                void *userdata) {

        ExecContext *c = ASSERT_PTR(data);
        int priority, r;

        assert(filename);
        assert(lvalue);
        assert(rvalue);

        if (isempty(rvalue)) {
                c->nice_set = false;
                return 0;
        }

        r = parse_nice(rvalue, &priority);
        if (r < 0) {
                if (r == -ERANGE)
                        log_syntax(unit, LOG_WARNING, filename, line, r, "Nice priority out of range, ignoring: %s", rvalue);
                else
                        log_syntax(unit, LOG_WARNING, filename, line, r, "Failed to parse nice priority '%s', ignoring: %m", rvalue);
                return 0;
        }

        c->nice = priority;
        c->nice_set = true;

        return 0;
}

int config_parse_exec_oom_score_adjust(
                const char* unit,
                const char *filename,
                unsigned line,
                const char *section,
                unsigned section_line,
                const char *lvalue,
                int ltype,
                const char *rvalue,
                void *data,
                void *userdata) {

        ExecContext *c = ASSERT_PTR(data);
        int oa, r;

        assert(filename);
        assert(lvalue);
        assert(rvalue);

        if (isempty(rvalue)) {
                c->oom_score_adjust_set = false;
                return 0;
        }

        r = parse_oom_score_adjust(rvalue, &oa);
        if (r < 0) {
                if (r == -ERANGE)
                        log_syntax(unit, LOG_WARNING, filename, line, r, "OOM score adjust value out of range, ignoring: %s", rvalue);
                else
                        log_syntax(unit, LOG_WARNING, filename, line, r, "Failed to parse the OOM score adjust value '%s', ignoring: %m", rvalue);
                return 0;
        }

        c->oom_score_adjust = oa;
        c->oom_score_adjust_set = true;

        return 0;
}

<<<<<<< HEAD
//解析配置文件(Service.ExecStartPre,Service.ExecStart,Service.ExecStartPost..)行
int config_parse_exec(
                const char *unit,
=======
int config_parse_exec_coredump_filter(
                const char* unit,
>>>>>>> 40238aee
                const char *filename,
                unsigned line,
                const char *section,
                unsigned section_line,
                const char *lvalue,
                int ltype,
                const char *rvalue,
                void *data,
                void *userdata) {

        ExecContext *c = ASSERT_PTR(data);
        int r;

        assert(filename);
        assert(lvalue);
        assert(rvalue);

        if (isempty(rvalue)) {
                c->coredump_filter = 0;
                c->coredump_filter_set = false;
                return 0;
        }

        uint64_t f;
        r = coredump_filter_mask_from_string(rvalue, &f);
        if (r < 0) {
                log_syntax(unit, LOG_WARNING, filename, line, r,
                           "Failed to parse the CoredumpFilter=%s, ignoring: %m", rvalue);
                return 0;
        }

        c->coredump_filter |= f;
        c->coredump_filter_set = true;
        return 0;
}

int config_parse_kill_mode(
                const char* unit,
                const char *filename,
                unsigned line,
                const char *section,
                unsigned section_line,
                const char *lvalue,
                int ltype,
                const char *rvalue,
                void *data,
                void *userdata) {

        KillMode *k = data, m;

        assert(filename);
        assert(lvalue);
        assert(rvalue);
        assert(data);

        if (isempty(rvalue)) {
                *k = KILL_CONTROL_GROUP;
                return 0;
        }

        m = kill_mode_from_string(rvalue);
        if (m < 0) {
                log_syntax(unit, LOG_WARNING, filename, line, m,
                           "Failed to parse kill mode specification, ignoring: %s", rvalue);
                return 0;
        }

        if (m == KILL_NONE)
                log_syntax(unit, LOG_WARNING, filename, line, 0,
                           "Unit uses KillMode=none. "
                           "This is unsafe, as it disables systemd's process lifecycle management for the service. "
                           "Please update the service to use a safer KillMode=, such as 'mixed' or 'control-group'. "
                           "Support for KillMode=none is deprecated and will eventually be removed.");

        *k = m;
        return 0;
}

int config_parse_exec(
                const char *unit,
                const char *filename,
                unsigned line,
                const char *section,
                unsigned section_line,
                const char *lvalue,
                int ltype,
                const char *rvalue,
                void *data,
                void *userdata) {

        ExecCommand **e = ASSERT_PTR(data);
        const Unit *u = ASSERT_PTR(userdata);
        int r;

        assert(filename);
        assert(lvalue);
        assert(rvalue);

        e += ltype;

        if (isempty(rvalue)) {
                /* An empty assignment resets the list */
                *e = exec_command_free_list(*e);
                return 0;
        }

        const char *p = rvalue;
        bool semicolon;

        do {
                _cleanup_free_ char *path = NULL, *firstword = NULL;

                semicolon = false;

                r = extract_first_word_and_warn(&p, &firstword, NULL, EXTRACT_UNQUOTE|EXTRACT_CUNESCAPE, unit, filename, line, rvalue);
                if (r <= 0)
                        return 0;

                /* A lone ";" is a separator. Let's make sure we don't treat it as an executable name.
                 *
                 * SOFT DEPRECATION: We support multiple command lines in one ExecStart= line for
                 * compatibility with older versions, but we no longer document this exists, it's deprecated
                 * in a soft way. New unit files, should not use this feature. */
                if (streq(firstword, ";")) {
                        semicolon = true;
                        continue;
                }

                const char *f = firstword;
                bool ignore, separate_argv0 = false;
                ExecCommandFlags flags = 0;

                for (;; f++) {
                        /* We accept an absolute path as first argument. Valid prefixes and their effect:
                         *
                         * "-":  Ignore if the path doesn't exist
                         * "@":  Allow overriding argv[0] (supplied as a separate argument)
                         * ":":  Disable environment variable substitution
                         * "+":  Run with full privileges and no sandboxing
                         * "!":  Apply sandboxing except for user/group credentials
                         * "!!": Apply user/group credentials if the kernel supports ambient capabilities -
                         *       if it doesn't we don't apply the credentials themselves, but do apply
                         *       most other sandboxing, with some special exceptions for changing UID.
                         *
                         * The idea is that '!!' may be used to write services that can take benefit of
                         * systemd's UID/GID dropping if the kernel supports ambient creds, but provide
                         * an automatic fallback to privilege dropping within the daemon if the kernel
                         * does not offer that. */

                        if (*f == '-' && !(flags & EXEC_COMMAND_IGNORE_FAILURE))
                                flags |= EXEC_COMMAND_IGNORE_FAILURE;
                        else if (*f == '@' && !separate_argv0)
                                separate_argv0 = true;
                        else if (*f == ':' && !(flags & EXEC_COMMAND_NO_ENV_EXPAND))
                                flags |= EXEC_COMMAND_NO_ENV_EXPAND;
                        else if (*f == '+' && !(flags & (EXEC_COMMAND_FULLY_PRIVILEGED|EXEC_COMMAND_NO_SETUID|EXEC_COMMAND_AMBIENT_MAGIC)))
                                flags |= EXEC_COMMAND_FULLY_PRIVILEGED;
                        else if (*f == '!' && !(flags & (EXEC_COMMAND_FULLY_PRIVILEGED|EXEC_COMMAND_NO_SETUID|EXEC_COMMAND_AMBIENT_MAGIC)))
                                flags |= EXEC_COMMAND_NO_SETUID;
                        else if (*f == '!' && !(flags & (EXEC_COMMAND_FULLY_PRIVILEGED|EXEC_COMMAND_AMBIENT_MAGIC))) {
                                flags &= ~EXEC_COMMAND_NO_SETUID;
                                flags |= EXEC_COMMAND_AMBIENT_MAGIC;
                        } else
                                break;
                }

                ignore = FLAGS_SET(flags, EXEC_COMMAND_IGNORE_FAILURE);

                r = unit_path_printf(u, f, &path);
                if (r < 0) {
                        log_syntax(unit, ignore ? LOG_WARNING : LOG_ERR, filename, line, r,
                                   "Failed to resolve unit specifiers in '%s'%s: %m",
                                   f, ignore ? ", ignoring" : "");
                        return ignore ? 0 : -ENOEXEC;
                }

                if (isempty(path)) {
                        log_syntax(unit, ignore ? LOG_WARNING : LOG_ERR, filename, line, 0,
                                   "Empty path in command line%s: %s",
                                   ignore ? ", ignoring" : "", rvalue);
                        return ignore ? 0 : -ENOEXEC;
                }
                if (!string_is_safe(path)) {
                        log_syntax(unit, ignore ? LOG_WARNING : LOG_ERR, filename, line, 0,
                                   "Executable path contains special characters%s: %s",
                                   ignore ? ", ignoring" : "", path);
                        return ignore ? 0 : -ENOEXEC;
                }
                if (path_implies_directory(path)) {
                        log_syntax(unit, ignore ? LOG_WARNING : LOG_ERR, filename, line, 0,
                                   "Executable path specifies a directory%s: %s",
                                   ignore ? ", ignoring" : "", path);
                        return ignore ? 0 : -ENOEXEC;
                }

                if (!(path_is_absolute(path) ? path_is_valid(path) : filename_is_valid(path))) {
                        log_syntax(unit, ignore ? LOG_WARNING : LOG_ERR, filename, line, 0,
                                   "Neither a valid executable name nor an absolute path%s: %s",
                                   ignore ? ", ignoring" : "", path);
                        return ignore ? 0 : -ENOEXEC;
                }

                _cleanup_strv_free_ char **args = NULL;

                if (!separate_argv0)
                        if (strv_extend(&args, path) < 0)
                                return log_oom();

                while (!isempty(p)) {
                        _cleanup_free_ char *word = NULL, *resolved = NULL;

                        /* Check explicitly for an unquoted semicolon as command separator token. */
                        if (p[0] == ';' && (!p[1] || strchr(WHITESPACE, p[1]))) {
                                p++;
                                p = skip_leading_chars(p, /* bad = */ NULL);
                                semicolon = true;
                                break;
                        }

                        /* Check for \; explicitly, to not confuse it with \\; or "\;" or "\\;" etc.
                         * extract_first_word() would return the same for all of those. */
                        if (p[0] == '\\' && p[1] == ';' && (!p[2] || strchr(WHITESPACE, p[2]))) {
                                p += 2;
                                p = skip_leading_chars(p, /* bad = */ NULL);

                                if (strv_extend(&args, ";") < 0)
                                        return log_oom();

                                continue;
                        }

                        r = extract_first_word_and_warn(&p, &word, NULL, EXTRACT_UNQUOTE|EXTRACT_CUNESCAPE, unit, filename, line, rvalue);
                        if (r < 0)
                                return ignore ? 0 : -ENOEXEC;
                        if (r == 0)
                                break;

                        r = unit_full_printf(u, word, &resolved);
                        if (r < 0) {
                                log_syntax(unit, ignore ? LOG_WARNING : LOG_ERR, filename, line, r,
                                           "Failed to resolve unit specifiers in '%s'%s: %m",
                                           word, ignore ? ", ignoring" : "");
                                return ignore ? 0 : -ENOEXEC;
                        }

                        if (strv_consume(&args, TAKE_PTR(resolved)) < 0)
                                return log_oom();
                }

                if (strv_isempty(args)) {
                        log_syntax(unit, ignore ? LOG_WARNING : LOG_ERR, filename, line, 0,
                                   "Empty executable name or zeroeth argument%s: %s",
                                   ignore ? ", ignoring" : "", rvalue);
                        return ignore ? 0 : -ENOEXEC;
                }

                ExecCommand *nec = new(ExecCommand, 1);
                if (!nec)
                        return log_oom();

                *nec = (ExecCommand) {
                        .path = path_simplify(TAKE_PTR(path)),
                        .argv = TAKE_PTR(args),
                        .flags = flags,
                };

                exec_command_append_list(e, nec);

                rvalue = p;
        } while (semicolon);

        return 0;
}

int config_parse_socket_bindtodevice(
                const char* unit,
                const char *filename,
                unsigned line,
                const char *section,
                unsigned section_line,
                const char *lvalue,
                int ltype,
                const char *rvalue,
                void *data,
                void *userdata) {

        Socket *s = ASSERT_PTR(data);

        assert(filename);
        assert(lvalue);
        assert(rvalue);

        if (isempty(rvalue) || streq(rvalue, "*")) {
                s->bind_to_device = mfree(s->bind_to_device);
                return 0;
        }

        if (!ifname_valid(rvalue)) {
                log_syntax(unit, LOG_WARNING, filename, line, 0, "Invalid interface name, ignoring: %s", rvalue);
                return 0;
        }

        return free_and_strdup_warn(&s->bind_to_device, rvalue);
}

int config_parse_exec_input(
                const char *unit,
                const char *filename,
                unsigned line,
                const char *section,
                unsigned section_line,
                const char *lvalue,
                int ltype,
                const char *rvalue,
                void *data,
                void *userdata) {

        ExecContext *c = ASSERT_PTR(data);
        const Unit *u = userdata;
        const char *n;
        ExecInput ei;
        int r;

        assert(filename);
        assert(line);
        assert(rvalue);

        n = startswith(rvalue, "fd:");
        if (n) {
                _cleanup_free_ char *resolved = NULL;

                r = unit_fd_printf(u, n, &resolved);
                if (r < 0) {
                        log_syntax(unit, LOG_WARNING, filename, line, r, "Failed to resolve unit specifiers in '%s', ignoring: %m", n);
                        return 0;
                }

                if (isempty(resolved))
                        resolved = mfree(resolved);
                else if (!fdname_is_valid(resolved)) {
                        log_syntax(unit, LOG_WARNING, filename, line, 0, "Invalid file descriptor name, ignoring: %s", resolved);
                        return 0;
                }

                free_and_replace(c->stdio_fdname[STDIN_FILENO], resolved);

                ei = EXEC_INPUT_NAMED_FD;

        } else if ((n = startswith(rvalue, "file:"))) {
                _cleanup_free_ char *resolved = NULL;

                r = unit_path_printf(u, n, &resolved);
                if (r < 0) {
                        log_syntax(unit, LOG_WARNING, filename, line, r, "Failed to resolve unit specifiers in '%s', ignoring: %m", n);
                        return 0;
                }

                r = path_simplify_and_warn(resolved, PATH_CHECK_ABSOLUTE | PATH_CHECK_FATAL, unit, filename, line, lvalue);
                if (r < 0)
                        return 0;

                free_and_replace(c->stdio_file[STDIN_FILENO], resolved);

                ei = EXEC_INPUT_FILE;

        } else {
                ei = exec_input_from_string(rvalue);
                if (ei < 0) {
                        log_syntax(unit, LOG_WARNING, filename, line, ei, "Failed to parse input specifier, ignoring: %s", rvalue);
                        return 0;
                }
        }

        c->std_input = ei;
        return 0;
}

int config_parse_exec_input_text(
                const char *unit,
                const char *filename,
                unsigned line,
                const char *section,
                unsigned section_line,
                const char *lvalue,
                int ltype,
                const char *rvalue,
                void *data,
                void *userdata) {

        _cleanup_free_ char *unescaped = NULL, *resolved = NULL;
        ExecContext *c = ASSERT_PTR(data);
        const Unit *u = userdata;
        int r;

        assert(filename);
        assert(line);
        assert(rvalue);

        if (isempty(rvalue)) {
                /* Reset if the empty string is assigned */
                c->stdin_data = mfree(c->stdin_data);
                c->stdin_data_size = 0;
                return 0;
        }

        ssize_t l = cunescape(rvalue, 0, &unescaped);
        if (l < 0) {
                log_syntax(unit, LOG_WARNING, filename, line, l,
                           "Failed to decode C escaped text '%s', ignoring: %m", rvalue);
                return 0;
        }

        r = unit_full_printf_full(u, unescaped, EXEC_STDIN_DATA_MAX, &resolved);
        if (r < 0) {
                log_syntax(unit, LOG_WARNING, filename, line, r,
                           "Failed to resolve unit specifiers in '%s', ignoring: %m", unescaped);
                return 0;
        }

        size_t sz = strlen(resolved);
        if (c->stdin_data_size + sz + 1 < c->stdin_data_size || /* check for overflow */
            c->stdin_data_size + sz + 1 > EXEC_STDIN_DATA_MAX) {
                log_syntax(unit, LOG_WARNING, filename, line, 0,
                           "Standard input data too large (%zu), maximum of %zu permitted, ignoring.",
                           c->stdin_data_size + sz, (size_t) EXEC_STDIN_DATA_MAX);
                return 0;
        }

        void *p = realloc(c->stdin_data, c->stdin_data_size + sz + 1);
        if (!p)
                return log_oom();

        *((char*) mempcpy((char*) p + c->stdin_data_size, resolved, sz)) = '\n';

        c->stdin_data = p;
        c->stdin_data_size += sz + 1;

        return 0;
}

int config_parse_exec_input_data(
                const char *unit,
                const char *filename,
                unsigned line,
                const char *section,
                unsigned section_line,
                const char *lvalue,
                int ltype,
                const char *rvalue,
                void *data,
                void *userdata) {

        _cleanup_free_ void *p = NULL;
        ExecContext *c = ASSERT_PTR(data);
        size_t sz;
        void *q;
        int r;

        assert(filename);
        assert(line);
        assert(rvalue);

        if (isempty(rvalue)) {
                /* Reset if the empty string is assigned */
                c->stdin_data = mfree(c->stdin_data);
                c->stdin_data_size = 0;
                return 0;
        }

        r = unbase64mem(rvalue, &p, &sz);
        if (r < 0) {
                log_syntax(unit, LOG_WARNING, filename, line, r,
                           "Failed to decode base64 data, ignoring: %s", rvalue);
                return 0;
        }

        assert(sz > 0);

        if (c->stdin_data_size + sz < c->stdin_data_size || /* check for overflow */
            c->stdin_data_size + sz > EXEC_STDIN_DATA_MAX) {
                log_syntax(unit, LOG_WARNING, filename, line, 0,
                           "Standard input data too large (%zu), maximum of %zu permitted, ignoring.",
                           c->stdin_data_size + sz, (size_t) EXEC_STDIN_DATA_MAX);
                return 0;
        }

        q = realloc(c->stdin_data, c->stdin_data_size + sz);
        if (!q)
                return log_oom();

        memcpy((uint8_t*) q + c->stdin_data_size, p, sz);

        c->stdin_data = q;
        c->stdin_data_size += sz;

        return 0;
}

int config_parse_exec_output(
                const char *unit,
                const char *filename,
                unsigned line,
                const char *section,
                unsigned section_line,
                const char *lvalue,
                int ltype,
                const char *rvalue,
                void *data,
                void *userdata) {

        _cleanup_free_ char *resolved = NULL;
        const char *n;
        ExecContext *c = ASSERT_PTR(data);
        const Unit *u = userdata;
        bool obsolete = false;
        ExecOutput eo;
        int r;

        assert(filename);
        assert(line);
        assert(lvalue);
        assert(rvalue);

        n = startswith(rvalue, "fd:");
        if (n) {
                r = unit_fd_printf(u, n, &resolved);
                if (r < 0) {
                        log_syntax(unit, LOG_WARNING, filename, line, r, "Failed to resolve unit specifiers in %s: %m", n);
                        return 0;
                }

                if (isempty(resolved))
                        resolved = mfree(resolved);
                else if (!fdname_is_valid(resolved)) {
                        log_syntax(unit, LOG_WARNING, filename, line, 0, "Invalid file descriptor name, ignoring: %s", resolved);
                        return 0;
                }

                eo = EXEC_OUTPUT_NAMED_FD;

        } else if (streq(rvalue, "syslog")) {
                eo = EXEC_OUTPUT_JOURNAL;
                obsolete = true;

        } else if (streq(rvalue, "syslog+console")) {
                eo = EXEC_OUTPUT_JOURNAL_AND_CONSOLE;
                obsolete = true;

        } else if ((n = startswith(rvalue, "file:"))) {

                r = unit_path_printf(u, n, &resolved);
                if (r < 0) {
                        log_syntax(unit, LOG_WARNING, filename, line, r, "Failed to resolve unit specifiers in %s, ignoring: %m", n);
                        return 0;
                }

                r = path_simplify_and_warn(resolved, PATH_CHECK_ABSOLUTE | PATH_CHECK_FATAL, unit, filename, line, lvalue);
                if (r < 0)
                        return 0;

                eo = EXEC_OUTPUT_FILE;

        } else if ((n = startswith(rvalue, "append:"))) {

                r = unit_path_printf(u, n, &resolved);
                if (r < 0) {
                        log_syntax(unit, LOG_WARNING, filename, line, r, "Failed to resolve unit specifiers in %s, ignoring: %m", n);
                        return 0;
                }

                r = path_simplify_and_warn(resolved, PATH_CHECK_ABSOLUTE | PATH_CHECK_FATAL, unit, filename, line, lvalue);
                if (r < 0)
                        return 0;

                eo = EXEC_OUTPUT_FILE_APPEND;

        } else if ((n = startswith(rvalue, "truncate:"))) {

                r = unit_path_printf(u, n, &resolved);
                if (r < 0) {
                        log_syntax(unit, LOG_WARNING, filename, line, r, "Failed to resolve unit specifiers in %s, ignoring: %m", n);
                        return 0;
                }

                r = path_simplify_and_warn(resolved, PATH_CHECK_ABSOLUTE | PATH_CHECK_FATAL, unit, filename, line, lvalue);
                if (r < 0)
                        return 0;

                eo = EXEC_OUTPUT_FILE_TRUNCATE;
        } else {
                eo = exec_output_from_string(rvalue);
                if (eo < 0) {
                        log_syntax(unit, LOG_WARNING, filename, line, eo, "Failed to parse output specifier, ignoring: %s", rvalue);
                        return 0;
                }
        }

        if (obsolete)
                log_syntax(unit, LOG_NOTICE, filename, line, 0,
                           "Standard output type %s is obsolete, automatically updating to %s. Please update your unit file, and consider removing the setting altogether.",
                           rvalue, exec_output_to_string(eo));

        if (streq(lvalue, "StandardOutput")) {
                if (eo == EXEC_OUTPUT_NAMED_FD)
                        free_and_replace(c->stdio_fdname[STDOUT_FILENO], resolved);
                else
                        free_and_replace(c->stdio_file[STDOUT_FILENO], resolved);

                c->std_output = eo;

        } else {
                assert(streq(lvalue, "StandardError"));

                if (eo == EXEC_OUTPUT_NAMED_FD)
                        free_and_replace(c->stdio_fdname[STDERR_FILENO], resolved);
                else
                        free_and_replace(c->stdio_file[STDERR_FILENO], resolved);

                c->std_error = eo;
        }

        return 0;
}

int config_parse_exec_io_class(const char *unit,
                               const char *filename,
                               unsigned line,
                               const char *section,
                               unsigned section_line,
                               const char *lvalue,
                               int ltype,
                               const char *rvalue,
                               void *data,
                               void *userdata) {

        ExecContext *c = ASSERT_PTR(data);
        int x;

        assert(filename);
        assert(lvalue);
        assert(rvalue);

        if (isempty(rvalue)) {
                c->ioprio_set = false;
                c->ioprio = IOPRIO_DEFAULT_CLASS_AND_PRIO;
                return 0;
        }

        x = ioprio_class_from_string(rvalue);
        if (x < 0) {
                log_syntax(unit, LOG_WARNING, filename, line, x, "Failed to parse IO scheduling class, ignoring: %s", rvalue);
                return 0;
        }

        c->ioprio = ioprio_normalize(ioprio_prio_value(x, ioprio_prio_data(c->ioprio)));
        c->ioprio_set = true;

        return 0;
}

int config_parse_exec_io_priority(const char *unit,
                                  const char *filename,
                                  unsigned line,
                                  const char *section,
                                  unsigned section_line,
                                  const char *lvalue,
                                  int ltype,
                                  const char *rvalue,
                                  void *data,
                                  void *userdata) {

        ExecContext *c = ASSERT_PTR(data);
        int i, r;

        assert(filename);
        assert(lvalue);
        assert(rvalue);

        if (isempty(rvalue)) {
                c->ioprio_set = false;
                c->ioprio = IOPRIO_DEFAULT_CLASS_AND_PRIO;
                return 0;
        }

        r = ioprio_parse_priority(rvalue, &i);
        if (r < 0) {
                log_syntax(unit, LOG_WARNING, filename, line, r, "Failed to parse IO priority, ignoring: %s", rvalue);
                return 0;
        }

        c->ioprio = ioprio_normalize(ioprio_prio_value(ioprio_prio_class(c->ioprio), i));
        c->ioprio_set = true;

        return 0;
}

int config_parse_exec_cpu_sched_policy(const char *unit,
                                       const char *filename,
                                       unsigned line,
                                       const char *section,
                                       unsigned section_line,
                                       const char *lvalue,
                                       int ltype,
                                       const char *rvalue,
                                       void *data,
                                       void *userdata) {

        ExecContext *c = ASSERT_PTR(data);
        int x;

        assert(filename);
        assert(lvalue);
        assert(rvalue);

        if (isempty(rvalue)) {
                c->cpu_sched_set = false;
                c->cpu_sched_policy = SCHED_OTHER;
                c->cpu_sched_priority = 0;
                return 0;
        }

        x = sched_policy_from_string(rvalue);
        if (x < 0) {
                log_syntax(unit, LOG_WARNING, filename, line, x, "Failed to parse CPU scheduling policy, ignoring: %s", rvalue);
                return 0;
        }

        c->cpu_sched_policy = x;
        /* Moving to or from real-time policy? We need to adjust the priority */
        c->cpu_sched_priority = CLAMP(c->cpu_sched_priority, sched_get_priority_min(x), sched_get_priority_max(x));
        c->cpu_sched_set = true;

        return 0;
}

int config_parse_numa_mask(const char *unit,
                           const char *filename,
                           unsigned line,
                           const char *section,
                           unsigned section_line,
                           const char *lvalue,
                           int ltype,
                           const char *rvalue,
                           void *data,
                           void *userdata) {
        int r;
        NUMAPolicy *p = ASSERT_PTR(data);

        assert(filename);
        assert(lvalue);
        assert(rvalue);

        if (streq(rvalue, "all")) {
                r = numa_mask_add_all(&p->nodes);
                if (r < 0)
                        log_syntax(unit, LOG_WARNING, filename, line, r,
                                   "Failed to create NUMA mask representing \"all\" NUMA nodes, ignoring: %m");
        } else {
                r = parse_cpu_set_extend(rvalue, &p->nodes, true, unit, filename, line, lvalue);
                if (r < 0)
                        log_syntax(unit, LOG_WARNING, filename, line, r, "Failed to parse NUMA node mask, ignoring: %s", rvalue);
        }

        return 0;
}

int config_parse_exec_cpu_sched_prio(const char *unit,
                                     const char *filename,
                                     unsigned line,
                                     const char *section,
                                     unsigned section_line,
                                     const char *lvalue,
                                     int ltype,
                                     const char *rvalue,
                                     void *data,
                                     void *userdata) {

        ExecContext *c = ASSERT_PTR(data);
        int i, r;

        assert(filename);
        assert(lvalue);
        assert(rvalue);

        r = safe_atoi(rvalue, &i);
        if (r < 0) {
                log_syntax(unit, LOG_WARNING, filename, line, r, "Failed to parse CPU scheduling priority, ignoring: %s", rvalue);
                return 0;
        }

        /* On Linux RR/FIFO range from 1 to 99 and OTHER/BATCH may only be 0. Policy might be set later so
         * we do not check the precise range, but only the generic outer bounds. */
        if (i < 0 || i > 99) {
                log_syntax(unit, LOG_WARNING, filename, line, 0, "CPU scheduling priority is out of range, ignoring: %s", rvalue);
                return 0;
        }

        c->cpu_sched_priority = i;
        c->cpu_sched_set = true;

        return 0;
}

int config_parse_root_image_options(
                const char *unit,
                const char *filename,
                unsigned line,
                const char *section,
                unsigned section_line,
                const char *lvalue,
                int ltype,
                const char *rvalue,
                void *data,
                void *userdata) {

        _cleanup_(mount_options_free_allp) MountOptions *options = NULL;
        _cleanup_strv_free_ char **l = NULL;
        ExecContext *c = ASSERT_PTR(data);
        const Unit *u = userdata;
        int r;

        assert(filename);
        assert(lvalue);
        assert(rvalue);

        if (isempty(rvalue)) {
                c->root_image_options = mount_options_free_all(c->root_image_options);
                return 0;
        }

        r = strv_split_colon_pairs(&l, rvalue);
        if (r == -ENOMEM)
                return log_oom();
        if (r < 0) {
                log_syntax(unit, LOG_WARNING, filename, line, r, "Failed to parse %s, ignoring: %s", lvalue, rvalue);
                return 0;
        }

        STRV_FOREACH_PAIR(first, second, l) {
                MountOptions *o = NULL;
                _cleanup_free_ char *mount_options_resolved = NULL;
                const char *mount_options = NULL, *partition = "root";
                PartitionDesignator partition_designator;

                /* Format is either 'root:foo' or 'foo' (root is implied) */
                if (!isempty(*second)) {
                        partition = *first;
                        mount_options = *second;
                } else
                        mount_options = *first;

                partition_designator = partition_designator_from_string(partition);
                if (partition_designator < 0) {
                        log_syntax(unit, LOG_WARNING, filename, line, partition_designator,
                                   "Invalid partition name %s, ignoring", partition);
                        continue;
                }
                r = unit_full_printf(u, mount_options, &mount_options_resolved);
                if (r < 0) {
                        log_syntax(unit, LOG_WARNING, filename, line, r, "Failed to resolve unit specifiers in %s, ignoring: %m", mount_options);
                        continue;
                }

                o = new(MountOptions, 1);
                if (!o)
                        return log_oom();
                *o = (MountOptions) {
                        .partition_designator = partition_designator,
                        .options = TAKE_PTR(mount_options_resolved),
                };
                LIST_APPEND(mount_options, options, TAKE_PTR(o));
        }

        if (options)
                LIST_JOIN(mount_options, c->root_image_options, options);
        else
                /* empty spaces/separators only */
                c->root_image_options = mount_options_free_all(c->root_image_options);

        return 0;
}

int config_parse_exec_root_hash(
                const char *unit,
                const char *filename,
                unsigned line,
                const char *section,
                unsigned section_line,
                const char *lvalue,
                int ltype,
                const char *rvalue,
                void *data,
                void *userdata) {

        _cleanup_free_ void *roothash_decoded = NULL;
        ExecContext *c = ASSERT_PTR(data);
        size_t roothash_decoded_size = 0;
        int r;

        assert(filename);
        assert(line);
        assert(rvalue);

        if (isempty(rvalue)) {
                /* Reset if the empty string is assigned */
                c->root_hash_path = mfree(c->root_hash_path);
                c->root_hash = mfree(c->root_hash);
                c->root_hash_size = 0;
                return 0;
        }

        if (path_is_absolute(rvalue)) {
                /* We have the path to a roothash to load and decode, eg: RootHash=/foo/bar.roothash */
                _cleanup_free_ char *p = NULL;

                p = strdup(rvalue);
                if (!p)
                        return -ENOMEM;

                free_and_replace(c->root_hash_path, p);
                c->root_hash = mfree(c->root_hash);
                c->root_hash_size = 0;
                return 0;
        }

        /* We have a roothash to decode, eg: RootHash=012345789abcdef */
        r = unhexmem(rvalue, &roothash_decoded, &roothash_decoded_size);
        if (r < 0) {
                log_syntax(unit, LOG_WARNING, filename, line, r, "Failed to decode RootHash=, ignoring: %s", rvalue);
                return 0;
        }
        if (roothash_decoded_size < sizeof(sd_id128_t)) {
                log_syntax(unit, LOG_WARNING, filename, line, 0, "RootHash= is too short, ignoring: %s", rvalue);
                return 0;
        }

        free_and_replace(c->root_hash, roothash_decoded);
        c->root_hash_size = roothash_decoded_size;
        c->root_hash_path = mfree(c->root_hash_path);

        return 0;
}

int config_parse_exec_root_hash_sig(
                const char *unit,
                const char *filename,
                unsigned line,
                const char *section,
                unsigned section_line,
                const char *lvalue,
                int ltype,
                const char *rvalue,
                void *data,
                void *userdata) {

        _cleanup_free_ void *roothash_sig_decoded = NULL;
        char *value;
        ExecContext *c = ASSERT_PTR(data);
        size_t roothash_sig_decoded_size = 0;
        int r;

        assert(filename);
        assert(line);
        assert(rvalue);

        if (isempty(rvalue)) {
                /* Reset if the empty string is assigned */
                c->root_hash_sig_path = mfree(c->root_hash_sig_path);
                c->root_hash_sig = mfree(c->root_hash_sig);
                c->root_hash_sig_size = 0;
                return 0;
        }

        if (path_is_absolute(rvalue)) {
                /* We have the path to a roothash signature to load and decode, eg: RootHashSignature=/foo/bar.roothash.p7s */
                _cleanup_free_ char *p = NULL;

                p = strdup(rvalue);
                if (!p)
                        return log_oom();

                free_and_replace(c->root_hash_sig_path, p);
                c->root_hash_sig = mfree(c->root_hash_sig);
                c->root_hash_sig_size = 0;
                return 0;
        }

        if (!(value = startswith(rvalue, "base64:"))) {
                log_syntax(unit, LOG_WARNING, filename, line, 0,
                           "Failed to decode RootHashSignature=, not a path but doesn't start with 'base64:', ignoring: %s", rvalue);
                return 0;
        }

        /* We have a roothash signature to decode, eg: RootHashSignature=base64:012345789abcdef */
        r = unbase64mem(value, &roothash_sig_decoded, &roothash_sig_decoded_size);
        if (r < 0) {
                log_syntax(unit, LOG_WARNING, filename, line, r, "Failed to decode RootHashSignature=, ignoring: %s", rvalue);
                return 0;
        }

        free_and_replace(c->root_hash_sig, roothash_sig_decoded);
        c->root_hash_sig_size = roothash_sig_decoded_size;
        c->root_hash_sig_path = mfree(c->root_hash_sig_path);

        return 0;
}

int config_parse_exec_cpu_affinity(
                const char *unit,
                const char *filename,
                unsigned line,
                const char *section,
                unsigned section_line,
                const char *lvalue,
                int ltype,
                const char *rvalue,
                void *data,
                void *userdata) {

        ExecContext *c = ASSERT_PTR(data);
        const Unit *u = userdata;
        _cleanup_free_ char *k = NULL;
        int r;

        assert(filename);
        assert(lvalue);
        assert(rvalue);

        if (streq(rvalue, "numa")) {
                c->cpu_affinity_from_numa = true;
                cpu_set_reset(&c->cpu_set);

                return 0;
        }

        r = unit_full_printf(u, rvalue, &k);
        if (r < 0) {
                log_syntax(unit, LOG_WARNING, filename, line, r,
                           "Failed to resolve unit specifiers in '%s', ignoring: %m",
                           rvalue);
                return 0;
        }

        r = parse_cpu_set_extend(k, &c->cpu_set, true, unit, filename, line, lvalue);
        if (r >= 0)
                c->cpu_affinity_from_numa = false;

        return 0;
}

int config_parse_capability_set(
                const char *unit,
                const char *filename,
                unsigned line,
                const char *section,
                unsigned section_line,
                const char *lvalue,
                int ltype,
                const char *rvalue,
                void *data,
                void *userdata) {

        uint64_t *capability_set = ASSERT_PTR(data);
        uint64_t sum = 0, initial, def;
        bool invert = false;
        int r;

        assert(filename);
        assert(lvalue);
        assert(rvalue);

        if (rvalue[0] == '~') {
                invert = true;
                rvalue++;
        }

        if (streq(lvalue, "CapabilityBoundingSet")) {
                initial = CAP_MASK_ALL; /* initialized to all bits on */
                def = CAP_MASK_UNSET;   /* not set */
        } else
                def = initial = 0; /* All bits off */

        r = capability_set_from_string(rvalue, &sum);
        if (r < 0) {
                log_syntax(unit, LOG_WARNING, filename, line, r, "Failed to parse %s= specifier '%s', ignoring: %m", lvalue, rvalue);
                return 0;
        }

        if (sum == 0 || *capability_set == def)
                /* "", "~" or uninitialized data -> replace */
                *capability_set = invert ? ~sum : sum;
        else {
                /* previous data -> merge */
                if (invert)
                        *capability_set &= ~sum;
                else
                        *capability_set |= sum;
        }

        return 0;
}

int config_parse_exec_selinux_context(
                const char *unit,
                const char *filename,
                unsigned line,
                const char *section,
                unsigned section_line,
                const char *lvalue,
                int ltype,
                const char *rvalue,
                void *data,
                void *userdata) {

        ExecContext *c = ASSERT_PTR(data);
        const Unit *u = userdata;
        bool ignore;
        char *k;
        int r;

        assert(filename);
        assert(lvalue);
        assert(rvalue);

        if (isempty(rvalue)) {
                c->selinux_context = mfree(c->selinux_context);
                c->selinux_context_ignore = false;
                return 0;
        }

        if (rvalue[0] == '-') {
                ignore = true;
                rvalue++;
        } else
                ignore = false;

        r = unit_full_printf(u, rvalue, &k);
        if (r < 0) {
                log_syntax(unit, ignore ? LOG_WARNING : LOG_ERR, filename, line, r,
                           "Failed to resolve unit specifiers in '%s'%s: %m",
                           rvalue, ignore ? ", ignoring" : "");
                return ignore ? 0 : -ENOEXEC;
        }

        free_and_replace(c->selinux_context, k);
        c->selinux_context_ignore = ignore;

        return 0;
}

int config_parse_exec_apparmor_profile(
                const char *unit,
                const char *filename,
                unsigned line,
                const char *section,
                unsigned section_line,
                const char *lvalue,
                int ltype,
                const char *rvalue,
                void *data,
                void *userdata) {

        ExecContext *c = ASSERT_PTR(data);
        const Unit *u = userdata;
        bool ignore;
        char *k;
        int r;

        assert(filename);
        assert(lvalue);
        assert(rvalue);

        if (isempty(rvalue)) {
                c->apparmor_profile = mfree(c->apparmor_profile);
                c->apparmor_profile_ignore = false;
                return 0;
        }

        if (rvalue[0] == '-') {
                ignore = true;
                rvalue++;
        } else
                ignore = false;

        r = unit_full_printf(u, rvalue, &k);
        if (r < 0) {
                log_syntax(unit, ignore ? LOG_WARNING : LOG_ERR, filename, line, r,
                           "Failed to resolve unit specifiers in '%s'%s: %m",
                           rvalue, ignore ? ", ignoring" : "");
                return ignore ? 0 : -ENOEXEC;
        }

        free_and_replace(c->apparmor_profile, k);
        c->apparmor_profile_ignore = ignore;

        return 0;
}

int config_parse_exec_smack_process_label(
                const char *unit,
                const char *filename,
                unsigned line,
                const char *section,
                unsigned section_line,
                const char *lvalue,
                int ltype,
                const char *rvalue,
                void *data,
                void *userdata) {

        ExecContext *c = ASSERT_PTR(data);
        const Unit *u = userdata;
        bool ignore;
        char *k;
        int r;

        assert(filename);
        assert(lvalue);
        assert(rvalue);

        if (isempty(rvalue)) {
                c->smack_process_label = mfree(c->smack_process_label);
                c->smack_process_label_ignore = false;
                return 0;
        }

        if (rvalue[0] == '-') {
                ignore = true;
                rvalue++;
        } else
                ignore = false;

        r = unit_full_printf(u, rvalue, &k);
        if (r < 0) {
                log_syntax(unit, ignore ? LOG_WARNING : LOG_ERR, filename, line, r,
                           "Failed to resolve unit specifiers in '%s'%s: %m",
                           rvalue, ignore ? ", ignoring" : "");
                return ignore ? 0 : -ENOEXEC;
        }

        free_and_replace(c->smack_process_label, k);
        c->smack_process_label_ignore = ignore;

        return 0;
}

int config_parse_timer(
                const char *unit,
                const char *filename,
                unsigned line,
                const char *section,
                unsigned section_line,
                const char *lvalue,
                int ltype,
                const char *rvalue,
                void *data,
                void *userdata) {

        _cleanup_(calendar_spec_freep) CalendarSpec *c = NULL;
        _cleanup_free_ char *k = NULL;
        const Unit *u = userdata;
        Timer *t = ASSERT_PTR(data);
        usec_t usec = 0;
        TimerValue *v;
        int r;

        assert(filename);
        assert(lvalue);
        assert(rvalue);

        if (isempty(rvalue)) {
                /* Empty assignment resets list */
                timer_free_values(t);
                return 0;
        }

        r = unit_full_printf(u, rvalue, &k);
        if (r < 0) {
                log_syntax(unit, LOG_WARNING, filename, line, r, "Failed to resolve unit specifiers in '%s', ignoring: %m", rvalue);
                return 0;
        }

        if (ltype == TIMER_CALENDAR) {
                r = calendar_spec_from_string(k, &c);
                if (r < 0) {
                        log_syntax(unit, LOG_WARNING, filename, line, r, "Failed to parse calendar specification, ignoring: %s", k);
                        return 0;
                }
        } else {
                r = parse_sec(k, &usec);
                if (r < 0) {
                        log_syntax(unit, LOG_WARNING, filename, line, r, "Failed to parse timer value, ignoring: %s", k);
                        return 0;
                }
        }

        v = new(TimerValue, 1);
        if (!v)
                return log_oom();

        *v = (TimerValue) {
                .base = ltype,
                .value = usec,
                .calendar_spec = TAKE_PTR(c),
        };

        LIST_PREPEND(value, t->values, v);

        return 0;
}

int config_parse_trigger_unit(
                const char *unit,
                const char *filename,
                unsigned line,
                const char *section,
                unsigned section_line,
                const char *lvalue,
                int ltype,
                const char *rvalue,
                void *data,
                void *userdata) {

        _cleanup_free_ char *p = NULL;
        Unit *u = ASSERT_PTR(data);
        UnitType type;
        int r;

        assert(filename);
        assert(lvalue);
        assert(rvalue);

        if (UNIT_TRIGGER(u)) {
                log_syntax(unit, LOG_WARNING, filename, line, 0, "Multiple units to trigger specified, ignoring: %s", rvalue);
                return 0;
        }

        r = unit_name_printf(u, rvalue, &p);
        if (r < 0) {
                log_syntax(unit, LOG_WARNING, filename, line, r, "Failed to resolve unit specifiers in %s, ignoring: %m", rvalue);
                return 0;
        }

        type = unit_name_to_type(p);
        if (type < 0) {
                log_syntax(unit, LOG_WARNING, filename, line, type, "Unit type not valid, ignoring: %s", rvalue);
                return 0;
        }
        if (unit_has_name(u, p)) {
                log_syntax(unit, LOG_WARNING, filename, line, 0, "Units cannot trigger themselves, ignoring: %s", rvalue);
                return 0;
        }

        r = unit_add_two_dependencies_by_name(u, UNIT_BEFORE, UNIT_TRIGGERS, p, true, UNIT_DEPENDENCY_FILE);
        if (r < 0) {
                log_syntax(unit, LOG_WARNING, filename, line, r, "Failed to add trigger on %s, ignoring: %m", p);
                return 0;
        }

        return 0;
}

int config_parse_path_spec(const char *unit,
                           const char *filename,
                           unsigned line,
                           const char *section,
                           unsigned section_line,
                           const char *lvalue,
                           int ltype,
                           const char *rvalue,
                           void *data,
                           void *userdata) {

        Path *p = ASSERT_PTR(data);
        PathSpec *s;
        PathType b;
        _cleanup_free_ char *k = NULL;
        int r;

        assert(filename);
        assert(lvalue);
        assert(rvalue);

        if (isempty(rvalue)) {
                /* Empty assignment clears list */
                path_free_specs(p);
                return 0;
        }

        b = path_type_from_string(lvalue);
        if (b < 0) {
                log_syntax(unit, LOG_WARNING, filename, line, b, "Failed to parse path type, ignoring: %s", lvalue);
                return 0;
        }

        r = unit_path_printf(UNIT(p), rvalue, &k);
        if (r < 0) {
                log_syntax(unit, LOG_WARNING, filename, line, r, "Failed to resolve unit specifiers in %s, ignoring: %m", rvalue);
                return 0;
        }

        r = path_simplify_and_warn(k, PATH_CHECK_ABSOLUTE, unit, filename, line, lvalue);
        if (r < 0)
                return 0;

        s = new0(PathSpec, 1);
        if (!s)
                return log_oom();

        s->unit = UNIT(p);
        s->path = TAKE_PTR(k);
        s->type = b;
        s->inotify_fd = -EBADF;

        LIST_PREPEND(spec, p->specs, s);

        return 0;
}

int config_parse_socket_service(
                const char *unit,
                const char *filename,
                unsigned line,
                const char *section,
                unsigned section_line,
                const char *lvalue,
                int ltype,
                const char *rvalue,
                void *data,
                void *userdata) {

        _cleanup_(sd_bus_error_free) sd_bus_error error = SD_BUS_ERROR_NULL;
        _cleanup_free_ char *p = NULL;
        Socket *s = ASSERT_PTR(data);
        Unit *x;
        int r;

        assert(filename);
        assert(lvalue);
        assert(rvalue);

        r = unit_name_printf(UNIT(s), rvalue, &p);
        if (r < 0) {
                log_syntax(unit, LOG_WARNING, filename, line, r, "Failed to resolve unit specifiers in %s, ignoring: %m", rvalue);
                return 0;
        }

        if (!endswith(p, ".service")) {
                log_syntax(unit, LOG_WARNING, filename, line, 0, "Unit must be of type service, ignoring: %s", rvalue);
                return 0;
        }

        r = manager_load_unit(UNIT(s)->manager, p, NULL, &error, &x);
        if (r < 0) {
                log_syntax(unit, LOG_WARNING, filename, line, r, "Failed to load unit %s, ignoring: %s", rvalue, bus_error_message(&error, r));
                return 0;
        }

        unit_ref_set(&s->service, UNIT(s), x);

        return 0;
}

int config_parse_fdname(
                const char *unit,
                const char *filename,
                unsigned line,
                const char *section,
                unsigned section_line,
                const char *lvalue,
                int ltype,
                const char *rvalue,
                void *data,
                void *userdata) {

        _cleanup_free_ char *p = NULL;
        Socket *s = ASSERT_PTR(data);
        int r;

        assert(filename);
        assert(lvalue);
        assert(rvalue);

        if (isempty(rvalue)) {
                s->fdname = mfree(s->fdname);
                return 0;
        }

        r = unit_fd_printf(UNIT(s), rvalue, &p);
        if (r < 0) {
                log_syntax(unit, LOG_WARNING, filename, line, r, "Failed to resolve unit specifiers in '%s', ignoring: %m", rvalue);
                return 0;
        }

        if (!fdname_is_valid(p)) {
                log_syntax(unit, LOG_WARNING, filename, line, 0, "Invalid file descriptor name, ignoring: %s", p);
                return 0;
        }

        return free_and_replace(s->fdname, p);
}

int config_parse_service_sockets(
                const char *unit,
                const char *filename,
                unsigned line,
                const char *section,
                unsigned section_line,
                const char *lvalue,
                int ltype,
                const char *rvalue,
                void *data,
                void *userdata) {

        Service *s = ASSERT_PTR(data);
        int r;

        assert(filename);
        assert(lvalue);
        assert(rvalue);

        for (const char *p = rvalue;;) {
                _cleanup_free_ char *word = NULL, *k = NULL;

                r = extract_first_word(&p, &word, NULL, 0);
                if (r == -ENOMEM)
                        return log_oom();
                if (r < 0) {
                        log_syntax(unit, LOG_WARNING, filename, line, r, "Trailing garbage in sockets, ignoring: %s", rvalue);
                        return 0;
                }
                if (r == 0)
                        return 0;

                r = unit_name_printf(UNIT(s), word, &k);
                if (r < 0) {
                        log_syntax(unit, LOG_WARNING, filename, line, r, "Failed to resolve unit specifiers in '%s', ignoring: %m", word);
                        continue;
                }

                if (!endswith(k, ".socket")) {
                        log_syntax(unit, LOG_WARNING, filename, line, 0, "Unit must be of type socket, ignoring: %s", k);
                        continue;
                }

                r = unit_add_two_dependencies_by_name(UNIT(s), UNIT_WANTS, UNIT_AFTER, k, true, UNIT_DEPENDENCY_FILE);
                if (r < 0)
                        log_syntax(unit, LOG_WARNING, filename, line, r, "Failed to add dependency on %s, ignoring: %m", k);

                r = unit_add_dependency_by_name(UNIT(s), UNIT_TRIGGERED_BY, k, true, UNIT_DEPENDENCY_FILE);
                if (r < 0)
                        log_syntax(unit, LOG_WARNING, filename, line, r, "Failed to add dependency on %s, ignoring: %m", k);
        }
}

int config_parse_bus_name(
                const char *unit,
                const char *filename,
                unsigned line,
                const char *section,
                unsigned section_line,
                const char *lvalue,
                int ltype,
                const char *rvalue,
                void *data,
                void *userdata) {

        _cleanup_free_ char *k = NULL;
        const Unit *u = ASSERT_PTR(userdata);
        int r;

        assert(filename);
        assert(lvalue);
        assert(rvalue);

        r = unit_full_printf_full(u, rvalue, SD_BUS_MAXIMUM_NAME_LENGTH, &k);
        if (r < 0) {
                log_syntax(unit, LOG_WARNING, filename, line, r, "Failed to resolve unit specifiers in %s, ignoring: %m", rvalue);
                return 0;
        }

        if (!sd_bus_service_name_is_valid(k)) {
                log_syntax(unit, LOG_WARNING, filename, line, 0, "Invalid bus name, ignoring: %s", k);
                return 0;
        }

        return config_parse_string(unit, filename, line, section, section_line, lvalue, ltype, k, data, userdata);
}

/*解析并设置service的超时时间*/
int config_parse_service_timeout(
                const char *unit,
                const char *filename,
                unsigned line,
                const char *section,
                unsigned section_line,
                const char *lvalue,
                int ltype,
                const char *rvalue,
                void *data,
                void *userdata) {

        Service *s = ASSERT_PTR(userdata);
        usec_t usec;
        int r;

        assert(filename);
        assert(lvalue);
        assert(rvalue);

        /* This is called for two cases: TimeoutSec= and TimeoutStartSec=. */

        /* Traditionally, these options accepted 0 to disable the timeouts. However, a timeout of 0 suggests it happens
         * immediately, hence fix this to become USEC_INFINITY instead. This is in-line with how we internally handle
         * all other timeouts. */
        r = parse_sec_fix_0(rvalue, &usec);
        if (r < 0) {
                log_syntax(unit, LOG_WARNING, filename, line, r, "Failed to parse %s= parameter, ignoring: %s", lvalue, rvalue);
                return 0;
        }

        s->start_timeout_defined = true;
        s->timeout_start_usec = usec;/*这两种情况均更新start_usec*/

        if (streq(lvalue, "TimeoutSec"))
                s->timeout_stop_usec = usec;

        return 0;
}

int config_parse_timeout_abort(
                const char *unit,
                const char *filename,
                unsigned line,
                const char *section,
                unsigned section_line,
                const char *lvalue,
                int ltype,
                const char *rvalue,
                void *data,
                void *userdata) {

        usec_t *ret = ASSERT_PTR(data);
        int r;

        assert(filename);
        assert(lvalue);
        assert(rvalue);

        /* Note: apart from setting the arg, this returns an extra bit of information in the return value. */

        if (isempty(rvalue)) {
                *ret = 0;
                return 0; /* "not set" */
        }

        r = parse_sec(rvalue, ret);
        if (r < 0)
                return log_syntax(unit, LOG_WARNING, filename, line, r, "Failed to parse %s= setting, ignoring: %s", lvalue, rvalue);

        return 1; /* "set" */
}

int config_parse_service_timeout_abort(
                const char *unit,
                const char *filename,
                unsigned line,
                const char *section,
                unsigned section_line,
                const char *lvalue,
                int ltype,
                const char *rvalue,
                void *data,
                void *userdata) {

        Service *s = ASSERT_PTR(userdata);
        int r;

        r = config_parse_timeout_abort(unit, filename, line, section, section_line, lvalue, ltype, rvalue,
                                       &s->timeout_abort_usec, s);
        if (r >= 0)
                s->timeout_abort_set = r;
        return 0;
}

int config_parse_user_group_compat(
                const char *unit,
                const char *filename,
                unsigned line,
                const char *section,
                unsigned section_line,
                const char *lvalue,
                int ltype,
                const char *rvalue,
                void *data,
                void *userdata) {

        _cleanup_free_ char *k = NULL;
        char **user = data;
        const Unit *u = ASSERT_PTR(userdata);
        int r;

        assert(filename);
        assert(lvalue);
        assert(rvalue);

        if (isempty(rvalue)) {
                *user = mfree(*user);
                return 0;
        }

        r = unit_full_printf(u, rvalue, &k);
        if (r < 0) {
                log_syntax(unit, LOG_ERR, filename, line, r, "Failed to resolve unit specifiers in %s: %m", rvalue);
                return -ENOEXEC;
        }

        if (!valid_user_group_name(k, VALID_USER_ALLOW_NUMERIC|VALID_USER_RELAX|VALID_USER_WARN)) {
                log_syntax(unit, LOG_ERR, filename, line, 0, "Invalid user/group name or numeric ID: %s", k);
                return -ENOEXEC;
        }

        if (strstr(lvalue, "User") && streq(k, NOBODY_USER_NAME))
                log_struct(LOG_NOTICE,
                           "MESSAGE=%s:%u: Special user %s configured, this is not safe!", filename, line, k,
                           "UNIT=%s", unit,
                           "MESSAGE_ID=" SD_MESSAGE_NOBODY_USER_UNSUITABLE_STR,
                           "OFFENDING_USER=%s", k,
                           "CONFIG_FILE=%s", filename,
                           "CONFIG_LINE=%u", line);

        return free_and_replace(*user, k);
}

int config_parse_user_group_strv_compat(
                const char *unit,
                const char *filename,
                unsigned line,
                const char *section,
                unsigned section_line,
                const char *lvalue,
                int ltype,
                const char *rvalue,
                void *data,
                void *userdata) {

        char ***users = data;
        const Unit *u = ASSERT_PTR(userdata);
        int r;

        assert(filename);
        assert(lvalue);
        assert(rvalue);

        if (isempty(rvalue)) {
                *users = strv_free(*users);
                return 0;
        }

        for (const char *p = rvalue;;) {
                _cleanup_free_ char *word = NULL, *k = NULL;

                r = extract_first_word(&p, &word, NULL, 0);
                if (r == -ENOMEM)
                        return log_oom();
                if (r < 0) {
                        log_syntax(unit, LOG_ERR, filename, line, r, "Invalid syntax: %s", rvalue);
                        return -ENOEXEC;
                }
                if (r == 0)
                        return 0;

                r = unit_full_printf(u, word, &k);
                if (r < 0) {
                        log_syntax(unit, LOG_ERR, filename, line, r, "Failed to resolve unit specifiers in %s: %m", word);
                        return -ENOEXEC;
                }

                if (!valid_user_group_name(k, VALID_USER_ALLOW_NUMERIC|VALID_USER_RELAX|VALID_USER_WARN)) {
                        log_syntax(unit, LOG_ERR, filename, line, 0, "Invalid user/group name or numeric ID: %s", k);
                        return -ENOEXEC;
                }

                r = strv_push(users, k);
                if (r < 0)
                        return log_oom();

                k = NULL;
        }
}

int config_parse_working_directory(
                const char *unit,
                const char *filename,
                unsigned line,
                const char *section,
                unsigned section_line,
                const char *lvalue,
                int ltype,
                const char *rvalue,
                void *data,
                void *userdata) {

        ExecContext *c = ASSERT_PTR(data);
        const Unit *u = ASSERT_PTR(userdata);
        bool missing_ok;
        int r;

        assert(filename);
        assert(lvalue);
        assert(rvalue);

        if (isempty(rvalue)) {
                c->working_directory_missing_ok = false;
                c->working_directory_home = false;
                c->working_directory = mfree(c->working_directory);
                return 0;
        }

        if (rvalue[0] == '-') {
                missing_ok = true;
                rvalue++;
        } else
                missing_ok = false;

        if (streq(rvalue, "~")) {
                c->working_directory_home = true;
                c->working_directory = mfree(c->working_directory);
        } else {
                _cleanup_free_ char *k = NULL;

                r = unit_path_printf(u, rvalue, &k);
                if (r < 0) {
                        log_syntax(unit, missing_ok ? LOG_WARNING : LOG_ERR, filename, line, r,
                                   "Failed to resolve unit specifiers in working directory path '%s'%s: %m",
                                   rvalue, missing_ok ? ", ignoring" : "");
                        return missing_ok ? 0 : -ENOEXEC;
                }

                r = path_simplify_and_warn(k, PATH_CHECK_ABSOLUTE|(missing_ok ? 0 : PATH_CHECK_FATAL),
                                           unit, filename, line, lvalue);
                if (r < 0)
                        return missing_ok ? 0 : -ENOEXEC;

                c->working_directory_home = false;
                free_and_replace(c->working_directory, k);
        }

        c->working_directory_missing_ok = missing_ok;
        return 0;
}

int config_parse_unit_env_file(const char *unit,
                               const char *filename,
                               unsigned line,
                               const char *section,
                               unsigned section_line,
                               const char *lvalue,
                               int ltype,
                               const char *rvalue,
                               void *data,
                               void *userdata) {

        char ***env = ASSERT_PTR(data);
        const Unit *u = userdata;
        _cleanup_free_ char *n = NULL;
        int r;

        assert(filename);
        assert(lvalue);
        assert(rvalue);

        if (isempty(rvalue)) {
                /* Empty assignment frees the list */
                *env = strv_free(*env);
                return 0;
        }

        r = unit_path_printf(u, rvalue, &n);
        if (r < 0) {
                log_syntax(unit, LOG_WARNING, filename, line, r, "Failed to resolve unit specifiers in '%s', ignoring: %m", rvalue);
                return 0;
        }

        r = path_simplify_and_warn(n[0] == '-' ? n + 1 : n, PATH_CHECK_ABSOLUTE, unit, filename, line, lvalue);
        if (r < 0)
                return 0;

        r = strv_push(env, n);
        if (r < 0)
                return log_oom();

        n = NULL;

        return 0;
}

int config_parse_environ(
                const char *unit,
                const char *filename,
                unsigned line,
                const char *section,
                unsigned section_line,
                const char *lvalue,
                int ltype,
                const char *rvalue,
                void *data,
                void *userdata) {

        const Unit *u = userdata;
        char ***env = ASSERT_PTR(data);
        int r;

        assert(filename);
        assert(lvalue);
        assert(rvalue);

        if (isempty(rvalue)) {
                /* Empty assignment resets the list */
                *env = strv_free(*env);
                return 0;
        }

        /* If 'u' is set, we operate on the regular unit specifier table. Otherwise we use a manager-specific
         * specifier table (in which case ltype must contain the runtime scope). */
        const Specifier *table = u ? NULL : (const Specifier[]) {
                COMMON_SYSTEM_SPECIFIERS,
                COMMON_TMP_SPECIFIERS,
                COMMON_CREDS_SPECIFIERS(ltype),
                { 'h', specifier_user_home,  NULL },
                { 's', specifier_user_shell, NULL },
                {}
        };

        for (const char *p = rvalue;; ) {
                _cleanup_free_ char *word = NULL, *resolved = NULL;

                r = extract_first_word(&p, &word, NULL, EXTRACT_CUNESCAPE|EXTRACT_UNQUOTE);
                if (r == -ENOMEM)
                        return log_oom();
                if (r < 0) {
                        log_syntax(unit, LOG_WARNING, filename, line, r,
                                   "Invalid syntax, ignoring: %s", rvalue);
                        return 0;
                }
                if (r == 0)
                        return 0;

                if (table)
                        r = specifier_printf(word, sc_arg_max(), table, NULL, NULL, &resolved);
                else
                        r = unit_env_printf(u, word, &resolved);
                if (r < 0) {
                        log_syntax(unit, LOG_WARNING, filename, line, r,
                                   "Failed to resolve specifiers in %s, ignoring: %m", word);
                        continue;
                }

                if (!env_assignment_is_valid(resolved)) {
                        log_syntax(unit, LOG_WARNING, filename, line, 0,
                                   "Invalid environment assignment, ignoring: %s", resolved);
                        continue;
                }

                r = strv_env_replace_consume(env, TAKE_PTR(resolved));
                if (r < 0)
                        return log_error_errno(r, "Failed to update environment: %m");
        }
}

int config_parse_pass_environ(
                const char *unit,
                const char *filename,
                unsigned line,
                const char *section,
                unsigned section_line,
                const char *lvalue,
                int ltype,
                const char *rvalue,
                void *data,
                void *userdata) {

        char ***passenv = ASSERT_PTR(data);
        const Unit *u = userdata;
        int r;

        assert(filename);
        assert(lvalue);
        assert(rvalue);

        if (isempty(rvalue)) {
                /* Empty assignment resets the list */
                *passenv = strv_free(*passenv);
                return 0;
        }

        _cleanup_strv_free_ char **n = NULL;

        for (const char *p = rvalue;;) {
                _cleanup_free_ char *word = NULL, *k = NULL;

                r = extract_first_word(&p, &word, NULL, EXTRACT_UNQUOTE);
                if (r == -ENOMEM)
                        return log_oom();
                if (r < 0) {
                        log_syntax(unit, LOG_WARNING, filename, line, r,
                                   "Trailing garbage in %s, ignoring: %s", lvalue, rvalue);
                        break;
                }
                if (r == 0)
                        break;

                if (u) {
                        r = unit_env_printf(u, word, &k);
                        if (r < 0) {
                                log_syntax(unit, LOG_WARNING, filename, line, r,
                                           "Failed to resolve specifiers in %s, ignoring: %m", word);
                                continue;
                        }
                } else
                        k = TAKE_PTR(word);

                if (!env_name_is_valid(k)) {
                        log_syntax(unit, LOG_WARNING, filename, line, 0,
                                   "Invalid environment name for %s, ignoring: %s", lvalue, k);
                        continue;
                }

                if (strv_consume(&n, TAKE_PTR(k)) < 0)
                        return log_oom();
        }

        r = strv_extend_strv_consume(passenv, TAKE_PTR(n), /* filter_duplicates = */ true);
        if (r < 0)
                return log_oom();

        return 0;
}

int config_parse_unset_environ(
                const char *unit,
                const char *filename,
                unsigned line,
                const char *section,
                unsigned section_line,
                const char *lvalue,
                int ltype,
                const char *rvalue,
                void *data,
                void *userdata) {

        char ***unsetenv = ASSERT_PTR(data);
        const Unit *u = userdata;
        int r;

        assert(filename);
        assert(lvalue);
        assert(rvalue);

        if (isempty(rvalue)) {
                /* Empty assignment resets the list */
                *unsetenv = strv_free(*unsetenv);
                return 0;
        }

        _cleanup_strv_free_ char **n = NULL;

        for (const char *p = rvalue;;) {
                _cleanup_free_ char *word = NULL, *k = NULL;

                r = extract_first_word(&p, &word, NULL, EXTRACT_CUNESCAPE|EXTRACT_UNQUOTE);
                if (r == -ENOMEM)
                        return log_oom();
                if (r < 0) {
                        log_syntax(unit, LOG_WARNING, filename, line, r,
                                   "Trailing garbage in %s, ignoring: %s", lvalue, rvalue);
                        break;
                }
                if (r == 0)
                        break;

                if (u) {
                        r = unit_env_printf(u, word, &k);
                        if (r < 0) {
                                log_syntax(unit, LOG_WARNING, filename, line, r,
                                           "Failed to resolve unit specifiers in %s, ignoring: %m", word);
                                continue;
                        }
                } else
                        k = TAKE_PTR(word);

                if (!env_assignment_is_valid(k) && !env_name_is_valid(k)) {
                        log_syntax(unit, LOG_WARNING, filename, line, 0,
                                   "Invalid environment name or assignment %s, ignoring: %s", lvalue, k);
                        continue;
                }

                if (strv_consume(&n, TAKE_PTR(k)) < 0)
                        return log_oom();
        }

        r = strv_extend_strv_consume(unsetenv, TAKE_PTR(n), /* filter_duplicates = */ true);
        if (r < 0)
                return log_oom();

        return 0;
}

int config_parse_log_extra_fields(
                const char *unit,
                const char *filename,
                unsigned line,
                const char *section,
                unsigned section_line,
                const char *lvalue,
                int ltype,
                const char *rvalue,
                void *data,
                void *userdata) {

        ExecContext *c = ASSERT_PTR(data);
        const Unit *u = userdata;
        int r;

        assert(filename);
        assert(lvalue);
        assert(rvalue);

        if (isempty(rvalue)) {
                exec_context_free_log_extra_fields(c);
                return 0;
        }

        for (const char *p = rvalue;;) {
                _cleanup_free_ char *word = NULL, *k = NULL;
                const char *eq;

                r = extract_first_word(&p, &word, NULL, EXTRACT_CUNESCAPE|EXTRACT_UNQUOTE);
                if (r == -ENOMEM)
                        return log_oom();
                if (r < 0) {
                        log_syntax(unit, LOG_WARNING, filename, line, r, "Invalid syntax, ignoring: %s", rvalue);
                        return 0;
                }
                if (r == 0)
                        return 0;

                r = unit_full_printf(u, word, &k);
                if (r < 0) {
                        log_syntax(unit, LOG_WARNING, filename, line, r, "Failed to resolve unit specifiers in %s, ignoring: %m", word);
                        continue;
                }

                eq = strchr(k, '=');
                if (!eq) {
                        log_syntax(unit, LOG_WARNING, filename, line, 0, "Log field lacks '=' character, ignoring: %s", k);
                        continue;
                }

                if (!journal_field_valid(k, eq-k, false)) {
                        log_syntax(unit, LOG_WARNING, filename, line, 0, "Log field name is invalid, ignoring: %s", k);
                        continue;
                }

                if (!GREEDY_REALLOC(c->log_extra_fields, c->n_log_extra_fields + 1))
                        return log_oom();

                c->log_extra_fields[c->n_log_extra_fields++] = IOVEC_MAKE_STRING(k);
                TAKE_PTR(k);
        }
}

<<<<<<< HEAD
/*解析ConditionPathExists配置信息，例如：
 * ConditionPathExists=!/etc/ssh/sshd_not_to_be_run
 * */
int config_parse_unit_condition_path(
=======
int config_parse_log_namespace(
>>>>>>> 40238aee
                const char *unit,
                const char *filename,
                unsigned line,
                const char *section,
                unsigned section_line,
                const char *lvalue,
                int ltype,
                const char *rvalue,
                void *data/*condition链表*/,
                void *userdata) {

<<<<<<< HEAD
        _cleanup_free_ char *p = NULL;
        Condition **list = data, *c;
        ConditionType t = ltype;/*条件类型*/
        bool trigger, negate;
        Unit *u = userdata;
=======
        _cleanup_free_ char *k = NULL;
        ExecContext *c = ASSERT_PTR(data);
        const Unit *u = userdata;
>>>>>>> 40238aee
        int r;

        assert(filename);
        assert(lvalue);
        assert(rvalue);

        if (isempty(rvalue)) {
                c->log_namespace = mfree(c->log_namespace);
                return 0;
        }

<<<<<<< HEAD
        /*value首字符为'|'号，则trigger为真*/
        trigger = rvalue[0] == '|';
        if (trigger)
                rvalue++;

        /*如果value首字符或者次字符为'!',则negate为真*/
        negate = rvalue[0] == '!';
        if (negate)
                rvalue++;

        /*显示格式化内容到p*/
        r = unit_full_printf(u, rvalue, &p);
=======
        r = unit_full_printf_full(u, rvalue, NAME_MAX, &k);
>>>>>>> 40238aee
        if (r < 0) {
                log_syntax(unit, LOG_WARNING, filename, line, r, "Failed to resolve unit specifiers in %s, ignoring: %m", rvalue);
                return 0;
        }

        if (!log_namespace_name_valid(k)) {
                log_syntax(unit, LOG_WARNING, filename, line, 0, "Specified log namespace name is not valid, ignoring: %s", k);
                return 0;
        }

<<<<<<< HEAD
        c = condition_new(t, p, trigger, negate);
        if (!c)
                return log_oom();

        /*将condition串到list上*/
        LIST_PREPEND(conditions, *list, c);
=======
        free_and_replace(c->log_namespace, k);
>>>>>>> 40238aee
        return 0;
}

int config_parse_unit_condition_path(
                const char *unit,
                const char *filename,
                unsigned line,
                const char *section,
                unsigned section_line,
                const char *lvalue,
                int ltype,
                const char *rvalue,
                void *data,
                void *userdata) {

        _cleanup_free_ char *p = NULL;
        Condition **list = ASSERT_PTR(data), *c;
        ConditionType t = ltype;
        bool trigger, negate;
        const Unit *u = userdata;
        int r;

        assert(filename);
        assert(lvalue);
        assert(rvalue);

        if (isempty(rvalue)) {
                /* Empty assignment resets the list */
                *list = condition_free_list(*list);
                return 0;
        }

        trigger = rvalue[0] == '|';
        if (trigger)
                rvalue++;

        negate = rvalue[0] == '!';
        if (negate)
                rvalue++;

        r = unit_path_printf(u, rvalue, &p);
        if (r < 0) {
                log_syntax(unit, LOG_WARNING, filename, line, r, "Failed to resolve unit specifiers in %s, ignoring: %m", rvalue);
                return 0;
        }

        r = path_simplify_and_warn(p, PATH_CHECK_ABSOLUTE, unit, filename, line, lvalue);
        if (r < 0)
                return 0;

        c = condition_new(t, p, trigger, negate);
        if (!c)
                return log_oom();

        LIST_PREPEND(conditions, *list, c);
        return 0;
}

int config_parse_unit_condition_string(
                const char *unit,
                const char *filename,
                unsigned line,
                const char *section,
                unsigned section_line,
                const char *lvalue,
                int ltype,
                const char *rvalue,
                void *data,
                void *userdata) {

        _cleanup_free_ char *s = NULL;
        Condition **list = ASSERT_PTR(data), *c;
        ConditionType t = ltype;
        bool trigger, negate;
        const Unit *u = userdata;
        int r;

        assert(filename);
        assert(lvalue);
        assert(rvalue);

        if (isempty(rvalue)) {
                /* Empty assignment resets the list */
                *list = condition_free_list(*list);
                return 0;
        }

        trigger = *rvalue == '|';
        if (trigger)
                rvalue += 1 + strspn(rvalue + 1, WHITESPACE);

        negate = *rvalue == '!';
        if (negate)
                rvalue += 1 + strspn(rvalue + 1, WHITESPACE);

        r = unit_full_printf(u, rvalue, &s);
        if (r < 0) {
                log_syntax(unit, LOG_WARNING, filename, line, r,
                           "Failed to resolve unit specifiers in '%s', ignoring: %m", rvalue);
                return 0;
        }

        c = condition_new(t, s, trigger, negate);
        if (!c)
                return log_oom();

        LIST_PREPEND(conditions, *list, c);
        return 0;
}

int config_parse_unit_mounts_for(
                const char *unit,
                const char *filename,
                unsigned line,
                const char *section,
                unsigned section_line,
                const char *lvalue,
                int ltype,
                const char *rvalue,
                void *data,
                void *userdata) {

        Unit *u = userdata;
        int r;

        assert(filename);
        assert(lvalue);
        assert(rvalue);
        assert(data);
        assert(STR_IN_SET(lvalue, "RequiresMountsFor", "WantsMountsFor"));

        for (const char *p = rvalue;;) {
                _cleanup_free_ char *word = NULL, *resolved = NULL;

                r = extract_first_word(&p, &word, NULL, EXTRACT_UNQUOTE);
                if (r == -ENOMEM)
                        return log_oom();
                if (r < 0) {
                        log_syntax(unit, LOG_WARNING, filename, line, r,
                                   "Invalid syntax, ignoring: %s", rvalue);
                        return 0;
                }
                if (r == 0)
                        return 0;

                r = unit_path_printf(u, word, &resolved);
                if (r < 0) {
                        log_syntax(unit, LOG_WARNING, filename, line, r, "Failed to resolve unit specifiers in '%s', ignoring: %m", word);
                        continue;
                }

                r = path_simplify_and_warn(resolved, PATH_CHECK_ABSOLUTE, unit, filename, line, lvalue);
                if (r < 0)
                        continue;

                r = unit_add_mounts_for(u, resolved, UNIT_DEPENDENCY_FILE, unit_mount_dependency_type_from_string(lvalue));
                if (r < 0) {
                        log_syntax(unit, LOG_WARNING, filename, line, r, "Failed to add requested mount '%s', ignoring: %m", resolved);
                        continue;
                }
        }
}

int config_parse_documentation(
                const char *unit,
                const char *filename,
                unsigned line,
                const char *section,
                unsigned section_line,
                const char *lvalue,
                int ltype,
                const char *rvalue,
                void *data,
                void *userdata) {

        Unit *u = ASSERT_PTR(userdata);
        int r;
        char **a, **b;

        assert(filename);
        assert(lvalue);
        assert(rvalue);

        if (isempty(rvalue)) {
                /* Empty assignment resets the list */
                u->documentation = strv_free(u->documentation);
                return 0;
        }

        r = config_parse_unit_strv_printf(unit, filename, line, section, section_line, lvalue, ltype,
                                          rvalue, data, userdata);
        if (r < 0)
                return r;

        for (a = b = u->documentation; a && *a; a++) {

                if (documentation_url_is_valid(*a))
                        *(b++) = *a;
                else {
                        log_syntax(unit, LOG_WARNING, filename, line, 0, "Invalid URL, ignoring: %s", *a);
                        free(*a);
                }
        }
        if (b)
                *b = NULL;

        return 0;
}

#if HAVE_SECCOMP
int config_parse_syscall_filter(
                const char *unit,
                const char *filename,
                unsigned line,
                const char *section,
                unsigned section_line,
                const char *lvalue,
                int ltype,
                const char *rvalue,
                void *data,
                void *userdata) {

        ExecContext *c = data;
        _unused_ const Unit *u = ASSERT_PTR(userdata);
        bool invert = false;
        int r;

        assert(filename);
        assert(lvalue);
        assert(rvalue);

        if (isempty(rvalue)) {
                /* Empty assignment resets the list */
                c->syscall_filter = hashmap_free(c->syscall_filter);
                c->syscall_allow_list = false;
                return 0;
        }

        if (rvalue[0] == '~') {
                invert = true;
                rvalue++;
        }

        if (!c->syscall_filter) {
                c->syscall_filter = hashmap_new(NULL);
                if (!c->syscall_filter)
                        return log_oom();

                if (invert)
                        /* Allow everything but the ones listed */
                        c->syscall_allow_list = false;
                else {
                        /* Allow nothing but the ones listed */
                        c->syscall_allow_list = true;

                        /* Accept default syscalls if we are on an allow_list */
                        r = seccomp_parse_syscall_filter(
                                        "@default", -1, c->syscall_filter,
                                        SECCOMP_PARSE_PERMISSIVE|SECCOMP_PARSE_ALLOW_LIST,
                                        unit,
                                        NULL, 0);
                        if (r < 0)
                                return r;
                }
        }

        for (const char *p = rvalue;;) {
                _cleanup_free_ char *word = NULL, *name = NULL;
                int num;

                r = extract_first_word(&p, &word, NULL, 0);
                if (r == -ENOMEM)
                        return log_oom();
                if (r < 0) {
                        log_syntax(unit, LOG_WARNING, filename, line, r,
                                   "Invalid syntax, ignoring: %s", rvalue);
                        return 0;
                }
                if (r == 0)
                        return 0;

                r = parse_syscall_and_errno(word, &name, &num);
                if (r < 0) {
                        log_syntax(unit, LOG_WARNING, filename, line, r,
                                   "Failed to parse syscall:errno, ignoring: %s", word);
                        continue;
                }
                if (!invert && num >= 0) {
                        log_syntax(unit, LOG_WARNING, filename, line, 0,
                                   "Allow-listed system calls cannot take error number, ignoring: %s", word);
                        continue;
                }

                r = seccomp_parse_syscall_filter(
                                name, num, c->syscall_filter,
                                SECCOMP_PARSE_LOG|SECCOMP_PARSE_PERMISSIVE|
                                (invert ? SECCOMP_PARSE_INVERT : 0)|
                                (c->syscall_allow_list ? SECCOMP_PARSE_ALLOW_LIST : 0),
                                unit, filename, line);
                if (r < 0)
                        return r;
        }
}

int config_parse_syscall_log(
                const char *unit,
                const char *filename,
                unsigned line,
                const char *section,
                unsigned section_line,
                const char *lvalue,
                int ltype,
                const char *rvalue,
                void *data,
                void *userdata) {

        ExecContext *c = data;
        _unused_ const Unit *u = ASSERT_PTR(userdata);
        bool invert = false;
        const char *p;
        int r;

        assert(filename);
        assert(lvalue);
        assert(rvalue);

        if (isempty(rvalue)) {
                /* Empty assignment resets the list */
                c->syscall_log = hashmap_free(c->syscall_log);
                c->syscall_log_allow_list = false;
                return 0;
        }

        if (rvalue[0] == '~') {
                invert = true;
                rvalue++;
        }

        if (!c->syscall_log) {
                c->syscall_log = hashmap_new(NULL);
                if (!c->syscall_log)
                        return log_oom();

                if (invert)
                        /* Log everything but the ones listed */
                        c->syscall_log_allow_list = false;
                else
                        /* Log nothing but the ones listed */
                        c->syscall_log_allow_list = true;
        }

        p = rvalue;
        for (;;) {
                _cleanup_free_ char *word = NULL;

                r = extract_first_word(&p, &word, NULL, 0);
                if (r == -ENOMEM)
                        return log_oom();
                if (r < 0) {
                        log_syntax(unit, LOG_WARNING, filename, line, r, "Invalid syntax, ignoring: %s", rvalue);
                        return 0;
                }
                if (r == 0)
                        return 0;

                r = seccomp_parse_syscall_filter(
                                word, -1, c->syscall_log,
                                SECCOMP_PARSE_LOG|SECCOMP_PARSE_PERMISSIVE|
                                (invert ? SECCOMP_PARSE_INVERT : 0)|
                                (c->syscall_log_allow_list ? SECCOMP_PARSE_ALLOW_LIST : 0),
                                unit, filename, line);
                if (r < 0)
                        return r;
        }
}

int config_parse_syscall_archs(
                const char *unit,
                const char *filename,
                unsigned line,
                const char *section,
                unsigned section_line,
                const char *lvalue,
                int ltype,
                const char *rvalue,
                void *data,
                void *userdata) {

        Set **archs = data;
        int r;

        if (isempty(rvalue)) {
                *archs = set_free(*archs);
                return 0;
        }

        for (const char *p = rvalue;;) {
                _cleanup_free_ char *word = NULL;
                uint32_t a;

                r = extract_first_word(&p, &word, NULL, EXTRACT_UNQUOTE);
                if (r == -ENOMEM)
                        return log_oom();
                if (r < 0) {
                        log_syntax(unit, LOG_WARNING, filename, line, r,
                                   "Invalid syntax, ignoring: %s", rvalue);
                        return 0;
                }
                if (r == 0)
                        return 0;

                r = seccomp_arch_from_string(word, &a);
                if (r < 0) {
                        log_syntax(unit, LOG_WARNING, filename, line, r,
                                   "Failed to parse system call architecture \"%s\", ignoring: %m", word);
                        continue;
                }

                r = set_ensure_put(archs, NULL, UINT32_TO_PTR(a + 1));
                if (r < 0)
                        return log_oom();
        }
}

int config_parse_syscall_errno(
                const char *unit,
                const char *filename,
                unsigned line,
                const char *section,
                unsigned section_line,
                const char *lvalue,
                int ltype,
                const char *rvalue,
                void *data,
                void *userdata) {

        ExecContext *c = data;
        int e;

        assert(filename);
        assert(lvalue);
        assert(rvalue);

        if (isempty(rvalue) || streq(rvalue, "kill")) {
                /* Empty assignment resets to KILL */
                c->syscall_errno = SECCOMP_ERROR_NUMBER_KILL;
                return 0;
        }

        e = parse_errno(rvalue);
        if (e < 0) {
                log_syntax(unit, LOG_WARNING, filename, line, e, "Failed to parse error number, ignoring: %s", rvalue);
                return 0;
        }
        if (e == 0) {
                log_syntax(unit, LOG_WARNING, filename, line, 0, "Invalid error number, ignoring: %s", rvalue);
                return 0;
        }

        c->syscall_errno = e;
        return 0;
}

int config_parse_address_families(
                const char *unit,
                const char *filename,
                unsigned line,
                const char *section,
                unsigned section_line,
                const char *lvalue,
                int ltype,
                const char *rvalue,
                void *data,
                void *userdata) {

        ExecContext *c = data;
        bool invert = false;
        int r;

        assert(filename);
        assert(lvalue);
        assert(rvalue);

        if (isempty(rvalue)) {
                /* Empty assignment resets the list */
                c->address_families = set_free(c->address_families);
                c->address_families_allow_list = false;
                return 0;
        }

        if (streq(rvalue, "none")) {
                /* Forbid all address families. */
                c->address_families = set_free(c->address_families);
                c->address_families_allow_list = true;
                return 0;
        }

        if (rvalue[0] == '~') {
                invert = true;
                rvalue++;
        }

        if (!c->address_families) {
                c->address_families = set_new(NULL);
                if (!c->address_families)
                        return log_oom();

                c->address_families_allow_list = !invert;
        }

        for (const char *p = rvalue;;) {
                _cleanup_free_ char *word = NULL;
                int af;

                r = extract_first_word(&p, &word, NULL, EXTRACT_UNQUOTE);
                if (r == -ENOMEM)
                        return log_oom();
                if (r < 0) {
                        log_syntax(unit, LOG_WARNING, filename, line, r,
                                   "Invalid syntax, ignoring: %s", rvalue);
                        return 0;
                }
                if (r == 0)
                        return 0;

                af = af_from_name(word);
                if (af < 0) {
                        log_syntax(unit, LOG_WARNING, filename, line, af,
                                   "Failed to parse address family, ignoring: %s", word);
                        continue;
                }

                /* If we previously wanted to forbid an address family and now
                 * we want to allow it, then just remove it from the list.
                 */
                if (!invert == c->address_families_allow_list)  {
                        r = set_put(c->address_families, INT_TO_PTR(af));
                        if (r < 0)
                                return log_oom();
                } else
                        set_remove(c->address_families, INT_TO_PTR(af));
        }
}

int config_parse_restrict_namespaces(
                const char *unit,
                const char *filename,
                unsigned line,
                const char *section,
                unsigned section_line,
                const char *lvalue,
                int ltype,
                const char *rvalue,
                void *data,
                void *userdata) {

        ExecContext *c = data;
        unsigned long flags;
        bool invert = false;
        int r;

        if (isempty(rvalue)) {
                /* Reset to the default. */
                c->restrict_namespaces = NAMESPACE_FLAGS_INITIAL;
                return 0;
        }

        /* Boolean parameter ignores the previous settings */
        r = parse_boolean(rvalue);
        if (r > 0) {
                c->restrict_namespaces = 0;
                return 0;
        } else if (r == 0) {
                c->restrict_namespaces = NAMESPACE_FLAGS_ALL;
                return 0;
        }

        if (rvalue[0] == '~') {
                invert = true;
                rvalue++;
        }

        /* Not a boolean argument, in this case it's a list of namespace types. */
        r = namespace_flags_from_string(rvalue, &flags);
        if (r < 0) {
                log_syntax(unit, LOG_WARNING, filename, line, r, "Failed to parse namespace type string, ignoring: %s", rvalue);
                return 0;
        }

        if (c->restrict_namespaces == NAMESPACE_FLAGS_INITIAL)
                /* Initial assignment. Just set the value. */
                c->restrict_namespaces = invert ? (~flags) & NAMESPACE_FLAGS_ALL : flags;
        else
                /* Merge the value with the previous one. */
                SET_FLAG(c->restrict_namespaces, flags, !invert);

        return 0;
}
#endif

int config_parse_restrict_filesystems(
                const char *unit,
                const char *filename,
                unsigned line,
                const char *section,
                unsigned section_line,
                const char *lvalue,
                int ltype,
                const char *rvalue,
                void *data,
                void *userdata) {
        ExecContext *c = ASSERT_PTR(data);
        bool invert = false;
        int r;

        assert(filename);
        assert(lvalue);
        assert(rvalue);

        if (isempty(rvalue)) {
                /* Empty assignment resets the list */
                c->restrict_filesystems = set_free_free(c->restrict_filesystems);
                c->restrict_filesystems_allow_list = false;
                return 0;
        }

        if (rvalue[0] == '~') {
                invert = true;
                rvalue++;
        }

        if (!c->restrict_filesystems) {
                if (invert)
                        /* Allow everything but the ones listed */
                        c->restrict_filesystems_allow_list = false;
                else
                        /* Allow nothing but the ones listed */
                        c->restrict_filesystems_allow_list = true;
        }

        for (const char *p = rvalue;;) {
                _cleanup_free_ char *word = NULL;

                r = extract_first_word(&p, &word, NULL, EXTRACT_UNQUOTE);
                if (r == 0)
                        break;
                if (r == -ENOMEM)
                        return log_oom();
                if (r < 0) {
                        log_syntax(unit, LOG_WARNING, filename, line, r,
                                   "Trailing garbage in %s, ignoring: %s", lvalue, rvalue);
                        break;
                }

                r = bpf_restrict_fs_parse_filesystem(
                              word,
                              &c->restrict_filesystems,
                              FILESYSTEM_PARSE_LOG|
                              (invert ? FILESYSTEM_PARSE_INVERT : 0)|
                              (c->restrict_filesystems_allow_list ? FILESYSTEM_PARSE_ALLOW_LIST : 0),
                              unit, filename, line);

                if (r < 0)
                        return r;
        }

        return 0;
}

int config_parse_unit_slice(
                const char *unit,
                const char *filename,
                unsigned line,
                const char *section,
                unsigned section_line,
                const char *lvalue,
                int ltype,
                const char *rvalue,
                void *data,
                void *userdata) {

        Unit *u = ASSERT_PTR(userdata), *slice;
        _cleanup_(sd_bus_error_free) sd_bus_error error = SD_BUS_ERROR_NULL;
        _cleanup_free_ char *k = NULL;
        int r;

        assert(filename);
        assert(lvalue);
        assert(rvalue);

        r = unit_name_printf(u, rvalue, &k);
        if (r < 0) {
                log_syntax(unit, LOG_WARNING, filename, line, r, "Failed to resolve unit specifiers in %s, ignoring: %m", rvalue);
                return 0;
        }

        r = manager_load_unit(u->manager, k, NULL, &error, &slice);
        if (r < 0) {
                log_syntax(unit, LOG_WARNING, filename, line, r, "Failed to load slice unit %s, ignoring: %s", k, bus_error_message(&error, r));
                return 0;
        }

        r = unit_set_slice(u, slice);
        if (r < 0) {
                log_syntax(unit, LOG_WARNING, filename, line, r, "Failed to assign slice %s to unit %s, ignoring: %m", slice->id, u->id);
                return 0;
        }

        return 0;
}

int config_parse_cpu_quota(
                const char *unit,
                const char *filename,
                unsigned line,
                const char *section,
                unsigned section_line,
                const char *lvalue,
                int ltype,
                const char *rvalue,
                void *data,
                void *userdata) {

        CGroupContext *c = data;
        int r;

        assert(filename);
        assert(lvalue);
        assert(rvalue);

        if (isempty(rvalue)) {
                c->cpu_quota_per_sec_usec = USEC_INFINITY;
                return 0;
        }

        r = parse_permyriad_unbounded(rvalue);
        if (r <= 0) {
                log_syntax(unit, LOG_WARNING, filename, line, r, "Invalid CPU quota '%s', ignoring.", rvalue);
                return 0;
        }

        c->cpu_quota_per_sec_usec = ((usec_t) r * USEC_PER_SEC) / 10000U;
        return 0;
}

int config_parse_allowed_cpuset(
                const char *unit,
                const char *filename,
                unsigned line,
                const char *section,
                unsigned section_line,
                const char *lvalue,
                int ltype,
                const char *rvalue,
                void *data,
                void *userdata) {

        CPUSet *c = data;
        const Unit *u = userdata;
        _cleanup_free_ char *k = NULL;
        int r;

        assert(filename);
        assert(lvalue);
        assert(rvalue);

        r = unit_full_printf(u, rvalue, &k);
        if (r < 0) {
                log_syntax(unit, LOG_WARNING, filename, line, r,
                           "Failed to resolve unit specifiers in '%s', ignoring: %m",
                           rvalue);
                return 0;
        }

        (void) parse_cpu_set_extend(k, c, true, unit, filename, line, lvalue);
        return 0;
}

int config_parse_memory_limit(
                const char *unit,
                const char *filename,
                unsigned line,
                const char *section,
                unsigned section_line,
                const char *lvalue,
                int ltype,
                const char *rvalue,
                void *data,
                void *userdata) {

        CGroupContext *c = data;
        uint64_t bytes = CGROUP_LIMIT_MAX;
        int r;

        if (isempty(rvalue) && STR_IN_SET(lvalue, "DefaultMemoryLow",
                                                  "DefaultMemoryMin",
                                                  "MemoryLow",
                                                  "StartupMemoryLow",
                                                  "MemoryMin"))
                bytes = CGROUP_LIMIT_MIN;
        else if (!isempty(rvalue) && !streq(rvalue, "infinity")) {

                r = parse_permyriad(rvalue);
                if (r < 0) {
                        r = parse_size(rvalue, 1024, &bytes);
                        if (r < 0) {
                                log_syntax(unit, LOG_WARNING, filename, line, r, "Invalid memory limit '%s', ignoring: %m", rvalue);
                                return 0;
                        }
                } else
                        bytes = physical_memory_scale(r, 10000U);

                if (bytes >= UINT64_MAX ||
                    (bytes <= 0 && !STR_IN_SET(lvalue,
                                               "MemorySwapMax",
                                               "StartupMemorySwapMax",
                                               "MemoryZSwapMax",
                                               "StartupMemoryZSwapMax",
                                               "MemoryLow",
                                               "StartupMemoryLow",
                                               "MemoryMin",
                                               "DefaultMemoryLow",
                                               "DefaultstartupMemoryLow",
                                               "DefaultMemoryMin"))) {
                        log_syntax(unit, LOG_WARNING, filename, line, 0, "Memory limit '%s' out of range, ignoring.", rvalue);
                        return 0;
                }
        }

        if (streq(lvalue, "DefaultMemoryLow")) {
                c->default_memory_low = bytes;
                c->default_memory_low_set = true;
        } else if (streq(lvalue, "DefaultStartupMemoryLow")) {
                c->default_startup_memory_low = bytes;
                c->default_startup_memory_low_set = true;
        } else if (streq(lvalue, "DefaultMemoryMin")) {
                c->default_memory_min = bytes;
                c->default_memory_min_set = true;
        } else if (streq(lvalue, "MemoryMin")) {
                c->memory_min = bytes;
                c->memory_min_set = true;
        } else if (streq(lvalue, "MemoryLow")) {
                c->memory_low = bytes;
                c->memory_low_set = true;
        } else if (streq(lvalue, "StartupMemoryLow")) {
                c->startup_memory_low = bytes;
                c->startup_memory_low_set = true;
        } else if (streq(lvalue, "MemoryHigh"))
                c->memory_high = bytes;
        else if (streq(lvalue, "StartupMemoryHigh")) {
                c->startup_memory_high = bytes;
                c->startup_memory_high_set = true;
        } else if (streq(lvalue, "MemoryMax"))
                c->memory_max = bytes;
        else if (streq(lvalue, "StartupMemoryMax")) {
                c->startup_memory_max = bytes;
                c->startup_memory_max_set = true;
        } else if (streq(lvalue, "MemorySwapMax"))
                c->memory_swap_max = bytes;
        else if (streq(lvalue, "StartupMemorySwapMax")) {
                c->startup_memory_swap_max = bytes;
                c->startup_memory_swap_max_set = true;
        } else if (streq(lvalue, "MemoryZSwapMax"))
                c->memory_zswap_max = bytes;
        else if (streq(lvalue, "StartupMemoryZSwapMax")) {
                c->startup_memory_zswap_max = bytes;
                c->startup_memory_zswap_max_set = true;
        } else if (streq(lvalue, "MemoryLimit")) {
                log_syntax(unit, LOG_WARNING, filename, line, 0,
                           "Unit uses MemoryLimit=; please use MemoryMax= instead. Support for MemoryLimit= will be removed soon.");
                c->memory_limit = bytes;
        } else
                return -EINVAL;

        return 0;
}

int config_parse_tasks_max(
                const char *unit,
                const char *filename,
                unsigned line,
                const char *section,
                unsigned section_line,
                const char *lvalue,
                int ltype,
                const char *rvalue,
                void *data,
                void *userdata) {

        CGroupTasksMax *tasks_max = ASSERT_PTR(data);
        const Unit *u = userdata;
        uint64_t v;
        int r;

        if (isempty(rvalue)) {
                *tasks_max = u ? u->manager->defaults.tasks_max : CGROUP_TASKS_MAX_UNSET;
                return 0;
        }

        if (streq(rvalue, "infinity")) {
                *tasks_max = CGROUP_TASKS_MAX_UNSET;
                return 0;
        }

        r = parse_permyriad(rvalue);
        if (r >= 0)
                *tasks_max = (CGroupTasksMax) { r, 10000U }; /* r‱ */
        else {
                r = safe_atou64(rvalue, &v);
                if (r < 0) {
                        log_syntax(unit, LOG_WARNING, filename, line, r, "Invalid maximum tasks value '%s', ignoring: %m", rvalue);
                        return 0;
                }

                if (v <= 0 || v >= UINT64_MAX) {
                        log_syntax(unit, LOG_WARNING, filename, line, 0, "Maximum tasks value '%s' out of range, ignoring.", rvalue);
                        return 0;
                }

                *tasks_max = (CGroupTasksMax) { v };
        }

        return 0;
}

int config_parse_delegate(
                const char *unit,
                const char *filename,
                unsigned line,
                const char *section,
                unsigned section_line,
                const char *lvalue,
                int ltype,
                const char *rvalue,
                void *data,
                void *userdata) {

        CGroupContext *c = data;
        UnitType t;
        int r;

        t = unit_name_to_type(unit);
        assert(t != _UNIT_TYPE_INVALID);

        if (!unit_vtable[t]->can_delegate) {
                log_syntax(unit, LOG_WARNING, filename, line, 0, "Delegate= setting not supported for this unit type, ignoring.");
                return 0;
        }

        /* We either accept a boolean value, which may be used to turn on delegation for all controllers, or
         * turn it off for all. Or it takes a list of controller names, in which case we add the specified
         * controllers to the mask to delegate. Delegate= enables delegation without any controllers. */

        if (isempty(rvalue)) {
                /* An empty string resets controllers and sets Delegate=yes. */
                c->delegate = true;
                c->delegate_controllers = 0;
                return 0;
        }

        r = parse_boolean(rvalue);
        if (r < 0) {
                CGroupMask mask = 0;

                for (const char *p = rvalue;;) {
                        _cleanup_free_ char *word = NULL;
                        CGroupController cc;

                        r = extract_first_word(&p, &word, NULL, EXTRACT_UNQUOTE);
                        if (r == -ENOMEM)
                                return log_oom();
                        if (r < 0) {
                                log_syntax(unit, LOG_WARNING, filename, line, r, "Invalid syntax, ignoring: %s", rvalue);
                                return 0;
                        }
                        if (r == 0)
                                break;

                        cc = cgroup_controller_from_string(word);
                        if (cc < 0) {
                                log_syntax(unit, LOG_WARNING, filename, line, r, "Invalid controller name '%s', ignoring", word);
                                continue;
                        }

                        mask |= CGROUP_CONTROLLER_TO_MASK(cc);
                }

                c->delegate = true;
                c->delegate_controllers |= mask;

        } else if (r > 0) {
                c->delegate = true;
                c->delegate_controllers = CGROUP_MASK_DELEGATE;
        } else {
                c->delegate = false;
                c->delegate_controllers = 0;
        }

        return 0;
}

int config_parse_delegate_subgroup(
                const char *unit,
                const char *filename,
                unsigned line,
                const char *section,
                unsigned section_line,
                const char *lvalue,
                int ltype,
                const char *rvalue,
                void *data,
                void *userdata) {

        CGroupContext *c = ASSERT_PTR(data);
        UnitType t;

        t = unit_name_to_type(unit);
        assert(t >= 0);

        if (!unit_vtable[t]->can_delegate) {
                log_syntax(unit, LOG_WARNING, filename, line, 0, "DelegateSubgroup= setting not supported for this unit type, ignoring.");
                return 0;
        }

        if (isempty(rvalue)) {
                c->delegate_subgroup = mfree(c->delegate_subgroup);
                return 0;
        }

        if (cg_needs_escape(rvalue)) { /* Insist that specified names don't need escaping */
                log_syntax(unit, LOG_WARNING, filename, line, 0, "Invalid control group name, ignoring: %s", rvalue);
                return 0;
        }

        return free_and_strdup_warn(&c->delegate_subgroup, rvalue);
}

int config_parse_managed_oom_mode(
                const char *unit,
                const char *filename,
                unsigned line,
                const char *section,
                unsigned section_line,
                const char *lvalue,
                int ltype,
                const char *rvalue,
                void *data,
                void *userdata) {

        ManagedOOMMode *mode = data, m;
        UnitType t;

        t = unit_name_to_type(unit);
        assert(t != _UNIT_TYPE_INVALID);

        if (!unit_vtable[t]->can_set_managed_oom)
                return log_syntax(unit, LOG_WARNING, filename, line, 0, "%s= is not supported for this unit type, ignoring.", lvalue);

        if (isempty(rvalue)) {
                *mode = MANAGED_OOM_AUTO;
                return 0;
        }

        m = managed_oom_mode_from_string(rvalue);
        if (m < 0) {
                log_syntax(unit, LOG_WARNING, filename, line, m, "Invalid syntax, ignoring: %s", rvalue);
                return 0;
        }

        *mode = m;
        return 0;
}

int config_parse_managed_oom_mem_pressure_limit(
                const char *unit,
                const char *filename,
                unsigned line,
                const char *section,
                unsigned section_line,
                const char *lvalue,
                int ltype,
                const char *rvalue,
                void *data,
                void *userdata) {

        uint32_t *limit = data;
        UnitType t;
        int r;

        t = unit_name_to_type(unit);
        assert(t != _UNIT_TYPE_INVALID);

        if (!unit_vtable[t]->can_set_managed_oom)
                return log_syntax(unit, LOG_WARNING, filename, line, 0, "%s= is not supported for this unit type, ignoring.", lvalue);

        if (isempty(rvalue)) {
                *limit = 0;
                return 0;
        }

        r = parse_permyriad(rvalue);
        if (r < 0) {
                log_syntax(unit, LOG_WARNING, filename, line, r, "Failed to parse memory pressure limit value, ignoring: %s", rvalue);
                return 0;
        }

        /* Normalize to 2^32-1 == 100% */
        *limit = UINT32_SCALE_FROM_PERMYRIAD(r);
        return 0;
}

int config_parse_managed_oom_mem_pressure_duration_sec(
                const char *unit,
                const char *filename,
                unsigned line,
                const char *section,
                unsigned section_line,
                const char *lvalue,
                int ltype,
                const char *rvalue,
                void *data,
                void *userdata) {

        usec_t usec, *duration = ASSERT_PTR(data);
        UnitType t;
        int r;

        t = unit_name_to_type(unit);
        assert(t != _UNIT_TYPE_INVALID);

        if (!unit_vtable[t]->can_set_managed_oom)
                return log_syntax(unit, LOG_WARNING, filename, line, 0, "%s= is not supported for this unit type, ignoring.", lvalue);

        if (isempty(rvalue)) {
                *duration = USEC_INFINITY;
                return 0;
        }

        r = parse_sec(rvalue, &usec);
        if (r < 0)
                return log_syntax_parse_error(unit, filename, line, r, lvalue, rvalue);

        if (usec < 1 * USEC_PER_SEC || usec == USEC_INFINITY)
                return log_syntax(unit, LOG_WARNING, filename, line, 0, "%s= must be at least 1s and less than infinity, ignoring: %s", lvalue, rvalue);

        *duration = usec;
        return 0;
}

int config_parse_device_allow(
                const char *unit,
                const char *filename,
                unsigned line,
                const char *section,
                unsigned section_line,
                const char *lvalue,
                int ltype,
                const char *rvalue,
                void *data,
                void *userdata) {

        _cleanup_free_ char *path = NULL, *resolved = NULL;
        CGroupDevicePermissions permissions;
        CGroupContext *c = data;
        const char *p = rvalue;
        int r;

        if (isempty(rvalue)) {
                while (c->device_allow)
                        cgroup_context_free_device_allow(c, c->device_allow);

                return 0;
        }

        r = extract_first_word(&p, &path, NULL, EXTRACT_UNQUOTE);
        if (r == -ENOMEM)
                return log_oom();
        if (r <= 0) {
                log_syntax(unit, LOG_WARNING, filename, line, r,
                           "Failed to extract device path and rights from '%s', ignoring.", rvalue);
                return 0;
        }

        r = unit_path_printf(userdata, path, &resolved);
        if (r < 0) {
                log_syntax(unit, LOG_WARNING, filename, line, r,
                           "Failed to resolve unit specifiers in '%s', ignoring: %m", path);
                return 0;
        }

        if (!STARTSWITH_SET(resolved, "block-", "char-")) {

                r = path_simplify_and_warn(resolved, 0, unit, filename, line, lvalue);
                if (r < 0)
                        return 0;

                if (!valid_device_node_path(resolved)) {
                        log_syntax(unit, LOG_WARNING, filename, line, 0, "Invalid device node path '%s', ignoring.", resolved);
                        return 0;
                }
        }

        permissions = isempty(p) ? 0 : cgroup_device_permissions_from_string(p);
        if (permissions < 0) {
                log_syntax(unit, LOG_WARNING, filename, line, permissions, "Invalid device rights '%s', ignoring.", p);
                return 0;
        }

        return cgroup_context_add_device_allow(c, resolved, permissions);
}

int config_parse_io_device_weight(
                const char *unit,
                const char *filename,
                unsigned line,
                const char *section,
                unsigned section_line,
                const char *lvalue,
                int ltype,
                const char *rvalue,
                void *data,
                void *userdata) {

        _cleanup_free_ char *path = NULL, *resolved = NULL;
        CGroupIODeviceWeight *w;
        CGroupContext *c = data;
        const char *p = ASSERT_PTR(rvalue);
        uint64_t u;
        int r;

        assert(filename);
        assert(lvalue);

        if (isempty(rvalue)) {
                while (c->io_device_weights)
                        cgroup_context_free_io_device_weight(c, c->io_device_weights);

                return 0;
        }

        r = extract_first_word(&p, &path, NULL, EXTRACT_UNQUOTE);
        if (r == -ENOMEM)
                return log_oom();
        if (r < 0) {
                log_syntax(unit, LOG_WARNING, filename, line, r,
                           "Failed to extract device path and weight from '%s', ignoring.", rvalue);
                return 0;
        }
        if (r == 0 || isempty(p)) {
                log_syntax(unit, LOG_WARNING, filename, line, 0,
                           "Invalid device path or weight specified in '%s', ignoring.", rvalue);
                return 0;
        }

        r = unit_path_printf(userdata, path, &resolved);
        if (r < 0) {
                log_syntax(unit, LOG_WARNING, filename, line, r,
                           "Failed to resolve unit specifiers in '%s', ignoring: %m", path);
                return 0;
        }

        r = path_simplify_and_warn(resolved, 0, unit, filename, line, lvalue);
        if (r < 0)
                return 0;

        r = cg_weight_parse(p, &u);
        if (r < 0) {
                log_syntax(unit, LOG_WARNING, filename, line, r, "IO weight '%s' invalid, ignoring: %m", p);
                return 0;
        }

        assert(u != CGROUP_WEIGHT_INVALID);

        w = new0(CGroupIODeviceWeight, 1);
        if (!w)
                return log_oom();

        w->path = TAKE_PTR(resolved);
        w->weight = u;

        LIST_APPEND(device_weights, c->io_device_weights, w);
        return 0;
}

int config_parse_io_device_latency(
                const char *unit,
                const char *filename,
                unsigned line,
                const char *section,
                unsigned section_line,
                const char *lvalue,
                int ltype,
                const char *rvalue,
                void *data,
                void *userdata) {

        _cleanup_free_ char *path = NULL, *resolved = NULL;
        CGroupIODeviceLatency *l;
        CGroupContext *c = data;
        const char *p = ASSERT_PTR(rvalue);
        usec_t usec;
        int r;

        assert(filename);
        assert(lvalue);

        if (isempty(rvalue)) {
                while (c->io_device_latencies)
                        cgroup_context_free_io_device_latency(c, c->io_device_latencies);

                return 0;
        }

        r = extract_first_word(&p, &path, NULL, EXTRACT_UNQUOTE);
        if (r == -ENOMEM)
                return log_oom();
        if (r < 0) {
                log_syntax(unit, LOG_WARNING, filename, line, r,
                           "Failed to extract device path and latency from '%s', ignoring.", rvalue);
                return 0;
        }
        if (r == 0 || isempty(p)) {
                log_syntax(unit, LOG_WARNING, filename, line, 0,
                           "Invalid device path or latency specified in '%s', ignoring.", rvalue);
                return 0;
        }

        r = unit_path_printf(userdata, path, &resolved);
        if (r < 0) {
                log_syntax(unit, LOG_WARNING, filename, line, r,
                           "Failed to resolve unit specifiers in '%s', ignoring: %m", path);
                return 0;
        }

        r = path_simplify_and_warn(resolved, 0, unit, filename, line, lvalue);
        if (r < 0)
                return 0;

        r = parse_sec(p, &usec);
        if (r < 0) {
                log_syntax(unit, LOG_WARNING, filename, line, r, "Failed to parse timer value, ignoring: %s", p);
                return 0;
        }

        l = new0(CGroupIODeviceLatency, 1);
        if (!l)
                return log_oom();

        l->path = TAKE_PTR(resolved);
        l->target_usec = usec;

        LIST_APPEND(device_latencies, c->io_device_latencies, l);
        return 0;
}

int config_parse_io_limit(
                const char *unit,
                const char *filename,
                unsigned line,
                const char *section,
                unsigned section_line,
                const char *lvalue,
                int ltype,
                const char *rvalue,
                void *data,
                void *userdata) {

        _cleanup_free_ char *path = NULL, *resolved = NULL;
        CGroupIODeviceLimit *l = NULL;
        CGroupContext *c = data;
        CGroupIOLimitType type;
        const char *p = ASSERT_PTR(rvalue);
        uint64_t num;
        int r;

        assert(filename);
        assert(lvalue);

        type = cgroup_io_limit_type_from_string(lvalue);
        assert(type >= 0);

        if (isempty(rvalue)) {
                LIST_FOREACH(device_limits, t, c->io_device_limits)
                        t->limits[type] = cgroup_io_limit_defaults[type];
                return 0;
        }

        r = extract_first_word(&p, &path, NULL, EXTRACT_UNQUOTE);
        if (r == -ENOMEM)
                return log_oom();
        if (r < 0) {
                log_syntax(unit, LOG_WARNING, filename, line, r,
                           "Failed to extract device node and bandwidth from '%s', ignoring.", rvalue);
                return 0;
        }
        if (r == 0 || isempty(p)) {
                log_syntax(unit, LOG_WARNING, filename, line, 0,
                           "Invalid device node or bandwidth specified in '%s', ignoring.", rvalue);
                return 0;
        }

        r = unit_path_printf(userdata, path, &resolved);
        if (r < 0) {
                log_syntax(unit, LOG_WARNING, filename, line, r,
                           "Failed to resolve unit specifiers in '%s', ignoring: %m", path);
                return 0;
        }

        r = path_simplify_and_warn(resolved, 0, unit, filename, line, lvalue);
        if (r < 0)
                return 0;

        if (streq("infinity", p))
                num = CGROUP_LIMIT_MAX;
        else {
                r = parse_size(p, 1000, &num);
                if (r < 0 || num <= 0) {
                        log_syntax(unit, LOG_WARNING, filename, line, 0, "Invalid IO limit '%s', ignoring.", p);
                        return 0;
                }
        }

        LIST_FOREACH(device_limits, t, c->io_device_limits)
                if (path_equal(resolved, t->path)) {
                        l = t;
                        break;
                }

        if (!l) {
                l = new0(CGroupIODeviceLimit, 1);
                if (!l)
                        return log_oom();

                l->path = TAKE_PTR(resolved);
                for (CGroupIOLimitType i = 0; i < _CGROUP_IO_LIMIT_TYPE_MAX; i++)
                        l->limits[i] = cgroup_io_limit_defaults[i];

                LIST_APPEND(device_limits, c->io_device_limits, l);
        }

        l->limits[type] = num;

        return 0;
}

int config_parse_blockio_device_weight(
                const char *unit,
                const char *filename,
                unsigned line,
                const char *section,
                unsigned section_line,
                const char *lvalue,
                int ltype,
                const char *rvalue,
                void *data,
                void *userdata) {

        _cleanup_free_ char *path = NULL, *resolved = NULL;
        CGroupBlockIODeviceWeight *w;
        CGroupContext *c = data;
        const char *p = ASSERT_PTR(rvalue);
        uint64_t u;
        int r;

        assert(filename);
        assert(lvalue);

        log_syntax(unit, LOG_WARNING, filename, line, 0,
                   "Unit uses %s=; please use IO*= settings instead. Support for %s= will be removed soon.",
                   lvalue, lvalue);

        if (isempty(rvalue)) {
                while (c->blockio_device_weights)
                        cgroup_context_free_blockio_device_weight(c, c->blockio_device_weights);

                return 0;
        }

        r = extract_first_word(&p, &path, NULL, EXTRACT_UNQUOTE);
        if (r == -ENOMEM)
                return log_oom();
        if (r < 0) {
                log_syntax(unit, LOG_WARNING, filename, line, r,
                           "Failed to extract device node and weight from '%s', ignoring.", rvalue);
                return 0;
        }
        if (r == 0 || isempty(p)) {
                log_syntax(unit, LOG_WARNING, filename, line, 0,
                           "Invalid device node or weight specified in '%s', ignoring.", rvalue);
                return 0;
        }

        r = unit_path_printf(userdata, path, &resolved);
        if (r < 0) {
                log_syntax(unit, LOG_WARNING, filename, line, r,
                           "Failed to resolve unit specifiers in '%s', ignoring: %m", path);
                return 0;
        }

        r = path_simplify_and_warn(resolved, 0, unit, filename, line, lvalue);
        if (r < 0)
                return 0;

        r = cg_blkio_weight_parse(p, &u);
        if (r < 0) {
                log_syntax(unit, LOG_WARNING, filename, line, r, "Invalid block IO weight '%s', ignoring: %m", p);
                return 0;
        }

        assert(u != CGROUP_BLKIO_WEIGHT_INVALID);

        w = new0(CGroupBlockIODeviceWeight, 1);
        if (!w)
                return log_oom();

        w->path = TAKE_PTR(resolved);
        w->weight = u;

        LIST_APPEND(device_weights, c->blockio_device_weights, w);
        return 0;
}

int config_parse_blockio_bandwidth(
                const char *unit,
                const char *filename,
                unsigned line,
                const char *section,
                unsigned section_line,
                const char *lvalue,
                int ltype,
                const char *rvalue,
                void *data,
                void *userdata) {

        _cleanup_free_ char *path = NULL, *resolved = NULL;
        CGroupBlockIODeviceBandwidth *b = NULL;
        CGroupContext *c = data;
        const char *p = ASSERT_PTR(rvalue);
        uint64_t bytes;
        bool read;
        int r;

        assert(filename);
        assert(lvalue);

        log_syntax(unit, LOG_WARNING, filename, line, 0,
                   "Unit uses %s=; please use IO*= settings instead. Support for %s= will be removed soon.",
                   lvalue, lvalue);

        read = streq("BlockIOReadBandwidth", lvalue);

        if (isempty(rvalue)) {
                LIST_FOREACH(device_bandwidths, t, c->blockio_device_bandwidths) {
                        t->rbps = CGROUP_LIMIT_MAX;
                        t->wbps = CGROUP_LIMIT_MAX;
                }
                return 0;
        }

        r = extract_first_word(&p, &path, NULL, EXTRACT_UNQUOTE);
        if (r == -ENOMEM)
                return log_oom();
        if (r < 0) {
                log_syntax(unit, LOG_WARNING, filename, line, r,
                           "Failed to extract device node and bandwidth from '%s', ignoring.", rvalue);
                return 0;
        }
        if (r == 0 || isempty(p)) {
                log_syntax(unit, LOG_WARNING, filename, line, 0,
                           "Invalid device node or bandwidth specified in '%s', ignoring.", rvalue);
                return 0;
        }

        r = unit_path_printf(userdata, path, &resolved);
        if (r < 0) {
                log_syntax(unit, LOG_WARNING, filename, line, r,
                           "Failed to resolve unit specifiers in '%s', ignoring: %m", path);
                return 0;
        }

        r = path_simplify_and_warn(resolved, 0, unit, filename, line, lvalue);
        if (r < 0)
                return 0;

        r = parse_size(p, 1000, &bytes);
        if (r < 0 || bytes <= 0) {
                log_syntax(unit, LOG_WARNING, filename, line, r, "Invalid Block IO Bandwidth '%s', ignoring.", p);
                return 0;
        }

        LIST_FOREACH(device_bandwidths, t, c->blockio_device_bandwidths)
                if (path_equal(resolved, t->path)) {
                        b = t;
                        break;
                }

        if (!b) {
                b = new0(CGroupBlockIODeviceBandwidth, 1);
                if (!b)
                        return log_oom();

                b->path = TAKE_PTR(resolved);
                b->rbps = CGROUP_LIMIT_MAX;
                b->wbps = CGROUP_LIMIT_MAX;

                LIST_APPEND(device_bandwidths, c->blockio_device_bandwidths, b);
        }

        if (read)
                b->rbps = bytes;
        else
                b->wbps = bytes;

        return 0;
}

int config_parse_job_mode_isolate(
                const char *unit,
                const char *filename,
                unsigned line,
                const char *section,
                unsigned section_line,
                const char *lvalue,
                int ltype,
                const char *rvalue,
                void *data,
                void *userdata) {

        JobMode *m = data;
        int r;

        assert(filename);
        assert(lvalue);
        assert(rvalue);

        r = parse_boolean(rvalue);
        if (r < 0) {
                log_syntax(unit, LOG_WARNING, filename, line, r, "Failed to parse boolean, ignoring: %s", rvalue);
                return 0;
        }

        log_notice("%s is deprecated. Please use OnFailureJobMode= instead", lvalue);

        *m = r ? JOB_ISOLATE : JOB_REPLACE;
        return 0;
}

int config_parse_exec_directories(
                const char *unit,
                const char *filename,
                unsigned line,
                const char *section,
                unsigned section_line,
                const char *lvalue,
                int ltype,
                const char *rvalue,
                void *data,
                void *userdata) {

        ExecDirectory *ed = ASSERT_PTR(data);
        const Unit *u = userdata;
        int r;

        assert(filename);
        assert(lvalue);
        assert(rvalue);

        if (isempty(rvalue)) {
                /* Empty assignment resets the list */
                exec_directory_done(ed);
                return 0;
        }

        for (const char *p = rvalue;;) {
                _cleanup_free_ char *tuple = NULL;

                r = extract_first_word(&p, &tuple, NULL, EXTRACT_UNQUOTE|EXTRACT_RETAIN_ESCAPE);
                if (r == -ENOMEM)
                        return log_oom();
                if (r < 0) {
                        log_syntax(unit, LOG_WARNING, filename, line, r,
                                   "Invalid syntax %s=%s, ignoring: %m", lvalue, rvalue);
                        return 0;
                }
                if (r == 0)
                        return 0;

                _cleanup_free_ char *src = NULL, *dest = NULL, *flags = NULL;
                const char *q = tuple;
                r = extract_many_words(&q, ":", EXTRACT_CUNESCAPE|EXTRACT_UNESCAPE_SEPARATORS|EXTRACT_DONT_COALESCE_SEPARATORS, &src, &dest, &flags);
                if (r == -ENOMEM)
                        return log_oom();
                if (r <= 0) {
                        log_syntax(unit, LOG_WARNING, filename, line, r,
                                   "Invalid syntax in %s=, ignoring: %s", lvalue, tuple);
                        return 0;
                }

                _cleanup_free_ char *sresolved = NULL;
                r = unit_path_printf(u, src, &sresolved);
                if (r < 0) {
                        log_syntax(unit, LOG_WARNING, filename, line, r,
                                   "Failed to resolve unit specifiers in \"%s\", ignoring: %m", src);
                        continue;
                }

                r = path_simplify_and_warn(sresolved, PATH_CHECK_RELATIVE, unit, filename, line, lvalue);
                if (r < 0)
                        continue;

                if (path_startswith(sresolved, "private")) {
                        log_syntax(unit, LOG_WARNING, filename, line, 0,
                                   "%s= path can't be 'private', ignoring assignment: %s", lvalue, tuple);
                        continue;
                }

                if (!isempty(dest) && streq(lvalue, "ConfigurationDirectory")) {
                        log_syntax(unit, LOG_WARNING, filename, line, 0,
                                   "Additional parameter is not supported for ConfigurationDirectory, ignoring: %s", tuple);
                        continue;
                }

                /* For State and Runtime directories we support an optional destination parameter, which
                 * will be used to create a symlink to the source. */
                _cleanup_free_ char *dresolved = NULL;
                if (!isempty(dest)) {
                        r = unit_path_printf(u, dest, &dresolved);
                        if (r < 0) {
                                log_syntax(unit, LOG_WARNING, filename, line, r,
                                           "Failed to resolve unit specifiers in \"%s\", ignoring: %m", dest);
                                continue;
                        }

                        r = path_simplify_and_warn(dresolved, PATH_CHECK_RELATIVE, unit, filename, line, lvalue);
                        if (r < 0)
                                continue;
                }

                ExecDirectoryFlags exec_directory_flags = exec_directory_flags_from_string(flags);
                if (exec_directory_flags < 0 || (exec_directory_flags & ~_EXEC_DIRECTORY_FLAGS_PUBLIC) != 0) {
                        log_syntax(unit, LOG_WARNING, filename, line, 0,
                                   "Invalid flags for %s=, ignoring: %s", lvalue, flags);
                        continue;
                }

                r = exec_directory_add(ed, sresolved, dresolved, exec_directory_flags);
                if (r < 0)
                        return log_oom();
        }
}

int config_parse_set_credential(
                const char *unit,
                const char *filename,
                unsigned line,
                const char *section,
                unsigned section_line,
                const char *lvalue,
                int ltype,
                const char *rvalue,
                void *data,
                void *userdata) {

        ExecContext *context = ASSERT_PTR(data);
        const Unit *u = ASSERT_PTR(userdata);
        int r;

        assert(filename);
        assert(lvalue);
        assert(rvalue);

        if (isempty(rvalue)) {
                /* Empty assignment resets the list */
                context->set_credentials = hashmap_free(context->set_credentials);
                return 0;
        }

        _cleanup_free_ char *word = NULL, *id = NULL;
        const char *p = rvalue;
        bool encrypted = ltype;

        r = extract_first_word(&p, &word, ":", EXTRACT_DONT_COALESCE_SEPARATORS);
        if (r == -ENOMEM)
                return log_oom();
        if (r < 0) {
                log_syntax(unit, LOG_WARNING, filename, line, r, "Failed to extract credential name, ignoring: %s", rvalue);
                return 0;
        }
        if (r == 0 || isempty(p)) {
                log_syntax(unit, LOG_WARNING, filename, line, 0, "Invalid syntax, ignoring: %s", rvalue);
                return 0;
        }

        r = unit_cred_printf(u, word, &id);
        if (r < 0) {
                log_syntax(unit, LOG_WARNING, filename, line, r, "Failed to resolve unit specifiers in \"%s\", ignoring: %m", word);
                return 0;
        }
        if (!credential_name_valid(id)) {
                log_syntax(unit, LOG_WARNING, filename, line, 0, "Credential name \"%s\" not valid, ignoring.", id);
                return 0;
        }

        _cleanup_free_ void *d = NULL;
        size_t size;

        if (encrypted) {
                r = unbase64mem_full(p, SIZE_MAX, /* secure = */ true, &d, &size);
                if (r == -ENOMEM)
                        return log_oom();
                if (r < 0) {
                        log_syntax(unit, LOG_WARNING, filename, line, r, "Encrypted credential data not valid Base64 data, ignoring: %m");
                        return 0;
                }
        } else {
                ssize_t l;

                /* We support escape codes here, so that users can insert trailing \n if they like */
                l = cunescape(p, UNESCAPE_ACCEPT_NUL, (char**) &d);
                if (l == -ENOMEM)
                        return log_oom();
                if (l < 0) {
                        log_syntax(unit, LOG_WARNING, filename, line, l, "Can't unescape \"%s\", ignoring: %m", p);
                        return 0;
                }

                size = l;
        }

        r = exec_context_put_set_credential(context, id, TAKE_PTR(d), size, encrypted);
        if (r < 0)
                return log_error_errno(r, "Failed to store set credential '%s': %m", rvalue);

        return 0;
}

int config_parse_load_credential(
                const char *unit,
                const char *filename,
                unsigned line,
                const char *section,
                unsigned section_line,
                const char *lvalue,
                int ltype,
                const char *rvalue,
                void *data,
                void *userdata) {

        ExecContext *context = ASSERT_PTR(data);
        const Unit *u = ASSERT_PTR(userdata);
        int r;

        assert(filename);
        assert(lvalue);
        assert(rvalue);

        if (isempty(rvalue)) {
                /* Empty assignment resets the list */
                context->load_credentials = hashmap_free(context->load_credentials);
                return 0;
        }

        _cleanup_free_ char *word = NULL, *id = NULL, *path = NULL;
        const char *p = rvalue;
        bool encrypted = ltype;

        r = extract_first_word(&p, &word, ":", EXTRACT_DONT_COALESCE_SEPARATORS);
        if (r == -ENOMEM)
                return log_oom();
        if (r <= 0) {
                log_syntax(unit, LOG_WARNING, filename, line, r, "Invalid syntax, ignoring: %s", rvalue);
                return 0;
        }

        r = unit_cred_printf(u, word, &id);
        if (r < 0) {
                log_syntax(unit, LOG_WARNING, filename, line, r, "Failed to resolve unit specifiers in \"%s\", ignoring: %m", word);
                return 0;
        }
        if (!credential_name_valid(id)) {
                log_syntax(unit, LOG_WARNING, filename, line, 0, "Credential name \"%s\" not valid, ignoring.", id);
                return 0;
        }

        if (isempty(p)) {
                /* If only one field is specified take it as shortcut for inheriting a credential named
                 * the same way from our parent */
                path = strdup(id);
                if (!path)
                        return log_oom();
        } else {
                r = unit_path_printf(u, p, &path);
                if (r < 0) {
                        log_syntax(unit, LOG_WARNING, filename, line, r, "Failed to resolve unit specifiers in \"%s\", ignoring: %m", p);
                        return 0;
                }
                if (path_is_absolute(path) ? !path_is_normalized(path) : !credential_name_valid(path)) {
                        log_syntax(unit, LOG_WARNING, filename, line, 0, "Credential source \"%s\" not valid, ignoring.", path);
                        return 0;
                }
        }

        r = exec_context_put_load_credential(context, id, path, encrypted);
        if (r < 0)
                return log_error_errno(r, "Failed to store load credential '%s': %m", rvalue);

        return 0;
}

int config_parse_import_credential(
                const char *unit,
                const char *filename,
                unsigned line,
                const char *section,
                unsigned section_line,
                const char *lvalue,
                int ltype,
                const char *rvalue,
                void *data,
                void *userdata) {

        ExecContext *context = ASSERT_PTR(data);
        Unit *u = userdata;
        int r;

        assert(filename);
        assert(lvalue);
        assert(rvalue);

        if (isempty(rvalue)) {
                /* Empty assignment resets the list */
                context->import_credentials = ordered_set_free(context->import_credentials);
                return 0;
        }

        const char *p = rvalue;
        _cleanup_free_ char *word = NULL, *glob = NULL;

        r = extract_first_word(&p, &word, ":", EXTRACT_DONT_COALESCE_SEPARATORS);
        if (r == -ENOMEM)
                return log_oom();
        if (r <= 0) {
                log_syntax(unit, LOG_WARNING, filename, line, r, "Invalid syntax, ignoring: %s", rvalue);
                return 0;
        }

        r = unit_cred_printf(u, word, &glob);
        if (r < 0) {
                log_syntax(unit, LOG_WARNING, filename, line, r, "Failed to resolve unit specifiers in \"%s\", ignoring: %m", word);
                return 0;
        }

        if (!credential_glob_valid(glob)) {
                log_syntax(unit, LOG_WARNING, filename, line, 0, "Credential name or glob \"%s\" not valid, ignoring.", glob);
                return 0;
        }

        if (!isempty(p) && !credential_name_valid(p)) {
                log_syntax(unit, LOG_WARNING, filename, line, 0, "Credential name \"%s\" not valid, ignoring.", p);
                return 0;
        }

        r = exec_context_put_import_credential(context, glob, p);
        if (r < 0)
                return log_error_errno(r, "Failed to store import credential '%s': %m", rvalue);

        return 0;
}

int config_parse_set_status(
                const char *unit,
                const char *filename,
                unsigned line,
                const char *section,
                unsigned section_line,
                const char *lvalue,
                int ltype,
                const char *rvalue,
                void *data,
                void *userdata) {

        ExitStatusSet *status_set = ASSERT_PTR(data);
        int r;

        assert(filename);
        assert(lvalue);
        assert(rvalue);

        /* Empty assignment resets the list */
        if (isempty(rvalue)) {
                exit_status_set_free(status_set);
                return 0;
        }

        for (const char *p = rvalue;;) {
                _cleanup_free_ char *word = NULL;
                Bitmap *bitmap;

                r = extract_first_word(&p, &word, NULL, 0);
                if (r == -ENOMEM)
                        return log_oom();
                if (r < 0) {
                        log_syntax(unit, LOG_WARNING, filename, line, r,
                                   "Failed to parse %s=%s, ignoring: %m", lvalue, rvalue);
                        return 0;
                }
                if (r == 0)
                        return 0;

                /* We need to call exit_status_from_string() first, because we want
                 * to parse numbers as exit statuses, not signals. */

                r = exit_status_from_string(word);
                if (r >= 0) {
                        assert(r >= 0 && r < 256);
                        bitmap = &status_set->status;
                } else {
                        r = signal_from_string(word);
                        if (r < 0) {
                                log_syntax(unit, LOG_WARNING, filename, line, r,
                                           "Failed to parse value, ignoring: %s", word);
                                continue;
                        }
                        bitmap = &status_set->signal;
                }

                r = bitmap_set(bitmap, r);
                if (r < 0)
                        log_syntax(unit, LOG_WARNING, filename, line, r,
                                   "Failed to set signal or status %s, ignoring: %m", word);
        }
}

int config_parse_namespace_path_strv(
                const char *unit,
                const char *filename,
                unsigned line,
                const char *section,
                unsigned section_line,
                const char *lvalue,
                int ltype,
                const char *rvalue,
                void *data,
                void *userdata) {

        const Unit *u = userdata;
        char*** sv = ASSERT_PTR(data);
        int r;

        assert(filename);
        assert(lvalue);
        assert(rvalue);

        if (isempty(rvalue)) {
                /* Empty assignment resets the list */
                *sv = strv_free(*sv);
                return 0;
        }

        for (const char *p = rvalue;;) {
                _cleanup_free_ char *word = NULL, *resolved = NULL, *joined = NULL;
                const char *w;
                bool ignore_enoent = false, shall_prefix = false;

                r = extract_first_word(&p, &word, NULL, EXTRACT_UNQUOTE);
                if (r == -ENOMEM)
                        return log_oom();
                if (r < 0) {
                        log_syntax(unit, LOG_WARNING, filename, line, r, "Failed to extract first word, ignoring: %s", rvalue);
                        return 0;
                }
                if (r == 0)
                        break;

                w = word;
                if (startswith(w, "-")) {
                        ignore_enoent = true;
                        w++;
                }
                if (startswith(w, "+")) {
                        shall_prefix = true;
                        w++;
                }

                r = unit_path_printf(u, w, &resolved);
                if (r < 0) {
                        log_syntax(unit, LOG_WARNING, filename, line, r, "Failed to resolve unit specifiers in %s: %m", w);
                        continue;
                }

                r = path_simplify_and_warn(resolved, PATH_CHECK_ABSOLUTE, unit, filename, line, lvalue);
                if (r < 0)
                        continue;

                joined = strjoin(ignore_enoent ? "-" : "",
                                 shall_prefix ? "+" : "",
                                 resolved);

                r = strv_push(sv, joined);
                if (r < 0)
                        return log_oom();

                joined = NULL;
        }

        return 0;
}

int config_parse_temporary_filesystems(
                const char *unit,
                const char *filename,
                unsigned line,
                const char *section,
                unsigned section_line,
                const char *lvalue,
                int ltype,
                const char *rvalue,
                void *data,
                void *userdata) {

        const Unit *u = userdata;
        ExecContext *c = ASSERT_PTR(data);
        int r;

        assert(filename);
        assert(lvalue);
        assert(rvalue);

        if (isempty(rvalue)) {
                /* Empty assignment resets the list */
                temporary_filesystem_free_many(c->temporary_filesystems, c->n_temporary_filesystems);
                c->temporary_filesystems = NULL;
                c->n_temporary_filesystems = 0;
                return 0;
        }

        for (const char *p = rvalue;;) {
                _cleanup_free_ char *word = NULL, *path = NULL, *resolved = NULL;
                const char *w;

                r = extract_first_word(&p, &word, NULL, EXTRACT_UNQUOTE);
                if (r == -ENOMEM)
                        return log_oom();
                if (r < 0) {
                        log_syntax(unit, LOG_WARNING, filename, line, r, "Failed to extract first word, ignoring: %s", rvalue);
                        return 0;
                }
                if (r == 0)
                        return 0;

                w = word;
                r = extract_first_word(&w, &path, ":", EXTRACT_DONT_COALESCE_SEPARATORS);
                if (r == -ENOMEM)
                        return log_oom();
                if (r < 0) {
                        log_syntax(unit, LOG_WARNING, filename, line, r, "Failed to extract first word, ignoring: %s", word);
                        continue;
                }
                if (r == 0) {
                        log_syntax(unit, LOG_WARNING, filename, line, 0, "Invalid syntax, ignoring: %s", word);
                        continue;
                }

                r = unit_path_printf(u, path, &resolved);
                if (r < 0) {
                        log_syntax(unit, LOG_WARNING, filename, line, r, "Failed to resolve unit specifiers in %s, ignoring: %m", path);
                        continue;
                }

                r = path_simplify_and_warn(resolved, PATH_CHECK_ABSOLUTE, unit, filename, line, lvalue);
                if (r < 0)
                        continue;

                r = temporary_filesystem_add(&c->temporary_filesystems, &c->n_temporary_filesystems, resolved, w);
                if (r < 0)
                        return log_oom();
        }
}

int config_parse_bind_paths(
                const char *unit,
                const char *filename,
                unsigned line,
                const char *section,
                unsigned section_line,
                const char *lvalue,
                int ltype,
                const char *rvalue,
                void *data,
                void *userdata) {

        ExecContext *c = ASSERT_PTR(data);
        const Unit *u = ASSERT_PTR(userdata);
        int r;

        assert(filename);
        assert(lvalue);
        assert(rvalue);

        if (isempty(rvalue)) {
                /* Empty assignment resets the list */
                bind_mount_free_many(c->bind_mounts, c->n_bind_mounts);
                c->bind_mounts = NULL;
                c->n_bind_mounts = 0;
                return 0;
        }

        for (const char *p = rvalue;;) {
                _cleanup_free_ char *source = NULL, *destination = NULL;
                _cleanup_free_ char *sresolved = NULL, *dresolved = NULL;
                char *s = NULL, *d = NULL;
                bool rbind = true, ignore_enoent = false;

                r = extract_first_word(&p, &source, ":" WHITESPACE, EXTRACT_UNQUOTE|EXTRACT_DONT_COALESCE_SEPARATORS);
                if (r == -ENOMEM)
                        return log_oom();
                if (r < 0) {
                        log_syntax(unit, LOG_WARNING, filename, line, r, "Failed to parse %s, ignoring: %s", lvalue, rvalue);
                        return 0;
                }
                if (r == 0)
                        break;

                r = unit_path_printf(u, source, &sresolved);
                if (r < 0) {
                        log_syntax(unit, LOG_WARNING, filename, line, r,
                                   "Failed to resolve unit specifiers in \"%s\", ignoring: %m", source);
                        continue;
                }

                s = sresolved;
                if (s[0] == '-') {
                        ignore_enoent = true;
                        s++;
                }

                r = path_simplify_and_warn(s, PATH_CHECK_ABSOLUTE, unit, filename, line, lvalue);
                if (r < 0)
                        continue;

                /* Optionally, the destination is specified. */
                if (p && p[-1] == ':') {
                        r = extract_first_word(&p, &destination, ":" WHITESPACE, EXTRACT_UNQUOTE|EXTRACT_DONT_COALESCE_SEPARATORS);
                        if (r == -ENOMEM)
                                return log_oom();
                        if (r < 0) {
                                log_syntax(unit, LOG_WARNING, filename, line, r, "Failed to parse %s, ignoring: %s", lvalue, rvalue);
                                return 0;
                        }
                        if (r == 0) {
                                log_syntax(unit, LOG_WARNING, filename, line, 0, "Missing argument after ':', ignoring: %s", s);
                                continue;
                        }

                        r = unit_path_printf(u, destination, &dresolved);
                        if (r < 0) {
                                log_syntax(unit, LOG_WARNING, filename, line, r,
                                           "Failed to resolve specifiers in \"%s\", ignoring: %m", destination);
                                continue;
                        }

                        r = path_simplify_and_warn(dresolved, PATH_CHECK_ABSOLUTE, unit, filename, line, lvalue);
                        if (r < 0)
                                continue;

                        d = dresolved;

                        /* Optionally, there's also a short option string specified */
                        if (p && p[-1] == ':') {
                                _cleanup_free_ char *options = NULL;

                                r = extract_first_word(&p, &options, NULL, EXTRACT_UNQUOTE);
                                if (r == -ENOMEM)
                                        return log_oom();
                                if (r < 0) {
                                        log_syntax(unit, LOG_WARNING, filename, line, r, "Failed to parse %s=, ignoring: %s", lvalue, rvalue);
                                        return 0;
                                }

                                if (isempty(options) || streq(options, "rbind"))
                                        rbind = true;
                                else if (streq(options, "norbind"))
                                        rbind = false;
                                else {
                                        log_syntax(unit, LOG_WARNING, filename, line, 0, "Invalid option string, ignoring setting: %s", options);
                                        continue;
                                }
                        }
                } else
                        d = s;

                r = bind_mount_add(&c->bind_mounts, &c->n_bind_mounts,
                                   &(BindMount) {
                                           .source = s,
                                           .destination = d,
                                           .read_only = !!strstr(lvalue, "ReadOnly"),
                                           .recursive = rbind,
                                           .ignore_enoent = ignore_enoent,
                                   });
                if (r < 0)
                        return log_oom();
        }

        return 0;
}

int config_parse_mount_images(
                const char *unit,
                const char *filename,
                unsigned line,
                const char *section,
                unsigned section_line,
                const char *lvalue,
                int ltype,
                const char *rvalue,
                void *data,
                void *userdata) {

        ExecContext *c = ASSERT_PTR(data);
        const Unit *u = userdata;
        int r;

        assert(filename);
        assert(lvalue);
        assert(rvalue);

        if (isempty(rvalue)) {
                /* Empty assignment resets the list */
                c->mount_images = mount_image_free_many(c->mount_images, &c->n_mount_images);
                return 0;
        }

        for (const char *p = rvalue;;) {
                _cleanup_(mount_options_free_allp) MountOptions *options = NULL;
                _cleanup_free_ char *first = NULL, *second = NULL, *tuple = NULL;
                _cleanup_free_ char *sresolved = NULL, *dresolved = NULL;
                const char *q = NULL;
                char *s = NULL;
                bool permissive = false;

                r = extract_first_word(&p, &tuple, NULL, EXTRACT_UNQUOTE|EXTRACT_RETAIN_ESCAPE);
                if (r == -ENOMEM)
                        return log_oom();
                if (r < 0) {
                        log_syntax(unit, LOG_WARNING, filename, line, r,
                                   "Invalid syntax %s=%s, ignoring: %m", lvalue, rvalue);
                        return 0;
                }
                if (r == 0)
                        return 0;

                q = tuple;
                r = extract_many_words(&q, ":", EXTRACT_CUNESCAPE|EXTRACT_UNESCAPE_SEPARATORS, &first, &second);
                if (r == -ENOMEM)
                        return log_oom();
                if (r < 0) {
                        log_syntax(unit, LOG_WARNING, filename, line, r,
                                   "Invalid syntax in %s=, ignoring: %s", lvalue, tuple);
                        return 0;
                }
                if (r == 0)
                        continue;

                s = first;
                if (s[0] == '-') {
                        permissive = true;
                        s++;
                }

                r = unit_path_printf(u, s, &sresolved);
                if (r < 0) {
                        log_syntax(unit, LOG_WARNING, filename, line, r,
                                   "Failed to resolve unit specifiers in \"%s\", ignoring: %m", s);
                        continue;
                }

                r = path_simplify_and_warn(sresolved, PATH_CHECK_ABSOLUTE|PATH_CHECK_NON_API_VFS_DEV_OK, unit, filename, line, lvalue);
                if (r < 0)
                        continue;

                if (isempty(second)) {
                        log_syntax(unit, LOG_WARNING, filename, line, 0, "Missing destination in %s, ignoring: %s", lvalue, rvalue);
                        continue;
                }

                r = unit_path_printf(u, second, &dresolved);
                if (r < 0) {
                        log_syntax(unit, LOG_WARNING, filename, line, r,
                                        "Failed to resolve specifiers in \"%s\", ignoring: %m", second);
                        continue;
                }

                r = path_simplify_and_warn(dresolved, PATH_CHECK_ABSOLUTE|PATH_CHECK_NON_API_VFS_DEV_OK, unit, filename, line, lvalue);
                if (r < 0)
                        continue;

                for (;;) {
                        _cleanup_free_ char *partition = NULL, *mount_options = NULL, *mount_options_resolved = NULL;
                        MountOptions *o = NULL;
                        PartitionDesignator partition_designator;

                        r = extract_many_words(&q, ":", EXTRACT_CUNESCAPE|EXTRACT_UNESCAPE_SEPARATORS, &partition, &mount_options);
                        if (r == -ENOMEM)
                                return log_oom();
                        if (r < 0) {
                                log_syntax(unit, LOG_WARNING, filename, line, r, "Invalid syntax, ignoring: %s", q);
                                return 0;
                        }
                        if (r == 0)
                                break;
                        /* Single set of options, applying to the root partition/single filesystem */
                        if (r == 1) {
                                r = unit_full_printf(u, partition, &mount_options_resolved);
                                if (r < 0) {
                                        log_syntax(unit, LOG_WARNING, filename, line, r, "Failed to resolve unit specifiers in %s, ignoring: %m", first);
                                        continue;
                                }

                                o = new(MountOptions, 1);
                                if (!o)
                                        return log_oom();
                                *o = (MountOptions) {
                                        .partition_designator = PARTITION_ROOT,
                                        .options = TAKE_PTR(mount_options_resolved),
                                };
                                LIST_APPEND(mount_options, options, o);

                                break;
                        }

                        partition_designator = partition_designator_from_string(partition);
                        if (partition_designator < 0) {
                                log_syntax(unit, LOG_WARNING, filename, line, partition_designator,
                                           "Invalid partition name %s, ignoring", partition);
                                continue;
                        }
                        r = unit_full_printf(u, mount_options, &mount_options_resolved);
                        if (r < 0) {
                                log_syntax(unit, LOG_WARNING, filename, line, r, "Failed to resolve unit specifiers in %s, ignoring: %m", mount_options);
                                continue;
                        }

                        o = new(MountOptions, 1);
                        if (!o)
                                return log_oom();
                        *o = (MountOptions) {
                                .partition_designator = partition_designator,
                                .options = TAKE_PTR(mount_options_resolved),
                        };
                        LIST_APPEND(mount_options, options, o);
                }

                r = mount_image_add(&c->mount_images, &c->n_mount_images,
                                    &(MountImage) {
                                            .source = sresolved,
                                            .destination = dresolved,
                                            .mount_options = options,
                                            .ignore_enoent = permissive,
                                            .type = MOUNT_IMAGE_DISCRETE,
                                    });
                if (r < 0)
                        return log_oom();
        }
}

int config_parse_extension_images(
                const char *unit,
                const char *filename,
                unsigned line,
                const char *section,
                unsigned section_line,
                const char *lvalue,
                int ltype,
                const char *rvalue,
                void *data,
                void *userdata) {

        ExecContext *c = ASSERT_PTR(data);
        const Unit *u = userdata;
        int r;

        assert(filename);
        assert(lvalue);
        assert(rvalue);

        if (isempty(rvalue)) {
                /* Empty assignment resets the list */
                c->extension_images = mount_image_free_many(c->extension_images, &c->n_extension_images);
                return 0;
        }

        for (const char *p = rvalue;;) {
                _cleanup_free_ char *source = NULL, *tuple = NULL, *sresolved = NULL;
                _cleanup_(mount_options_free_allp) MountOptions *options = NULL;
                bool permissive = false;
                const char *q = NULL;
                char *s = NULL;

                r = extract_first_word(&p, &tuple, NULL, EXTRACT_UNQUOTE|EXTRACT_RETAIN_ESCAPE);
                if (r == -ENOMEM)
                        return log_oom();
                if (r < 0) {
                        log_syntax(unit, LOG_WARNING, filename, line, r,
                                   "Invalid syntax %s=%s, ignoring: %m", lvalue, rvalue);
                        return 0;
                }
                if (r == 0)
                        return 0;

                q = tuple;
                r = extract_first_word(&q, &source, ":", EXTRACT_CUNESCAPE|EXTRACT_UNESCAPE_SEPARATORS);
                if (r == -ENOMEM)
                        return log_oom();
                if (r < 0) {
                        log_syntax(unit, LOG_WARNING, filename, line, r,
                                   "Invalid syntax in %s=, ignoring: %s", lvalue, tuple);
                        return 0;
                }
                if (r == 0)
                        continue;

                s = source;
                if (s[0] == '-') {
                        permissive = true;
                        s++;
                }

                r = unit_path_printf(u, s, &sresolved);
                if (r < 0) {
                        log_syntax(unit, LOG_WARNING, filename, line, r,
                                   "Failed to resolve unit specifiers in \"%s\", ignoring: %m", s);
                        continue;
                }

                r = path_simplify_and_warn(sresolved, PATH_CHECK_ABSOLUTE|PATH_CHECK_NON_API_VFS, unit, filename, line, lvalue);
                if (r < 0)
                        continue;

                for (;;) {
                        _cleanup_free_ char *partition = NULL, *mount_options = NULL, *mount_options_resolved = NULL;
                        MountOptions *o = NULL;
                        PartitionDesignator partition_designator;

                        r = extract_many_words(&q, ":", EXTRACT_CUNESCAPE|EXTRACT_UNESCAPE_SEPARATORS, &partition, &mount_options);
                        if (r == -ENOMEM)
                                return log_oom();
                        if (r < 0) {
                                log_syntax(unit, LOG_WARNING, filename, line, r, "Invalid syntax, ignoring: %s", q);
                                return 0;
                        }
                        if (r == 0)
                                break;
                        /* Single set of options, applying to the root partition/single filesystem */
                        if (r == 1) {
                                r = unit_full_printf(u, partition, &mount_options_resolved);
                                if (r < 0) {
                                        log_syntax(unit, LOG_WARNING, filename, line, r, "Failed to resolve unit specifiers in %s, ignoring: %m", partition);
                                        continue;
                                }

                                o = new(MountOptions, 1);
                                if (!o)
                                        return log_oom();
                                *o = (MountOptions) {
                                        .partition_designator = PARTITION_ROOT,
                                        .options = TAKE_PTR(mount_options_resolved),
                                };
                                LIST_APPEND(mount_options, options, o);

                                break;
                        }

                        partition_designator = partition_designator_from_string(partition);
                        if (partition_designator < 0) {
                                log_syntax(unit, LOG_WARNING, filename, line, 0, "Invalid partition name %s, ignoring", partition);
                                continue;
                        }
                        r = unit_full_printf(u, mount_options, &mount_options_resolved);
                        if (r < 0) {
                                log_syntax(unit, LOG_WARNING, filename, line, r, "Failed to resolve unit specifiers in %s, ignoring: %m", mount_options);
                                continue;
                        }

                        o = new(MountOptions, 1);
                        if (!o)
                                return log_oom();
                        *o = (MountOptions) {
                                .partition_designator = partition_designator,
                                .options = TAKE_PTR(mount_options_resolved),
                        };
                        LIST_APPEND(mount_options, options, o);
                }

                r = mount_image_add(&c->extension_images, &c->n_extension_images,
                                    &(MountImage) {
                                            .source = sresolved,
                                            .mount_options = options,
                                            .ignore_enoent = permissive,
                                            .type = MOUNT_IMAGE_EXTENSION,
                                    });
                if (r < 0)
                        return log_oom();
        }
}

int config_parse_job_timeout_sec(
                const char* unit,
                const char *filename,
                unsigned line,
                const char *section,
                unsigned section_line,
                const char *lvalue,
                int ltype,
                const char *rvalue,
                void *data,
                void *userdata) {

        Unit *u = ASSERT_PTR(data);
        usec_t usec;
        int r;

        assert(filename);
        assert(lvalue);
        assert(rvalue);

        r = parse_sec_fix_0(rvalue, &usec);
        if (r < 0) {
                log_syntax(unit, LOG_WARNING, filename, line, r, "Failed to parse JobTimeoutSec= parameter, ignoring: %s", rvalue);
                return 0;
        }

        /* If the user explicitly changed JobTimeoutSec= also change JobRunningTimeoutSec=, for compatibility with old
         * versions. If JobRunningTimeoutSec= was explicitly set, avoid this however as whatever the user picked should
         * count. */

        if (!u->job_running_timeout_set)
                u->job_running_timeout = usec;

        u->job_timeout = usec;

        return 0;
}

int config_parse_job_running_timeout_sec(
                const char* unit,
                const char *filename,
                unsigned line,
                const char *section,
                unsigned section_line,
                const char *lvalue,
                int ltype,
                const char *rvalue,
                void *data,
                void *userdata) {

        Unit *u = ASSERT_PTR(data);
        usec_t usec;
        int r;

        assert(filename);
        assert(lvalue);
        assert(rvalue);

        r = parse_sec_fix_0(rvalue, &usec);
        if (r < 0) {
                log_syntax(unit, LOG_WARNING, filename, line, r, "Failed to parse JobRunningTimeoutSec= parameter, ignoring: %s", rvalue);
                return 0;
        }

        u->job_running_timeout = usec;
        u->job_running_timeout_set = true;

        return 0;
}

int config_parse_emergency_action(
                const char* unit,
                const char *filename,
                unsigned line,
                const char *section,
                unsigned section_line,
                const char *lvalue,
                int ltype,
                const char *rvalue,
                void *data,
                void *userdata) {

        EmergencyAction *x = ASSERT_PTR(data);
        RuntimeScope runtime_scope;
        int r;

        assert(filename);
        assert(lvalue);
        assert(rvalue);

        /* If we have a unit determine the scope based on it */
        if (unit)
                runtime_scope = ((Unit*) ASSERT_PTR(userdata))->manager->runtime_scope;
        else
                runtime_scope = ltype; /* otherwise, assume the scope is passed in via ltype */

        r = parse_emergency_action(rvalue, runtime_scope, x);
        if (r < 0) {
                if (r == -EOPNOTSUPP)
                        log_syntax(unit, LOG_WARNING, filename, line, r,
                                   "%s= specified as %s mode action, ignoring: %s",
                                   lvalue, runtime_scope_to_string(runtime_scope), rvalue);
                else
                        log_syntax(unit, LOG_WARNING, filename, line, r,
                                   "Failed to parse %s=, ignoring: %s", lvalue, rvalue);
                return 0;
        }

        return 0;
}

/*解析PIDFile配置*/
int config_parse_pid_file(
                const char *unit,
                const char *filename,
                unsigned line,
                const char *section,
                unsigned section_line,
                const char *lvalue,
                int ltype,
                const char *rvalue,
                void *data,
                void *userdata) {

        _cleanup_free_ char *k = NULL, *n = NULL;
        const Unit *u = ASSERT_PTR(userdata);
        char **s = data;
        int r;

        assert(filename);
        assert(lvalue);
        assert(rvalue);

        if (isempty(rvalue)) {
                /* An empty assignment removes already set value. */
                *s = mfree(*s);
                return 0;
        }

        r = unit_path_printf(u, rvalue, &k);
        if (r < 0) {
                log_syntax(unit, LOG_WARNING, filename, line, r, "Failed to resolve unit specifiers in '%s', ignoring: %m", rvalue);
                return 0;
        }

        /* If this is a relative path make it absolute by prefixing the /run */
        n = path_make_absolute(k, u->manager->prefix[EXEC_DIRECTORY_RUNTIME]);
        if (!n)
                return log_oom();

        /* Check that the result is a sensible path */
        r = path_simplify_and_warn(n, PATH_CHECK_ABSOLUTE|PATH_CHECK_NON_API_VFS, unit, filename, line, lvalue);
        if (r < 0)
                return r;

<<<<<<< HEAD
        e = path_startswith(n, "/var/run/");
        if (e) {
        	/*pid文件位于'/var/run/'目录下*/
                char *z;

                /*建议使用/run/目录，更新成z*/
                z = strjoin("/run/", e);
                if (!z)
                        return log_oom();

                log_syntax(unit, LOG_NOTICE, filename, line, 0, "PIDFile= references path below legacy directory /var/run/, updating %s → %s; please update the unit file accordingly.", n, z);

                free_and_replace(*s, z);
        } else
                free_and_replace(*s, n);
=======
        r = patch_var_run(unit, filename, line, lvalue, &n);
        if (r < 0)
                return r;
>>>>>>> 40238aee

        free_and_replace(*s, n);
        return 0;
}

int config_parse_exit_status(
                const char *unit,
                const char *filename,
                unsigned line,
                const char *section,
                unsigned section_line,
                const char *lvalue,
                int ltype,
                const char *rvalue,
                void *data,
                void *userdata) {

        int *exit_status = data, r;
        uint8_t u;

        assert(filename);
        assert(lvalue);
        assert(rvalue);
        assert(exit_status);

        if (isempty(rvalue)) {
                *exit_status = -1;
                return 0;
        }

        r = safe_atou8(rvalue, &u);
        if (r < 0) {
                log_syntax(unit, LOG_WARNING, filename, line, r, "Failed to parse exit status '%s', ignoring: %m", rvalue);
                return 0;
        }

        *exit_status = u;
        return 0;
}

int config_parse_disable_controllers(
                const char *unit,
                const char *filename,
                unsigned line,
                const char *section,
                unsigned section_line,
                const char *lvalue,
                int ltype,
                const char *rvalue,
                void *data,
                void *userdata) {

        int r;
        CGroupContext *c = data;
        CGroupMask disabled_mask;

        /* 1. If empty, make all controllers eligible for use again.
         * 2. If non-empty, merge all listed controllers, space separated. */

        if (isempty(rvalue)) {
                c->disable_controllers = 0;
                return 0;
        }

        r = cg_mask_from_string(rvalue, &disabled_mask);
        if (r < 0 || disabled_mask <= 0) {
                log_syntax(unit, LOG_WARNING, filename, line, r, "Invalid cgroup string: %s, ignoring", rvalue);
                return 0;
        }

        c->disable_controllers |= disabled_mask;

        return 0;
}

int config_parse_ip_filter_bpf_progs(
                const char *unit,
                const char *filename,
                unsigned line,
                const char *section,
                unsigned section_line,
                const char *lvalue,
                int ltype,
                const char *rvalue,
                void *data,
                void *userdata) {

        _cleanup_free_ char *resolved = NULL;
        const Unit *u = userdata;
        char ***paths = ASSERT_PTR(data);
        int r;

        assert(filename);
        assert(lvalue);
        assert(rvalue);

        if (isempty(rvalue)) {
                *paths = strv_free(*paths);
                return 0;
        }

        r = unit_path_printf(u, rvalue, &resolved);
        if (r < 0) {
                log_syntax(unit, LOG_WARNING, filename, line, r, "Failed to resolve unit specifiers in '%s', ignoring: %m", rvalue);
                return 0;
        }

        r = path_simplify_and_warn(resolved, PATH_CHECK_ABSOLUTE, unit, filename, line, lvalue);
        if (r < 0)
                return 0;

        if (strv_contains(*paths, resolved))
                return 0;

        r = strv_extend(paths, resolved);
        if (r < 0)
                return log_oom();

        r = bpf_firewall_supported();
        if (r < 0)
                return r;
        if (r != BPF_FIREWALL_SUPPORTED_WITH_MULTI) {
                static bool warned = false;

                log_full(warned ? LOG_DEBUG : LOG_WARNING,
                         "File %s:%u configures an IP firewall with BPF programs (%s=%s), but the local system does not support BPF/cgroup based firewalling with multiple filters.\n"
                         "Starting this unit will fail! (This warning is only shown for the first loaded unit using IP firewalling.)", filename, line, lvalue, rvalue);

                warned = true;
        }

        return 0;
}

int config_parse_bpf_foreign_program(
                const char *unit,
                const char *filename,
                unsigned line,
                const char *section,
                unsigned section_line,
                const char *lvalue,
                int ltype,
                const char *rvalue,
                void *data,
                void *userdata) {
        _cleanup_free_ char *resolved = NULL, *word = NULL;
        CGroupContext *c = data;
        const char *p = ASSERT_PTR(rvalue);
        Unit *u = userdata;
        int attach_type, r;

        assert(filename);
        assert(lvalue);

        if (isempty(rvalue)) {
                while (c->bpf_foreign_programs)
                        cgroup_context_remove_bpf_foreign_program(c, c->bpf_foreign_programs);

                return 0;
        }

        r = extract_first_word(&p, &word, ":", 0);
        if (r == -ENOMEM)
                return log_oom();
        if (r < 0) {
                log_syntax(unit, LOG_WARNING, filename, line, r, "Failed to parse foreign BPF program, ignoring: %s", rvalue);
                return 0;
        }
        if (r == 0 || isempty(p)) {
                log_syntax(unit, LOG_WARNING, filename, line, 0, "Invalid syntax in %s=, ignoring: %s", lvalue, rvalue);
                return 0;
        }

        attach_type = bpf_cgroup_attach_type_from_string(word);
        if (attach_type < 0) {
                log_syntax(unit, LOG_WARNING, filename, line, 0, "Unknown BPF attach type=%s, ignoring: %s", word, rvalue);
                return 0;
        }

        r = unit_path_printf(u, p, &resolved);
        if (r < 0) {
                log_syntax(unit, LOG_WARNING, filename, line, r, "Failed to resolve unit specifiers in '%s', ignoring: %s", p, rvalue);
                return 0;
        }

        r = path_simplify_and_warn(resolved, PATH_CHECK_ABSOLUTE, unit, filename, line, lvalue);
        if (r < 0)
                return 0;

        r = cgroup_context_add_bpf_foreign_program(c, attach_type, resolved);
        if (r < 0)
                return log_error_errno(r, "Failed to add foreign BPF program to cgroup context: %m");

        return 0;
}

int config_parse_cgroup_socket_bind(
                const char *unit,
                const char *filename,
                unsigned line,
                const char *section,
                unsigned section_line,
                const char *lvalue,
                int ltype,
                const char *rvalue,
                void *data,
                void *userdata) {
        _cleanup_free_ CGroupSocketBindItem *item = NULL;
        CGroupSocketBindItem **head = data;
        uint16_t nr_ports, port_min;
        int af, ip_protocol, r;

        if (isempty(rvalue)) {
                cgroup_context_remove_socket_bind(head);
                return 0;
        }

        r = parse_socket_bind_item(rvalue, &af, &ip_protocol, &nr_ports, &port_min);
        if (r == -ENOMEM)
                return log_oom();
        if (r < 0) {
                log_syntax(unit, LOG_WARNING, filename, line, r,
                           "Unable to parse %s= assignment, ignoring: %s", lvalue, rvalue);
                return 0;
        }

        item = new(CGroupSocketBindItem, 1);
        if (!item)
                return log_oom();
        *item = (CGroupSocketBindItem) {
                .address_family = af,
                .ip_protocol = ip_protocol,
                .nr_ports = nr_ports,
                .port_min = port_min,
        };

        LIST_PREPEND(socket_bind_items, *head, TAKE_PTR(item));

        return 0;
}

<<<<<<< HEAD
//加载unit对应的配置文件，并填充u中的字段
static int load_from_path(Unit *u, const char *path) {
        _cleanup_set_free_free_ Set *symlink_names = NULL;
        _cleanup_fclose_ FILE *f = NULL;
        _cleanup_free_ char *filename = NULL;
        char *id = NULL;
        Unit *merged;
        struct stat st;
=======
int config_parse_restrict_network_interfaces(
                const char *unit,
                const char *filename,
                unsigned line,
                const char *section,
                unsigned section_line,
                const char *lvalue,
                int ltype,
                const char *rvalue,
                void *data,
                void *userdata) {
        CGroupContext *c = ASSERT_PTR(data);
        bool is_allow_rule = true;
>>>>>>> 40238aee
        int r;

        assert(filename);
        assert(lvalue);
        assert(rvalue);

<<<<<<< HEAD
        //构造set
        symlink_names = set_new(&string_hash_ops);
        if (!symlink_names)
                return -ENOMEM;

        if (path_is_absolute(path)) {
        	/*传入的path是绝对路径*/
=======
        if (isempty(rvalue)) {
                /* Empty assignment resets the list */
                c->restrict_network_interfaces = set_free_free(c->restrict_network_interfaces);
                return 0;
        }

        if (rvalue[0] == '~') {
                is_allow_rule = false;
                rvalue++;
        }

        if (set_isempty(c->restrict_network_interfaces))
                /* Only initialize this when creating the set */
                c->restrict_network_interfaces_is_allow_list = is_allow_rule;
>>>>>>> 40238aee

        for (const char *p = rvalue;;) {
                _cleanup_free_ char *word = NULL;

                r = extract_first_word(&p, &word, NULL, EXTRACT_UNQUOTE);
                if (r == 0)
                        break;
                if (r == -ENOMEM)
                        return log_oom();
                if (r < 0) {
                        log_syntax(unit, LOG_WARNING, filename, line, r,
                                   "Trailing garbage in %s, ignoring: %s", lvalue, rvalue);
                        break;
                }

                if (!ifname_valid_full(word, IFNAME_VALID_ALTERNATIVE)) {
                        log_syntax(unit, LOG_WARNING, filename, line, 0, "Invalid interface name, ignoring: %s", word);
                        continue;
                }

<<<<<<< HEAD
                //未传入绝对路径，遍历search_path
                STRV_FOREACH(p, u->manager->lookup_paths.search_path) {

                        /* Instead of opening the path right away, we manually
                         * follow all symlinks and add their name to our unit
                         * name set while doing so */
                		//构造文件路径
                        filename = path_make_absolute(path, *p);
                        if (!filename)
                                return -ENOMEM;

                        if (u->manager->unit_path_cache &&
                            !set_get(u->manager->unit_path_cache, filename))
                        	/*cache中未查询到，失败*/
                                r = -ENOENT;
                        else
                        	/*打开unit对应的文件路径*/
                                r = open_follow(&filename, &f, symlink_names, &id);
                        if (r >= 0)
                        	/*打开成功，查找结束*/
                                break;
                        /*打开失败，需要继续查找*/
=======
                if (c->restrict_network_interfaces_is_allow_list != is_allow_rule)
                        free(set_remove(c->restrict_network_interfaces, word));
                else {
                        r = set_put_strdup(&c->restrict_network_interfaces, word);
                        if (r < 0)
                                return log_oom();
                }
        }

        return 0;
}

int config_parse_mount_node(
                const char *unit,
                const char *filename,
                unsigned line,
                const char *section,
                unsigned section_line,
                const char *lvalue,
                int ltype,
                const char *rvalue,
                void *data,
                void *userdata) {
>>>>>>> 40238aee

        const Unit *u = ASSERT_PTR(userdata);
        _cleanup_free_ char *resolved = NULL, *path = NULL;
        int r;

        assert(filename);
        assert(lvalue);
        assert(rvalue);

        r = unit_full_printf(u, rvalue, &resolved);
        if (r < 0) {
                log_syntax(unit, LOG_WARNING, filename, line, r, "Failed to resolve unit specifiers in '%s', ignoring: %m", rvalue);
                return 0;
        }

        path = fstab_node_to_udev_node(resolved);
        if (!path)
                return log_oom();

        /* The source passed is not necessarily something we understand, and we pass it as-is to mount/swapon,
         * so path_is_valid is not used. But let's check for basic sanity, i.e. if the source is longer than
         * PATH_MAX, you're likely doing something wrong. */
        if (strlen(path) >= PATH_MAX) {
                log_syntax(unit, LOG_WARNING, filename, line, 0, "Resolved mount path '%s' too long, ignoring.", path);
                return 0;
        }

        return config_parse_string(unit, filename, line, section, section_line, lvalue, ltype, path, data, userdata);
}

static int merge_by_names(Unit *u, Set *names, const char *id) {
        char *k;
        int r;

<<<<<<< HEAD
                /* Now, parse the file contents */
                //解析.service unit配置文件，并填充u对象
                r = config_parse(u->id, filename/*配置文件路径*/, f/*配置文件*/,
                                 UNIT_VTABLE(u)->sections/*此unit容许出现的sections*/,
                                 config_item_perf_lookup, load_fragment_gperf_lookup/*完成配置文件中字段的解析及设置(见src/core/load-fragment-gperf.gperf.m4）*/,
                                 CONFIG_PARSE_ALLOW_INCLUDE, u);
                if (r < 0)
                        return r;
        }
=======
        assert(u);
>>>>>>> 40238aee

        /* Let's try to add in all names that are aliases of this unit */
        while ((k = set_steal_first(names))) {
                _cleanup_free_ _unused_ char *free_k = k;

                /* First try to merge in the other name into our unit */
                r = unit_merge_by_name(u, k);
                if (r < 0) {
                        Unit *other;

                        /* Hmm, we couldn't merge the other unit into ours? Then let's try it the other way
                         * round. */

                        other = manager_get_unit(u->manager, k);
                        if (!other)
                                return r; /* return previous failure */

                        r = unit_merge(other, u);
                        if (r < 0)
                                return r;

                        return merge_by_names(other, names, NULL);
                }

                if (streq_ptr(id, k))
                        unit_choose_id(u, id);
        }

        return 0;
}

int unit_load_fragment(Unit *u) {
        const char *fragment;
        _cleanup_set_free_free_ Set *names = NULL;
        int r;

        assert(u);
        assert(u->load_state == UNIT_STUB);
        assert(u->id);

        if (u->transient) {
                u->access_selinux_context = mfree(u->access_selinux_context);
                u->load_state = UNIT_LOADED;
                return 0;
        }

        /* Possibly rebuild the fragment map to catch new units */
        r = unit_file_build_name_map(&u->manager->lookup_paths,
                                     &u->manager->unit_cache_timestamp_hash,
                                     &u->manager->unit_id_map,
                                     &u->manager->unit_name_map,
                                     &u->manager->unit_path_cache);
        if (r < 0)
                return log_error_errno(r, "Failed to rebuild name map: %m");

        r = unit_file_find_fragment(u->manager->unit_id_map,
                                    u->manager->unit_name_map,
                                    u->id,
                                    &fragment,
                                    &names);
        if (r < 0 && r != -ENOENT)
                return r;

<<<<<<< HEAD
        /* Try to find an alias we can load this with */
        if (u->load_state == UNIT_STUB) {
        		//遍历name
                SET_FOREACH(t, u->names, i) {

                        if (t == u->id)
                                continue;

                        //自path处加载unit
                        r = load_from_path(u, t);
                        if (r < 0)
                                return r;
=======
        if (fragment) {
                /* Open the file, check if this is a mask, otherwise read. */
                _cleanup_fclose_ FILE *f = NULL;
                struct stat st;
>>>>>>> 40238aee

                /* Try to open the file name. A symlink is OK, for example for linked files or masks. We
                 * expect that all symlinks within the lookup paths have been already resolved, but we don't
                 * verify this here. */
                f = fopen(fragment, "re");
                if (!f)
                        return log_unit_notice_errno(u, errno, "Failed to open %s: %m", fragment);

                if (fstat(fileno(f), &st) < 0)
                        return -errno;

                r = free_and_strdup(&u->fragment_path, fragment);
                if (r < 0)
                        return r;

                if (null_or_empty(&st)) {
                        /* Unit file is masked */

                        u->load_state = u->perpetual ? UNIT_LOADED : UNIT_MASKED; /* don't allow perpetual units to ever be masked */
                        u->fragment_mtime = 0;
                        u->access_selinux_context = mfree(u->access_selinux_context);
                } else {
#if HAVE_SELINUX
                        if (mac_selinux_use()) {
                                _cleanup_freecon_ char *selcon = NULL;

                                /* Cache the SELinux context of the unit file here. We'll make use of when checking access permissions to loaded units */
                                r = fgetfilecon_raw(fileno(f), &selcon);
                                if (r < 0)
                                        log_unit_warning_errno(u, r, "Failed to read SELinux context of '%s', ignoring: %m", fragment);

                                r = free_and_strdup(&u->access_selinux_context, selcon);
                                if (r < 0)
                                        return r;
                        } else
#endif
                                u->access_selinux_context = mfree(u->access_selinux_context);

                        u->load_state = UNIT_LOADED;
                        u->fragment_mtime = timespec_load(&st.st_mtim);

                        /* Now, parse the file contents */
                        r = config_parse(u->id, fragment, f,
                                         UNIT_VTABLE(u)->sections,
                                         config_item_perf_lookup, load_fragment_gperf_lookup,
                                         0,
                                         u,
                                         NULL);
                        if (r == -ENOEXEC)
                                log_unit_notice_errno(u, r, "Unit configuration has fatal error, unit will not be started.");
                        if (r < 0)
                                return r;
                }
        }

        /* Call merge_by_names with the name derived from the fragment path as the preferred name.
         *
         * We do the merge dance here because for some unit types, the unit might have aliases which are not
         * declared in the file system. In particular, this is true (and frequent) for device and swap units.
         */
        const char *id = u->id;
        _cleanup_free_ char *filename = NULL, *free_id = NULL;

        if (fragment) {
                r = path_extract_filename(fragment, &filename);
                if (r < 0)
                        return log_debug_errno(r, "Failed to extract filename from fragment '%s': %m", fragment);
                id = filename;

                if (unit_name_is_valid(id, UNIT_NAME_TEMPLATE)) {
                        assert(u->instance); /* If we're not trying to use a template for non-instanced unit,
                                              * this must be set. */

                        r = unit_name_replace_instance(id, u->instance, &free_id);
                        if (r < 0)
                                return log_debug_errno(r, "Failed to build id (%s + %s): %m", id, u->instance);
                        id = free_id;
                }
        }

        return merge_by_names(u, names, id);
}

void unit_dump_config_items(FILE *f) {
        static const struct {
                const ConfigParserCallback callback;
                const char *rvalue;
        } table[] = {
                { config_parse_warn_compat,           "NOTSUPPORTED" },
                { config_parse_int,                   "INTEGER" },
                { config_parse_unsigned,              "UNSIGNED" },
                { config_parse_iec_size,              "SIZE" },
                { config_parse_iec_uint64,            "SIZE" },
                { config_parse_si_uint64,             "SIZE" },
                { config_parse_bool,                  "BOOLEAN" },
                { config_parse_string,                "STRING" },
                { config_parse_path,                  "PATH" },
                { config_parse_unit_path_printf,      "PATH" },
                { config_parse_colon_separated_paths, "PATH" },
                { config_parse_strv,                  "STRING [...]" },
                { config_parse_exec_nice,             "NICE" },
                { config_parse_exec_oom_score_adjust, "OOMSCOREADJUST" },
                { config_parse_exec_io_class,         "IOCLASS" },
                { config_parse_exec_io_priority,      "IOPRIORITY" },
                { config_parse_exec_cpu_sched_policy, "CPUSCHEDPOLICY" },
                { config_parse_exec_cpu_sched_prio,   "CPUSCHEDPRIO" },
                { config_parse_exec_cpu_affinity,     "CPUAFFINITY" },
                { config_parse_mode,                  "MODE" },
                { config_parse_unit_env_file,         "FILE" },
                { config_parse_exec_output,           "OUTPUT" },
                { config_parse_exec_input,            "INPUT" },
                { config_parse_log_facility,          "FACILITY" },
                { config_parse_log_level,             "LEVEL" },
                { config_parse_exec_secure_bits,      "SECUREBITS" },
                { config_parse_capability_set,        "BOUNDINGSET" },
                { config_parse_rlimit,                "LIMIT" },
                { config_parse_unit_deps,             "UNIT [...]" },
                { config_parse_exec,                  "PATH [ARGUMENT [...]]" },
                { config_parse_service_type,          "SERVICETYPE" },
                { config_parse_service_exit_type,     "SERVICEEXITTYPE" },
                { config_parse_service_restart,       "SERVICERESTART" },
                { config_parse_service_restart_mode,  "SERVICERESTARTMODE" },
                { config_parse_service_timeout_failure_mode, "TIMEOUTMODE" },
                { config_parse_kill_mode,             "KILLMODE" },
                { config_parse_signal,                "SIGNAL" },
                { config_parse_socket_listen,         "SOCKET [...]" },
                { config_parse_socket_bind,           "SOCKETBIND" },
                { config_parse_socket_bindtodevice,   "NETWORKINTERFACE" },
                { config_parse_sec,                   "SECONDS" },
                { config_parse_nsec,                  "NANOSECONDS" },
                { config_parse_namespace_path_strv,   "PATH [...]" },
                { config_parse_bind_paths,            "PATH[:PATH[:OPTIONS]] [...]" },
                { config_parse_unit_mounts_for,       "PATH [...]" },
                { config_parse_exec_mount_propagation_flag,
                                                      "MOUNTFLAG" },
                { config_parse_unit_string_printf,    "STRING" },
                { config_parse_trigger_unit,          "UNIT" },
                { config_parse_timer,                 "TIMER" },
                { config_parse_path_spec,             "PATH" },
                { config_parse_notify_access,         "ACCESS" },
                { config_parse_ip_tos,                "TOS" },
                { config_parse_unit_condition_path,   "CONDITION" },
                { config_parse_unit_condition_string, "CONDITION" },
                { config_parse_unit_slice,            "SLICE" },
                { config_parse_documentation,         "URL" },
                { config_parse_service_timeout,       "SECONDS" },
                { config_parse_emergency_action,      "ACTION" },
                { config_parse_set_status,            "STATUS" },
                { config_parse_service_sockets,       "SOCKETS" },
                { config_parse_environ,               "ENVIRON" },
#if HAVE_SECCOMP
                { config_parse_syscall_filter,        "SYSCALLS" },
                { config_parse_syscall_archs,         "ARCHS" },
                { config_parse_syscall_errno,         "ERRNO" },
                { config_parse_syscall_log,           "SYSCALLS" },
                { config_parse_address_families,      "FAMILIES" },
                { config_parse_restrict_namespaces,   "NAMESPACES"  },
#endif
                { config_parse_restrict_filesystems,  "FILESYSTEMS"  },
                { config_parse_cpu_shares,            "SHARES" },
                { config_parse_cg_weight,             "WEIGHT" },
                { config_parse_cg_cpu_weight,         "CPUWEIGHT" },
                { config_parse_memory_limit,          "LIMIT" },
                { config_parse_device_allow,          "DEVICE" },
                { config_parse_device_policy,         "POLICY" },
                { config_parse_io_limit,              "LIMIT" },
                { config_parse_io_device_weight,      "DEVICEWEIGHT" },
                { config_parse_io_device_latency,     "DEVICELATENCY" },
                { config_parse_blockio_bandwidth,     "BANDWIDTH" },
                { config_parse_blockio_weight,        "WEIGHT" },
                { config_parse_blockio_device_weight, "DEVICEWEIGHT" },
                { config_parse_long,                  "LONG" },
                { config_parse_socket_service,        "SERVICE" },
#if HAVE_SELINUX
                { config_parse_exec_selinux_context,  "LABEL" },
#endif
                { config_parse_job_mode,              "MODE" },
                { config_parse_job_mode_isolate,      "BOOLEAN" },
                { config_parse_personality,           "PERSONALITY" },
                { config_parse_log_filter_patterns,   "REGEX" },
                { config_parse_mount_node,            "NODE" },
        };

        const char *prev = NULL;

        assert(f);

        NULSTR_FOREACH(i, load_fragment_gperf_nulstr) {
                const char *rvalue = "OTHER", *lvalue;
                const ConfigPerfItem *p;
                const char *dot;

                assert_se(p = load_fragment_gperf_lookup(i, strlen(i)));

                /* Hide legacy settings */
                if (p->parse == config_parse_warn_compat &&
                    p->ltype == DISABLED_LEGACY)
                        continue;

                FOREACH_ELEMENT(j, table)
                        if (p->parse == j->callback) {
                                rvalue = j->rvalue;
                                break;
                        }

                dot = strchr(i, '.');
                lvalue = dot ? dot + 1 : i;

                if (dot) {
                        size_t prefix_len = dot - i;

                        if (!prev || !strneq(prev, i, prefix_len+1)) {
                                if (prev)
                                        fputc('\n', f);

                                fprintf(f, "[%.*s]\n", (int) prefix_len, i);
                        }
                }

                fprintf(f, "%s=%s\n", lvalue, rvalue);
                prev = i;
        }
}

int config_parse_cpu_affinity2(
                const char *unit,
                const char *filename,
                unsigned line,
                const char *section,
                unsigned section_line,
                const char *lvalue,
                int ltype,
                const char *rvalue,
                void *data,
                void *userdata) {

        CPUSet *affinity = ASSERT_PTR(data);

        (void) parse_cpu_set_extend(rvalue, affinity, true, unit, filename, line, lvalue);

        return 0;
}

int config_parse_show_status(
                const char* unit,
                const char *filename,
                unsigned line,
                const char *section,
                unsigned section_line,
                const char *lvalue,
                int ltype,
                const char *rvalue,
                void *data,
                void *userdata) {

        int k;
        ShowStatus *b = ASSERT_PTR(data);

        assert(filename);
        assert(lvalue);
        assert(rvalue);

        k = parse_show_status(rvalue, b);
        if (k < 0)
                log_syntax(unit, LOG_WARNING, filename, line, k, "Failed to parse show status setting, ignoring: %s", rvalue);

        return 0;
}

int config_parse_output_restricted(
                const char* unit,
                const char *filename,
                unsigned line,
                const char *section,
                unsigned section_line,
                const char *lvalue,
                int ltype,
                const char *rvalue,
                void *data,
                void *userdata) {

        ExecOutput t, *eo = ASSERT_PTR(data);
        bool obsolete = false;

        assert(filename);
        assert(lvalue);
        assert(rvalue);

        if (streq(rvalue, "syslog")) {
                t = EXEC_OUTPUT_JOURNAL;
                obsolete = true;
        } else if (streq(rvalue, "syslog+console")) {
                t = EXEC_OUTPUT_JOURNAL_AND_CONSOLE;
                obsolete = true;
        } else {
                t = exec_output_from_string(rvalue);
                if (t < 0) {
                        log_syntax(unit, LOG_WARNING, filename, line, t, "Failed to parse output type, ignoring: %s", rvalue);
                        return 0;
                }

                if (IN_SET(t, EXEC_OUTPUT_SOCKET, EXEC_OUTPUT_NAMED_FD, EXEC_OUTPUT_FILE, EXEC_OUTPUT_FILE_APPEND, EXEC_OUTPUT_FILE_TRUNCATE)) {
                        log_syntax(unit, LOG_WARNING, filename, line, 0, "Standard output types socket, fd:, file:, append:, truncate: are not supported as defaults, ignoring: %s", rvalue);
                        return 0;
                }
        }

        if (obsolete)
                log_syntax(unit, LOG_NOTICE, filename, line, 0,
                           "Standard output type %s is obsolete, automatically updating to %s. Please update your configuration.",
                           rvalue, exec_output_to_string(t));

        *eo = t;
        return 0;
}

int config_parse_crash_chvt(
                const char* unit,
                const char *filename,
                unsigned line,
                const char *section,
                unsigned section_line,
                const char *lvalue,
                int ltype,
                const char *rvalue,
                void *data,
                void *userdata) {

        int r;

        assert(filename);
        assert(lvalue);
        assert(rvalue);
        assert(data);

        r = parse_crash_chvt(rvalue, data);
        if (r < 0)
                log_syntax(unit, LOG_WARNING, filename, line, r, "Failed to parse CrashChangeVT= setting, ignoring: %s", rvalue);

        return 0;
}

int config_parse_swap_priority(
                const char *unit,
                const char *filename,
                unsigned line,
                const char *section,
                unsigned section_line,
                const char *lvalue,
                int ltype,
                const char *rvalue,
                void *data,
                void *userdata) {

        Swap *s = ASSERT_PTR(userdata);
        int r, priority;

        assert(filename);
        assert(lvalue);
        assert(rvalue);
        assert(data);

        if (isempty(rvalue)) {
                s->parameters_fragment.priority = -1;
                s->parameters_fragment.priority_set = false;
                return 0;
        }

        r = safe_atoi(rvalue, &priority);
        if (r < 0) {
                log_syntax(unit, LOG_WARNING, filename, line, r, "Invalid swap priority '%s', ignoring.", rvalue);
                return 0;
        }

        if (priority < -1) {
                log_syntax(unit, LOG_WARNING, filename, line, 0, "Sorry, swap priorities smaller than -1 may only be assigned by the kernel itself, ignoring: %s", rvalue);
                return 0;
        }

        if (priority > 32767) {
                log_syntax(unit, LOG_WARNING, filename, line, 0, "Swap priority out of range, ignoring: %s", rvalue);
                return 0;
        }

        s->parameters_fragment.priority = priority;
        s->parameters_fragment.priority_set = true;
        return 0;
}

int config_parse_watchdog_sec(
                const char *unit,
                const char *filename,
                unsigned line,
                const char *section,
                unsigned section_line,
                const char *lvalue,
                int ltype,
                const char *rvalue,
                void *data,
                void *userdata) {

        usec_t *usec = data;

        assert(filename);
        assert(lvalue);
        assert(rvalue);

        /* This is called for {Runtime,Reboot,KExec}WatchdogSec= where "default" maps to
         * USEC_INFINITY internally. */

        if (streq(rvalue, "default"))
                *usec = USEC_INFINITY;
        else if (streq(rvalue, "off"))
                *usec = 0;
        else
                return config_parse_sec(unit, filename, line, section, section_line, lvalue, ltype, rvalue, data, userdata);

        return 0;
}

int config_parse_tty_size(
                const char *unit,
                const char *filename,
                unsigned line,
                const char *section,
                unsigned section_line,
                const char *lvalue,
                int ltype,
                const char *rvalue,
                void *data,
                void *userdata) {

        unsigned *sz = data;

        assert(filename);
        assert(lvalue);
        assert(rvalue);

        if (isempty(rvalue)) {
                *sz = UINT_MAX;
                return 0;
        }

        return config_parse_unsigned(unit, filename, line, section, section_line, lvalue, ltype, rvalue, data, userdata);
}

int config_parse_log_filter_patterns(
                const char *unit,
                const char *filename,
                unsigned line,
                const char *section,
                unsigned section_line,
                const char *lvalue,
                int ltype,
                const char *rvalue,
                void *data,
                void *userdata) {

        ExecContext *c = ASSERT_PTR(data);
        const char *pattern = ASSERT_PTR(rvalue);
        bool is_allowlist = true;
        int r;

        assert(filename);
        assert(lvalue);

        if (isempty(pattern)) {
                /* Empty assignment resets the lists. */
                c->log_filter_allowed_patterns = set_free_free(c->log_filter_allowed_patterns);
                c->log_filter_denied_patterns = set_free_free(c->log_filter_denied_patterns);
                return 0;
        }

        if (pattern[0] == '~') {
                is_allowlist = false;
                pattern++;
                if (isempty(pattern))
                        /* LogFilterPatterns=~ is not considered a valid pattern. */
                        return log_syntax(unit, LOG_WARNING, filename, line, 0,
                                          "Regex pattern invalid, ignoring: %s=%s", lvalue, rvalue);
        }

        if (pattern_compile_and_log(pattern, 0, NULL) < 0)
                return 0;

        r = set_put_strdup(is_allowlist ? &c->log_filter_allowed_patterns : &c->log_filter_denied_patterns,
                           pattern);
        if (r < 0) {
                log_syntax(unit, LOG_WARNING, filename, line, r,
                           "Failed to store log filtering pattern, ignoring: %s=%s", lvalue, rvalue);
                return 0;
        }

        return 0;
}

int config_parse_open_file(
                const char *unit,
                const char *filename,
                unsigned line,
                const char *section,
                unsigned section_line,
                const char *lvalue,
                int ltype,
                const char *rvalue,
                void *data,
                void *userdata) {

        _cleanup_(open_file_freep) OpenFile *of = NULL;
        OpenFile **head = ASSERT_PTR(data);
        int r;

        assert(filename);
        assert(lvalue);
        assert(rvalue);

        if (isempty(rvalue)) {
                open_file_free_many(head);
                return 0;
        }

        r = open_file_parse(rvalue, &of);
        if (r < 0) {
                log_syntax(unit, LOG_WARNING, filename, line, r, "Failed to parse OpenFile= setting, ignoring: %s", rvalue);
                return 0;
        }

        LIST_APPEND(open_files, *head, TAKE_PTR(of));

        return 0;
}

int config_parse_cgroup_nft_set(
                const char *unit,
                const char *filename,
                unsigned line,
                const char *section,
                unsigned section_line,
                const char *lvalue,
                int ltype,
                const char *rvalue,
                void *data,
                void *userdata) {

        CGroupContext *c = ASSERT_PTR(data);
        Unit *u = ASSERT_PTR(userdata);

        return config_parse_nft_set(unit, filename, line, section, section_line, lvalue, ltype, rvalue, &c->nft_set_context, u);
}<|MERGE_RESOLUTION|>--- conflicted
+++ resolved
@@ -801,14 +801,8 @@
         return 0;
 }
 
-<<<<<<< HEAD
-//解析配置文件(Service.ExecStartPre,Service.ExecStart,Service.ExecStartPost..)行
-int config_parse_exec(
-                const char *unit,
-=======
 int config_parse_exec_coredump_filter(
                 const char* unit,
->>>>>>> 40238aee
                 const char *filename,
                 unsigned line,
                 const char *section,
@@ -887,6 +881,7 @@
         return 0;
 }
 
+//解析配置文件(Service.ExecStartPre,Service.ExecStart,Service.ExecStartPost..)行
 int config_parse_exec(
                 const char *unit,
                 const char *filename,
@@ -2981,14 +2976,51 @@
         }
 }
 
-<<<<<<< HEAD
+int config_parse_log_namespace(
+                const char *unit,
+                const char *filename,
+                unsigned line,
+                const char *section,
+                unsigned section_line,
+                const char *lvalue,
+                int ltype,
+                const char *rvalue,
+                void *data,
+                void *userdata) {
+
+        _cleanup_free_ char *k = NULL;
+        ExecContext *c = ASSERT_PTR(data);
+        const Unit *u = userdata;
+        int r;
+
+        assert(filename);
+        assert(lvalue);
+        assert(rvalue);
+
+        if (isempty(rvalue)) {
+                c->log_namespace = mfree(c->log_namespace);
+                return 0;
+        }
+
+        r = unit_full_printf_full(u, rvalue, NAME_MAX, &k);
+        if (r < 0) {
+                log_syntax(unit, LOG_WARNING, filename, line, r, "Failed to resolve unit specifiers in %s, ignoring: %m", rvalue);
+                return 0;
+        }
+
+        if (!log_namespace_name_valid(k)) {
+                log_syntax(unit, LOG_WARNING, filename, line, 0, "Specified log namespace name is not valid, ignoring: %s", k);
+                return 0;
+        }
+
+        free_and_replace(c->log_namespace, k);
+        return 0;
+}
+
 /*解析ConditionPathExists配置信息，例如：
  * ConditionPathExists=!/etc/ssh/sshd_not_to_be_run
  * */
 int config_parse_unit_condition_path(
-=======
-int config_parse_log_namespace(
->>>>>>> 40238aee
                 const char *unit,
                 const char *filename,
                 unsigned line,
@@ -3000,29 +3032,23 @@
                 void *data/*condition链表*/,
                 void *userdata) {
 
-<<<<<<< HEAD
         _cleanup_free_ char *p = NULL;
-        Condition **list = data, *c;
+        Condition **list = ASSERT_PTR(data), *c;
         ConditionType t = ltype;/*条件类型*/
         bool trigger, negate;
-        Unit *u = userdata;
-=======
-        _cleanup_free_ char *k = NULL;
-        ExecContext *c = ASSERT_PTR(data);
         const Unit *u = userdata;
->>>>>>> 40238aee
-        int r;
-
-        assert(filename);
-        assert(lvalue);
-        assert(rvalue);
-
-        if (isempty(rvalue)) {
-                c->log_namespace = mfree(c->log_namespace);
-                return 0;
-        }
-
-<<<<<<< HEAD
+        int r;
+
+        assert(filename);
+        assert(lvalue);
+        assert(rvalue);
+
+        if (isempty(rvalue)) {
+                /* Empty assignment resets the list */
+                *list = condition_free_list(*list);
+                return 0;
+        }
+
         /*value首字符为'|'号，则trigger为真*/
         trigger = rvalue[0] == '|';
         if (trigger)
@@ -3034,84 +3060,21 @@
                 rvalue++;
 
         /*显示格式化内容到p*/
-        r = unit_full_printf(u, rvalue, &p);
-=======
-        r = unit_full_printf_full(u, rvalue, NAME_MAX, &k);
->>>>>>> 40238aee
+        r = unit_path_printf(u, rvalue, &p);
         if (r < 0) {
                 log_syntax(unit, LOG_WARNING, filename, line, r, "Failed to resolve unit specifiers in %s, ignoring: %m", rvalue);
                 return 0;
         }
 
-        if (!log_namespace_name_valid(k)) {
-                log_syntax(unit, LOG_WARNING, filename, line, 0, "Specified log namespace name is not valid, ignoring: %s", k);
-                return 0;
-        }
-
-<<<<<<< HEAD
+        r = path_simplify_and_warn(p, PATH_CHECK_ABSOLUTE, unit, filename, line, lvalue);
+        if (r < 0)
+                return 0;
+
         c = condition_new(t, p, trigger, negate);
         if (!c)
                 return log_oom();
 
         /*将condition串到list上*/
-        LIST_PREPEND(conditions, *list, c);
-=======
-        free_and_replace(c->log_namespace, k);
->>>>>>> 40238aee
-        return 0;
-}
-
-int config_parse_unit_condition_path(
-                const char *unit,
-                const char *filename,
-                unsigned line,
-                const char *section,
-                unsigned section_line,
-                const char *lvalue,
-                int ltype,
-                const char *rvalue,
-                void *data,
-                void *userdata) {
-
-        _cleanup_free_ char *p = NULL;
-        Condition **list = ASSERT_PTR(data), *c;
-        ConditionType t = ltype;
-        bool trigger, negate;
-        const Unit *u = userdata;
-        int r;
-
-        assert(filename);
-        assert(lvalue);
-        assert(rvalue);
-
-        if (isempty(rvalue)) {
-                /* Empty assignment resets the list */
-                *list = condition_free_list(*list);
-                return 0;
-        }
-
-        trigger = rvalue[0] == '|';
-        if (trigger)
-                rvalue++;
-
-        negate = rvalue[0] == '!';
-        if (negate)
-                rvalue++;
-
-        r = unit_path_printf(u, rvalue, &p);
-        if (r < 0) {
-                log_syntax(unit, LOG_WARNING, filename, line, r, "Failed to resolve unit specifiers in %s, ignoring: %m", rvalue);
-                return 0;
-        }
-
-        r = path_simplify_and_warn(p, PATH_CHECK_ABSOLUTE, unit, filename, line, lvalue);
-        if (r < 0)
-                return 0;
-
-        c = condition_new(t, p, trigger, negate);
-        if (!c)
-                return log_oom();
-
         LIST_PREPEND(conditions, *list, c);
         return 0;
 }
@@ -5818,27 +5781,9 @@
         if (r < 0)
                 return r;
 
-<<<<<<< HEAD
-        e = path_startswith(n, "/var/run/");
-        if (e) {
-        	/*pid文件位于'/var/run/'目录下*/
-                char *z;
-
-                /*建议使用/run/目录，更新成z*/
-                z = strjoin("/run/", e);
-                if (!z)
-                        return log_oom();
-
-                log_syntax(unit, LOG_NOTICE, filename, line, 0, "PIDFile= references path below legacy directory /var/run/, updating %s → %s; please update the unit file accordingly.", n, z);
-
-                free_and_replace(*s, z);
-        } else
-                free_and_replace(*s, n);
-=======
         r = patch_var_run(unit, filename, line, lvalue, &n);
         if (r < 0)
                 return r;
->>>>>>> 40238aee
 
         free_and_replace(*s, n);
         return 0;
@@ -6080,16 +6025,6 @@
         return 0;
 }
 
-<<<<<<< HEAD
-//加载unit对应的配置文件，并填充u中的字段
-static int load_from_path(Unit *u, const char *path) {
-        _cleanup_set_free_free_ Set *symlink_names = NULL;
-        _cleanup_fclose_ FILE *f = NULL;
-        _cleanup_free_ char *filename = NULL;
-        char *id = NULL;
-        Unit *merged;
-        struct stat st;
-=======
 int config_parse_restrict_network_interfaces(
                 const char *unit,
                 const char *filename,
@@ -6103,22 +6038,12 @@
                 void *userdata) {
         CGroupContext *c = ASSERT_PTR(data);
         bool is_allow_rule = true;
->>>>>>> 40238aee
-        int r;
-
-        assert(filename);
-        assert(lvalue);
-        assert(rvalue);
-
-<<<<<<< HEAD
-        //构造set
-        symlink_names = set_new(&string_hash_ops);
-        if (!symlink_names)
-                return -ENOMEM;
-
-        if (path_is_absolute(path)) {
-        	/*传入的path是绝对路径*/
-=======
+        int r;
+
+        assert(filename);
+        assert(lvalue);
+        assert(rvalue);
+
         if (isempty(rvalue)) {
                 /* Empty assignment resets the list */
                 c->restrict_network_interfaces = set_free_free(c->restrict_network_interfaces);
@@ -6133,7 +6058,6 @@
         if (set_isempty(c->restrict_network_interfaces))
                 /* Only initialize this when creating the set */
                 c->restrict_network_interfaces_is_allow_list = is_allow_rule;
->>>>>>> 40238aee
 
         for (const char *p = rvalue;;) {
                 _cleanup_free_ char *word = NULL;
@@ -6154,30 +6078,6 @@
                         continue;
                 }
 
-<<<<<<< HEAD
-                //未传入绝对路径，遍历search_path
-                STRV_FOREACH(p, u->manager->lookup_paths.search_path) {
-
-                        /* Instead of opening the path right away, we manually
-                         * follow all symlinks and add their name to our unit
-                         * name set while doing so */
-                		//构造文件路径
-                        filename = path_make_absolute(path, *p);
-                        if (!filename)
-                                return -ENOMEM;
-
-                        if (u->manager->unit_path_cache &&
-                            !set_get(u->manager->unit_path_cache, filename))
-                        	/*cache中未查询到，失败*/
-                                r = -ENOENT;
-                        else
-                        	/*打开unit对应的文件路径*/
-                                r = open_follow(&filename, &f, symlink_names, &id);
-                        if (r >= 0)
-                        	/*打开成功，查找结束*/
-                                break;
-                        /*打开失败，需要继续查找*/
-=======
                 if (c->restrict_network_interfaces_is_allow_list != is_allow_rule)
                         free(set_remove(c->restrict_network_interfaces, word));
                 else {
@@ -6201,7 +6101,6 @@
                 const char *rvalue,
                 void *data,
                 void *userdata) {
->>>>>>> 40238aee
 
         const Unit *u = ASSERT_PTR(userdata);
         _cleanup_free_ char *resolved = NULL, *path = NULL;
@@ -6236,19 +6135,7 @@
         char *k;
         int r;
 
-<<<<<<< HEAD
-                /* Now, parse the file contents */
-                //解析.service unit配置文件，并填充u对象
-                r = config_parse(u->id, filename/*配置文件路径*/, f/*配置文件*/,
-                                 UNIT_VTABLE(u)->sections/*此unit容许出现的sections*/,
-                                 config_item_perf_lookup, load_fragment_gperf_lookup/*完成配置文件中字段的解析及设置(见src/core/load-fragment-gperf.gperf.m4）*/,
-                                 CONFIG_PARSE_ALLOW_INCLUDE, u);
-                if (r < 0)
-                        return r;
-        }
-=======
         assert(u);
->>>>>>> 40238aee
 
         /* Let's try to add in all names that are aliases of this unit */
         while ((k = set_steal_first(names))) {
@@ -6312,25 +6199,10 @@
         if (r < 0 && r != -ENOENT)
                 return r;
 
-<<<<<<< HEAD
-        /* Try to find an alias we can load this with */
-        if (u->load_state == UNIT_STUB) {
-        		//遍历name
-                SET_FOREACH(t, u->names, i) {
-
-                        if (t == u->id)
-                                continue;
-
-                        //自path处加载unit
-                        r = load_from_path(u, t);
-                        if (r < 0)
-                                return r;
-=======
         if (fragment) {
                 /* Open the file, check if this is a mask, otherwise read. */
                 _cleanup_fclose_ FILE *f = NULL;
                 struct stat st;
->>>>>>> 40238aee
 
                 /* Try to open the file name. A symlink is OK, for example for linked files or masks. We
                  * expect that all symlinks within the lookup paths have been already resolved, but we don't
