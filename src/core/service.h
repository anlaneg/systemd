--- conflicted
+++ resolved
@@ -113,27 +113,19 @@
         LIST_FIELDS(ServiceFDStore, fd_store);
 };
 
-<<<<<<< HEAD
-//Service类型的Unit(继承自unit)
-struct Service {
-        Unit meta;
-
-        ServiceType type;/*来源于[Service]下Type配置*/
-        ServiceRestart restart;/*来源于[Service]下Restart配置*/
-=======
 struct ServiceExtraFD {
         int fd;
         char *fdname;
 };
 
+//Service类型的Unit(继承自unit)
 struct Service {
         Unit meta;
 
-        ServiceType type;
+        ServiceType type;/*来源于[Service]下Type配置*/
         ServiceExitType exit_type;
-        ServiceRestart restart;
+        ServiceRestart restart;/*来源于[Service]下Restart配置*/
         ServiceRestartMode restart_mode;
->>>>>>> 40238aee
         ExitStatusSet restart_prevent_status;
         ExitStatusSet restart_force_status;
         ExitStatusSet success_status;
@@ -144,12 +136,8 @@
         unsigned n_restarts;
         unsigned restart_steps;
         usec_t restart_usec;
-<<<<<<< HEAD
+        usec_t restart_max_delay_usec;
         usec_t timeout_start_usec;/*serivce启动超时时间*/
-=======
-        usec_t restart_max_delay_usec;
-        usec_t timeout_start_usec;
->>>>>>> 40238aee
         usec_t timeout_stop_usec;
         usec_t timeout_abort_usec;
         bool timeout_abort_set;
